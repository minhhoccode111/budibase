{
<<<<<<< HEAD
  "version": "2.4.6-alpha.0",
=======
  "version": "2.4.7",
>>>>>>> f08d20d1
  "npmClient": "yarn",
  "packages": [
    "packages/*"
  ],
  "command": {
    "publish": {
      "ignoreChanges": [
        "*.md",
        "*.txt",
        "test/**",
        "# We ignore every JSON file, except for built-in-modules, built-ins and plugins defined in babel-preset-env/data.",
        "@(!(built-in-modules|built-ins|plugins|package)).json"
      ]
    }
  }
}<|MERGE_RESOLUTION|>--- conflicted
+++ resolved
@@ -1,9 +1,5 @@
 {
-<<<<<<< HEAD
-  "version": "2.4.6-alpha.0",
-=======
   "version": "2.4.7",
->>>>>>> f08d20d1
   "npmClient": "yarn",
   "packages": [
     "packages/*"
