{
<<<<<<< HEAD
  "version": "1.0.27-alpha.24",
=======
  "version": "1.0.43",
>>>>>>> 9ef9c63b
  "npmClient": "yarn",
  "packages": [
    "packages/*"
  ],
  "command": {
    "publish": {
      "ignoreChanges": [
        "*.md",
        "*.txt",
        "test/**",
        "# We ignore every JSON file, except for built-in-modules, built-ins and plugins defined in babel-preset-env/data.",
        "@(!(built-in-modules|built-ins|plugins|package)).json"
      ]
    }
  }
}<|MERGE_RESOLUTION|>--- conflicted
+++ resolved
@@ -1,9 +1,5 @@
 {
-<<<<<<< HEAD
-  "version": "1.0.27-alpha.24",
-=======
   "version": "1.0.43",
->>>>>>> 9ef9c63b
   "npmClient": "yarn",
   "packages": [
     "packages/*"
