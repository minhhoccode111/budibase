--- conflicted
+++ resolved
@@ -1,9 +1,5 @@
 {
-<<<<<<< HEAD
-  "version": "2.11.27-alpha.1",
-=======
   "version": "2.11.34",
->>>>>>> 5ce54372
   "npmClient": "yarn",
   "packages": [
     "packages/*"
