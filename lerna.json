{
<<<<<<< HEAD
  "version": "2.11.20-alpha.0",
=======
  "version": "2.11.31",
>>>>>>> df5b832e
  "npmClient": "yarn",
  "packages": [
    "packages/*"
  ],
  "useNx": true,
  "command": {
    "publish": {
      "ignoreChanges": [
        "*.md",
        "*.txt",
        "test/**",
        "# We ignore every JSON file, except for built-in-modules, built-ins and plugins defined in babel-preset-env/data.",
        "@(!(built-in-modules|built-ins|plugins|package)).json"
      ]
    },
    "run": {
      "loadEnvFiles": false
    }
  }
}<|MERGE_RESOLUTION|>--- conflicted
+++ resolved
@@ -1,13 +1,7 @@
 {
-<<<<<<< HEAD
-  "version": "2.11.20-alpha.0",
-=======
   "version": "2.11.31",
->>>>>>> df5b832e
   "npmClient": "yarn",
-  "packages": [
-    "packages/*"
-  ],
+  "packages": ["packages/*"],
   "useNx": true,
   "command": {
     "publish": {
