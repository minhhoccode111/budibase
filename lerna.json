--- conflicted
+++ resolved
@@ -1,9 +1,5 @@
 {
-<<<<<<< HEAD
-  "version": "1.0.74-alpha.0",
-=======
   "version": "1.0.74",
->>>>>>> f6664577
   "npmClient": "yarn",
   "packages": [
     "packages/*"
