{
<<<<<<< HEAD
  "version": "1.0.176-alpha.0",
=======
  "version": "1.0.176",
>>>>>>> b78f8eeb
  "npmClient": "yarn",
  "packages": [
    "packages/*"
  ],
  "command": {
    "publish": {
      "ignoreChanges": [
        "*.md",
        "*.txt",
        "test/**",
        "# We ignore every JSON file, except for built-in-modules, built-ins and plugins defined in babel-preset-env/data.",
        "@(!(built-in-modules|built-ins|plugins|package)).json"
      ]
    }
  }
}<|MERGE_RESOLUTION|>--- conflicted
+++ resolved
@@ -1,9 +1,5 @@
 {
-<<<<<<< HEAD
-  "version": "1.0.176-alpha.0",
-=======
   "version": "1.0.176",
->>>>>>> b78f8eeb
   "npmClient": "yarn",
   "packages": [
     "packages/*"
