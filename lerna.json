{
<<<<<<< HEAD
  "version": "2.7.20-alpha.2",
=======
  "version": "2.7.20",
>>>>>>> a1c9aaf7
  "npmClient": "yarn",
  "packages": [
    "packages/backend-core",
    "packages/bbui",
    "packages/builder",
    "packages/cli",
    "packages/client",
    "packages/frontend-core",
    "packages/sdk",
    "packages/server",
    "packages/shared-core",
    "packages/string-templates",
    "packages/types",
    "packages/worker",
    "packages/pro/packages/pro"
  ],
  "command": {
    "publish": {
      "ignoreChanges": [
        "*.md",
        "*.txt",
        "test/**",
        "# We ignore every JSON file, except for built-in-modules, built-ins and plugins defined in babel-preset-env/data.",
        "@(!(built-in-modules|built-ins|plugins|package)).json"
      ]
    },
    "run": {
      "loadEnvFiles": false
    }
  }
}<|MERGE_RESOLUTION|>--- conflicted
+++ resolved
@@ -1,9 +1,5 @@
 {
-<<<<<<< HEAD
-  "version": "2.7.20-alpha.2",
-=======
   "version": "2.7.20",
->>>>>>> a1c9aaf7
   "npmClient": "yarn",
   "packages": [
     "packages/backend-core",
