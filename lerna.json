--- conflicted
+++ resolved
@@ -1,13 +1,7 @@
 {
-<<<<<<< HEAD
   "version": "2.10.8",
-=======
-  "version": "2.10.7-alpha.2",
->>>>>>> 29358cec
   "npmClient": "yarn",
-  "packages": [
-    "packages/*"
-  ],
+  "packages": ["packages/*"],
   "useNx": true,
   "command": {
     "publish": {
