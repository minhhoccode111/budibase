--- conflicted
+++ resolved
@@ -1,9 +1,5 @@
 {
-<<<<<<< HEAD
-  "version": "0.9.140-alpha.13",
-=======
   "version": "0.9.142",
->>>>>>> ce3f8a36
   "npmClient": "yarn",
   "packages": [
     "packages/*"
