--- conflicted
+++ resolved
@@ -1,9 +1,5 @@
 {
-<<<<<<< HEAD
-  "version": "1.2.39-alpha.8",
-=======
   "version": "1.2.40",
->>>>>>> 9287d48c
   "npmClient": "yarn",
   "packages": [
     "packages/*"
