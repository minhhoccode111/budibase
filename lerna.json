--- conflicted
+++ resolved
@@ -1,9 +1,5 @@
 {
-<<<<<<< HEAD
-  "version": "2.0.30-alpha.17",
-=======
   "version": "2.0.33",
->>>>>>> c83435a7
   "npmClient": "yarn",
   "packages": [
     "packages/*"
