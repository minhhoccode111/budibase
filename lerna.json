{
<<<<<<< HEAD
  "version": "2.0.30-alpha.17",
=======
  "version": "2.0.33",
>>>>>>> 3d2bf594
  "npmClient": "yarn",
  "packages": [
    "packages/*"
  ],
  "command": {
    "publish": {
      "ignoreChanges": [
        "*.md",
        "*.txt",
        "test/**",
        "# We ignore every JSON file, except for built-in-modules, built-ins and plugins defined in babel-preset-env/data.",
        "@(!(built-in-modules|built-ins|plugins|package)).json"
      ]
    }
  }
}<|MERGE_RESOLUTION|>--- conflicted
+++ resolved
@@ -1,9 +1,5 @@
 {
-<<<<<<< HEAD
-  "version": "2.0.30-alpha.17",
-=======
   "version": "2.0.33",
->>>>>>> 3d2bf594
   "npmClient": "yarn",
   "packages": [
     "packages/*"
