{
<<<<<<< HEAD
  "version": "1.3.15-alpha.9",
=======
  "version": "1.3.18",
>>>>>>> 4e364ef3
  "npmClient": "yarn",
  "packages": [
    "packages/*"
  ],
  "command": {
    "publish": {
      "ignoreChanges": [
        "*.md",
        "*.txt",
        "test/**",
        "# We ignore every JSON file, except for built-in-modules, built-ins and plugins defined in babel-preset-env/data.",
        "@(!(built-in-modules|built-ins|plugins|package)).json"
      ]
    }
  }
}<|MERGE_RESOLUTION|>--- conflicted
+++ resolved
@@ -1,9 +1,5 @@
 {
-<<<<<<< HEAD
-  "version": "1.3.15-alpha.9",
-=======
   "version": "1.3.18",
->>>>>>> 4e364ef3
   "npmClient": "yarn",
   "packages": [
     "packages/*"
