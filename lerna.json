--- conflicted
+++ resolved
@@ -1,9 +1,5 @@
 {
-<<<<<<< HEAD
-  "version": "1.0.220-alpha.4",
-=======
   "version": "1.1.9",
->>>>>>> 8bf3fc7f
   "npmClient": "yarn",
   "packages": [
     "packages/*"
