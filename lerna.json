--- conflicted
+++ resolved
@@ -1,9 +1,5 @@
 {
-<<<<<<< HEAD
-  "version": "1.2.44-alpha.10",
-=======
-  "version": "1.2.52",
->>>>>>> fe2c6486
+  "version": "1.2.43",
   "npmClient": "yarn",
   "packages": [
     "packages/*"
