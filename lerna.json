--- conflicted
+++ resolved
@@ -1,9 +1,5 @@
 {
-<<<<<<< HEAD
-  "version": "1.0.123-alpha.1",
-=======
   "version": "1.0.123",
->>>>>>> db99c31b
   "npmClient": "yarn",
   "packages": [
     "packages/*"
