{
<<<<<<< HEAD
  "version": "2.8.18-alpha.5",
=======
  "version": "2.8.21",
>>>>>>> 58471388
  "npmClient": "yarn",
  "packages": [
    "packages/*"
  ],
  "useNx": true,
  "command": {
    "publish": {
      "ignoreChanges": [
        "*.md",
        "*.txt",
        "test/**",
        "# We ignore every JSON file, except for built-in-modules, built-ins and plugins defined in babel-preset-env/data.",
        "@(!(built-in-modules|built-ins|plugins|package)).json"
      ]
    },
    "run": {
      "loadEnvFiles": false
    }
  }
}<|MERGE_RESOLUTION|>--- conflicted
+++ resolved
@@ -1,9 +1,5 @@
 {
-<<<<<<< HEAD
-  "version": "2.8.18-alpha.5",
-=======
   "version": "2.8.21",
->>>>>>> 58471388
   "npmClient": "yarn",
   "packages": [
     "packages/*"
