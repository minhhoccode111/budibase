{
<<<<<<< HEAD
  "version": "1.0.212-alpha.15",
=======
  "version": "1.0.218",
>>>>>>> 3f5c00a4
  "npmClient": "yarn",
  "packages": [
    "packages/*"
  ],
  "command": {
    "publish": {
      "ignoreChanges": [
        "*.md",
        "*.txt",
        "test/**",
        "# We ignore every JSON file, except for built-in-modules, built-ins and plugins defined in babel-preset-env/data.",
        "@(!(built-in-modules|built-ins|plugins|package)).json"
      ]
    }
  }
}<|MERGE_RESOLUTION|>--- conflicted
+++ resolved
@@ -1,9 +1,5 @@
 {
-<<<<<<< HEAD
-  "version": "1.0.212-alpha.15",
-=======
   "version": "1.0.218",
->>>>>>> 3f5c00a4
   "npmClient": "yarn",
   "packages": [
     "packages/*"
