{
<<<<<<< HEAD
  "version": "2.6.16-alpha.5",
=======
  "version": "2.6.18",
>>>>>>> 193bb6d2
  "npmClient": "yarn",
  "packages": [
    "packages/backend-core",
    "packages/bbui",
    "packages/builder",
    "packages/cli",
    "packages/client",
    "packages/frontend-core",
    "packages/sdk",
    "packages/server",
    "packages/shared-core",
    "packages/string-templates",
    "packages/types",
    "packages/worker",
    "packages/pro/packages/pro"
  ],
  "useWorkspaces": true,
  "command": {
    "publish": {
      "ignoreChanges": [
        "*.md",
        "*.txt",
        "test/**",
        "# We ignore every JSON file, except for built-in-modules, built-ins and plugins defined in babel-preset-env/data.",
        "@(!(built-in-modules|built-ins|plugins|package)).json"
      ]
    },
    "run": {
      "loadEnvFiles": false
    }
  }
}<|MERGE_RESOLUTION|>--- conflicted
+++ resolved
@@ -1,9 +1,5 @@
 {
-<<<<<<< HEAD
-  "version": "2.6.16-alpha.5",
-=======
   "version": "2.6.18",
->>>>>>> 193bb6d2
   "npmClient": "yarn",
   "packages": [
     "packages/backend-core",
