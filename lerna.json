--- conflicted
+++ resolved
@@ -1,9 +1,5 @@
 {
-<<<<<<< HEAD
-  "version": "0.9.160-alpha.4",
-=======
   "version": "0.9.163",
->>>>>>> a71ea888
   "npmClient": "yarn",
   "packages": [
     "packages/*"
