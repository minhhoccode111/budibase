--- conflicted
+++ resolved
@@ -1,9 +1,5 @@
 {
-<<<<<<< HEAD
-  "version": "0.9.152-alpha.2",
-=======
   "version": "0.9.152",
->>>>>>> 843e5d18
   "npmClient": "yarn",
   "packages": [
     "packages/*"
