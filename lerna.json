--- conflicted
+++ resolved
@@ -1,9 +1,5 @@
 {
-<<<<<<< HEAD
-  "version": "2.8.2-alpha.5",
-=======
   "version": "2.8.16-alpha.3",
->>>>>>> 5ac024a6
   "npmClient": "yarn",
   "packages": [
     "packages/*"
