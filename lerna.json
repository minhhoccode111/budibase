--- conflicted
+++ resolved
@@ -1,9 +1,5 @@
 {
-<<<<<<< HEAD
-  "version": "0.9.144-alpha.1",
-=======
   "version": "0.9.144",
->>>>>>> 085c0826
   "npmClient": "yarn",
   "packages": [
     "packages/*"
