{
<<<<<<< HEAD
  "version": "2.0.40-alpha.4",
=======
  "version": "2.1.11",
>>>>>>> 3568e112
  "npmClient": "yarn",
  "packages": [
    "packages/*"
  ],
  "command": {
    "publish": {
      "ignoreChanges": [
        "*.md",
        "*.txt",
        "test/**",
        "# We ignore every JSON file, except for built-in-modules, built-ins and plugins defined in babel-preset-env/data.",
        "@(!(built-in-modules|built-ins|plugins|package)).json"
      ]
    }
  }
}<|MERGE_RESOLUTION|>--- conflicted
+++ resolved
@@ -1,9 +1,5 @@
 {
-<<<<<<< HEAD
-  "version": "2.0.40-alpha.4",
-=======
   "version": "2.1.11",
->>>>>>> 3568e112
   "npmClient": "yarn",
   "packages": [
     "packages/*"
