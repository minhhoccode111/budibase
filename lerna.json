--- conflicted
+++ resolved
@@ -1,9 +1,5 @@
 {
-<<<<<<< HEAD
-  "version": "2.1.32-alpha.11",
-=======
   "version": "2.1.39",
->>>>>>> 6ffeddcf
   "npmClient": "yarn",
   "packages": [
     "packages/*"
