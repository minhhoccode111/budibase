--- conflicted
+++ resolved
@@ -1,9 +1,5 @@
 {
-<<<<<<< HEAD
-  "version": "1.4.8-alpha.13",
-=======
   "version": "1.4.17",
->>>>>>> 3689ab33
   "npmClient": "yarn",
   "packages": [
     "packages/*"
