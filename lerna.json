{
<<<<<<< HEAD
  "version": "2.4.4-alpha.0",
=======
  "version": "2.4.4",
>>>>>>> 098f283a
  "npmClient": "yarn",
  "packages": [
    "packages/*"
  ],
  "command": {
    "publish": {
      "ignoreChanges": [
        "*.md",
        "*.txt",
        "test/**",
        "# We ignore every JSON file, except for built-in-modules, built-ins and plugins defined in babel-preset-env/data.",
        "@(!(built-in-modules|built-ins|plugins|package)).json"
      ]
    }
  }
}<|MERGE_RESOLUTION|>--- conflicted
+++ resolved
@@ -1,9 +1,5 @@
 {
-<<<<<<< HEAD
-  "version": "2.4.4-alpha.0",
-=======
   "version": "2.4.4",
->>>>>>> 098f283a
   "npmClient": "yarn",
   "packages": [
     "packages/*"
