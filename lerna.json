--- conflicted
+++ resolved
@@ -1,9 +1,5 @@
 {
-<<<<<<< HEAD
-  "version": "2.4.42-alpha.4",
-=======
   "version": "2.4.43",
->>>>>>> 78f76ca0
   "npmClient": "yarn",
   "packages": [
     "packages/*"
