--- conflicted
+++ resolved
@@ -1,9 +1,5 @@
 {
-<<<<<<< HEAD
-  "version": "2.1.14-alpha.3",
-=======
   "version": "2.1.18",
->>>>>>> ff50b50c
   "npmClient": "yarn",
   "packages": [
     "packages/*"
