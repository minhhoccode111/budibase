{
<<<<<<< HEAD
  "version": "1.0.47",
=======
  "version": "1.0.46-alpha.5",
>>>>>>> cbfb0f8a
  "npmClient": "yarn",
  "packages": [
    "packages/*"
  ],
  "command": {
    "publish": {
      "ignoreChanges": [
        "*.md",
        "*.txt",
        "test/**",
        "# We ignore every JSON file, except for built-in-modules, built-ins and plugins defined in babel-preset-env/data.",
        "@(!(built-in-modules|built-ins|plugins|package)).json"
      ]
    }
  }
}<|MERGE_RESOLUTION|>--- conflicted
+++ resolved
@@ -1,9 +1,5 @@
 {
-<<<<<<< HEAD
-  "version": "1.0.47",
-=======
   "version": "1.0.46-alpha.5",
->>>>>>> cbfb0f8a
   "npmClient": "yarn",
   "packages": [
     "packages/*"
