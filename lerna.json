--- conflicted
+++ resolved
@@ -1,9 +1,5 @@
 {
-<<<<<<< HEAD
-  "version": "2.4.5-alpha.1",
-=======
   "version": "2.4.5",
->>>>>>> 4f15cdff
   "npmClient": "yarn",
   "packages": [
     "packages/*"
