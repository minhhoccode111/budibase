{
  "version": "2.4.44-alpha.20",
  "npmClient": "yarn",
<<<<<<< HEAD
  "useWorkspaces": true,
  "packages": [
    "packages/*"
  ],
=======
  "packages": ["packages/*"],
>>>>>>> 5002d6b0
  "command": {
    "publish": {
      "ignoreChanges": [
        "*.md",
        "*.txt",
        "test/**",
        "# We ignore every JSON file, except for built-in-modules, built-ins and plugins defined in babel-preset-env/data.",
        "@(!(built-in-modules|built-ins|plugins|package)).json"
      ]
    },
    "run": {
      "loadEnvFiles": false
    }
  }
}<|MERGE_RESOLUTION|>--- conflicted
+++ resolved
@@ -1,14 +1,10 @@
 {
   "version": "2.4.44-alpha.20",
   "npmClient": "yarn",
-<<<<<<< HEAD
   "useWorkspaces": true,
   "packages": [
     "packages/*"
   ],
-=======
-  "packages": ["packages/*"],
->>>>>>> 5002d6b0
   "command": {
     "publish": {
       "ignoreChanges": [
