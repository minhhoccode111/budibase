{
<<<<<<< HEAD
  "version": "1.0.126-alpha.0",
=======
  "version": "1.0.129",
>>>>>>> d0d46d37
  "npmClient": "yarn",
  "packages": [
    "packages/*"
  ],
  "command": {
    "publish": {
      "ignoreChanges": [
        "*.md",
        "*.txt",
        "test/**",
        "# We ignore every JSON file, except for built-in-modules, built-ins and plugins defined in babel-preset-env/data.",
        "@(!(built-in-modules|built-ins|plugins|package)).json"
      ]
    }
  }
}<|MERGE_RESOLUTION|>--- conflicted
+++ resolved
@@ -1,9 +1,5 @@
 {
-<<<<<<< HEAD
-  "version": "1.0.126-alpha.0",
-=======
   "version": "1.0.129",
->>>>>>> d0d46d37
   "npmClient": "yarn",
   "packages": [
     "packages/*"
