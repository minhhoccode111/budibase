--- conflicted
+++ resolved
@@ -1,9 +1,5 @@
 {
-<<<<<<< HEAD
-  "version": "2.8.16-alpha.4",
-=======
   "version": "2.8.17",
->>>>>>> 6a125aad
   "npmClient": "yarn",
   "packages": [
     "packages/*"
