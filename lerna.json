--- conflicted
+++ resolved
@@ -1,9 +1,5 @@
 {
-<<<<<<< HEAD
-  "version": "1.0.3-alpha.0",
-=======
   "version": "1.0.3",
->>>>>>> 32ea1da2
   "npmClient": "yarn",
   "packages": [
     "packages/*"
