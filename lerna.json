{
<<<<<<< HEAD
  "version": "2.4.12-alpha.6",
=======
  "version": "2.4.26",
>>>>>>> 95ef8413
  "npmClient": "yarn",
  "packages": [
    "packages/*"
  ],
  "command": {
    "publish": {
      "ignoreChanges": [
        "*.md",
        "*.txt",
        "test/**",
        "# We ignore every JSON file, except for built-in-modules, built-ins and plugins defined in babel-preset-env/data.",
        "@(!(built-in-modules|built-ins|plugins|package)).json"
      ]
    }
  }
}<|MERGE_RESOLUTION|>--- conflicted
+++ resolved
@@ -1,9 +1,5 @@
 {
-<<<<<<< HEAD
-  "version": "2.4.12-alpha.6",
-=======
   "version": "2.4.26",
->>>>>>> 95ef8413
   "npmClient": "yarn",
   "packages": [
     "packages/*"
