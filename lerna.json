{
<<<<<<< HEAD
  "version": "1.0.189",
=======
  "version": "1.0.195",
>>>>>>> 067ad974
  "npmClient": "yarn",
  "packages": [
    "packages/*"
  ],
  "command": {
    "publish": {
      "ignoreChanges": [
        "*.md",
        "*.txt",
        "test/**",
        "# We ignore every JSON file, except for built-in-modules, built-ins and plugins defined in babel-preset-env/data.",
        "@(!(built-in-modules|built-ins|plugins|package)).json"
      ]
    }
  }
}<|MERGE_RESOLUTION|>--- conflicted
+++ resolved
@@ -1,9 +1,5 @@
 {
-<<<<<<< HEAD
-  "version": "1.0.189",
-=======
   "version": "1.0.195",
->>>>>>> 067ad974
   "npmClient": "yarn",
   "packages": [
     "packages/*"
