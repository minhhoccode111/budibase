--- conflicted
+++ resolved
@@ -95,10 +95,7 @@
       "mysql",
       "mysql2",
       "oracle",
-<<<<<<< HEAD
-=======
       "oracledb",
->>>>>>> ad3dc0d2
       "pg",
       "pg-query-stream",
       "pg-native",
