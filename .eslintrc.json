--- conflicted
+++ resolved
@@ -42,11 +42,8 @@
       },
       "rules": {
         "no-unused-vars": "off",
-<<<<<<< HEAD
-        "@typescript-eslint/no-unused-vars": "error",
         "local-rules/no-budibase-imports": "error",
-        "local-rules/no-console-error": "error"
-=======
+        "local-rules/no-console-error": "error",
         "@typescript-eslint/no-unused-vars": [
           "error",
           {
@@ -57,7 +54,6 @@
           }
         ],
         "local-rules/no-budibase-imports": "error"
->>>>>>> c67ccf66
       }
     },
     {
