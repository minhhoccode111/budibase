{
    "editor.formatOnSave": true,
    "editor.codeActionsOnSave": {
        "source.fixAll": true
    },
    "editor.defaultFormatter": "svelte.svelte-vscode",
<<<<<<< HEAD
    "[javascript]": {
        "editor.defaultFormatter": "vscode.typescript-language-features"
    }
=======
    "[json]": {
        "editor.defaultFormatter": "vscode.json-language-features"
    },
    "[javascript]": {
        "editor.defaultFormatter": "esbenp.prettier-vscode"
    },
    "debug.javascript.terminalOptions": {
        "skipFiles": [
            "${workspaceFolder}/packages/backend-core/node_modules/**",
            "<node_internals>/**"
        ]
    },
>>>>>>> 6e5a7d07
}<|MERGE_RESOLUTION|>--- conflicted
+++ resolved
@@ -4,11 +4,6 @@
         "source.fixAll": true
     },
     "editor.defaultFormatter": "svelte.svelte-vscode",
-<<<<<<< HEAD
-    "[javascript]": {
-        "editor.defaultFormatter": "vscode.typescript-language-features"
-    }
-=======
     "[json]": {
         "editor.defaultFormatter": "vscode.json-language-features"
     },
@@ -21,5 +16,4 @@
             "<node_internals>/**"
         ]
     },
->>>>>>> 6e5a7d07
 }