--- conflicted
+++ resolved
@@ -3,12 +3,6 @@
 # optional ports are specified throughout for more advanced use cases.
 
 services:
-<<<<<<< HEAD
-  dependencies:
-    container_name: budi-dependencies
-    restart: on-failure
-    image: budibase/dependencies
-=======
   minio-service:
     container_name: budi-minio-dev
     restart: on-failure
@@ -16,7 +10,6 @@
     image: minio/minio:RELEASE.2022-10-24T18-35-07Z
     volumes:
       - minio_data:/data
->>>>>>> 53bf17a1
     ports:
       - "${MINIO_PORT}:9000"
       - "9001:9001"
@@ -40,12 +33,8 @@
     ports:
       - "${MAIN_PORT}:10000"
     depends_on:
-<<<<<<< HEAD
-      - dependencies
-=======
       - minio-service
       - couchdb-service
->>>>>>> 53bf17a1
     extra_hosts:
       - "host.docker.internal:host-gateway"
     environment:
@@ -71,7 +60,12 @@
       PUT_CALL: "curl -u ${COUCH_DB_USER}:${COUCH_DB_PASSWORD} -X PUT couchdb-service:5984"
     depends_on:
       - couchdb-service
-    command: ["sh","-c","sleep 10 && $${PUT_CALL}/_users && $${PUT_CALL}/_replicator; fg;"]
+    command:
+      [
+        "sh",
+        "-c",
+        "sleep 10 && $${PUT_CALL}/_users && $${PUT_CALL}/_replicator; fg;",
+      ]
 
   redis-service:
     container_name: budi-redis-dev
