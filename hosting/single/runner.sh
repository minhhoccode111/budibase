--- conflicted
+++ resolved
@@ -75,14 +75,8 @@
 mkdir -p ${DATA_DIR}/minio
 chown -R couchdb:couchdb ${DATA_DIR}/couch
 redis-server --requirepass $REDIS_PASSWORD > /dev/stdout 2>&1 &
-<<<<<<< HEAD
 /bbcouch-runner.sh &
-/minio/minio server ${DATA_DIR}/minio > /dev/stdout 2>&1 &
-=======
-/opt/clouseau/bin/clouseau > /dev/stdout 2>&1 &
 /minio/minio server --console-address ":9001" ${DATA_DIR}/minio > /dev/stdout 2>&1 &
-/docker-entrypoint.sh /opt/couchdb/bin/couchdb &
->>>>>>> 908d8d90
 /etc/init.d/nginx restart
 if [[ ! -z "${CUSTOM_DOMAIN}" ]]; then
     # Add monthly cron job to renew certbot certificate
