{
  "compilerOptions": {
    "target": "es6",
    "module": "commonjs",
    "lib": ["es2020"],
    "allowJs": true,
    "strict": true,
    "noImplicitAny": true,
    "esModuleInterop": true,
    "resolveJsonModule": true,
    "incremental": true,
    "types": ["node", "jest"],
    "outDir": "dist",
    "skipLibCheck": true,
    "paths": {
      "@budibase/types": ["../packages/types/src"],
      "@budibase/backend-core": ["../packages/backend-core/src"],
      "@budibase/backend-core/*": ["../packages/backend-core/*"],
      "@budibase/server/*": ["../packages/server/src/*"]
    }
  },
  "ts-node": {
    "require": ["tsconfig-paths/register"]
  },
<<<<<<< HEAD
  "include": ["src/**/*", "package.json"],
=======
  "references": [
    { "path": "../packages/types" },
    { "path": "../packages/backend-core" }
  ],
  "include": ["src/**/*"],
>>>>>>> 3f22bbf5
  "exclude": ["node_modules", "dist"]
}<|MERGE_RESOLUTION|>--- conflicted
+++ resolved
@@ -22,14 +22,10 @@
   "ts-node": {
     "require": ["tsconfig-paths/register"]
   },
-<<<<<<< HEAD
-  "include": ["src/**/*", "package.json"],
-=======
   "references": [
     { "path": "../packages/types" },
     { "path": "../packages/backend-core" }
   ],
   "include": ["src/**/*"],
->>>>>>> 3f22bbf5
   "exclude": ["node_modules", "dist"]
 }