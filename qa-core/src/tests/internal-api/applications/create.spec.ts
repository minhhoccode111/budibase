import TestConfiguration from "../../../config/internal-api/TestConfiguration"
import { Application } from "@budibase/server/api/controllers/public/mapping/types"
import { db } from "@budibase/backend-core"
import InternalAPIClient from "../../../config/internal-api/TestConfiguration/InternalAPIClient"
import generateApp from "../../../config/internal-api/fixtures/applications"
import generator from "../../../config/generator"
import generateScreen from "../../../config/internal-api/fixtures/screens"

describe("Internal API - /applications endpoints", () => {
  const api = new InternalAPIClient()
  const config = new TestConfiguration<Application>(api)

  beforeAll(async () => {
    await config.beforeAll()
  })

  afterAll(async () => {
    await config.afterAll()
  })

  async function createAppFromTemplate() {
    return config.applications.create({
      name: generator.word(),
      url: `/${generator.word()}`,
      useTemplate: "true",
      templateName: "Near Miss Register",
      templateKey: "app/near-miss-register",
      templateFile: undefined,
    })
  }

  it("GET - fetch applications", async () => {
    await config.applications.create({
      ...generateApp(),
      useTemplate: false,
    })
    const [response, apps] = await config.applications.fetch()
    expect(response).toHaveStatusCode(200)
    expect(apps.length).toBeGreaterThanOrEqual(1)
  })

  it("POST - Create an application", async () => {
    const [response, app] = await config.applications.create(generateApp())
    expect(response).toHaveStatusCode(200)
    expect(app._id).toBeDefined()
  })

  it("POST - Publish application", async () => {
    // create app
    const [response, app] = await config.applications.create(generateApp())
    expect(response).toHaveStatusCode(200)
    expect(app.appId).toBeDefined()

    // publish app
    config.applications.api.appId = app.appId
    const [publishResponse, publish] = await config.applications.publish()
    expect(publishResponse).toHaveStatusCode(200)
    expect(publish).toEqual({
      _id: expect.any(String),
      appUrl: app.url,
      status: "SUCCESS",
    })
  })

  it("POST - Create an application from a template, publish and check it renders", async () => {
    // create the app
    const appName = generator.word()
    const [response, app] = await createAppFromTemplate()
    expect(response).toHaveStatusCode(200)
    expect(app.appId).toBeDefined()
    config.applications.api.appId = app.appId

    // check preview renders
    const [previewResponse, previewRenders] =
      await config.applications.canRender()
    expect(previewResponse).toHaveStatusCode(200)
    expect(previewRenders).toBe(true)

    // publish app
    await config.applications.publish()

    // check published app renders
    config.applications.api.appId = db.getProdAppID(app.appId)
    const [publishedAppResponse, publishedAppRenders] =
      await config.applications.canRender()
    expect(publishedAppRenders).toBe(true)
  })
<<<<<<< HEAD
=======

  it("POST - Sync application before deployment", async () => {
    const [response, app] = await config.applications.create(generateApp())
    expect(response).toHaveStatusCode(200)
    expect(app.appId).toBeDefined()
    config.applications.api.appId = app.appId

    const [syncResponse, sync] = await config.applications.sync(
      <string>app.appId
    )
    expect(syncResponse).toHaveStatusCode(200)
    expect(sync).toEqual({
      message: "App sync not required, app not deployed.",
    })
  })

  it("POST - Sync application after deployment", async () => {
    const [response, app] = await config.applications.create(generateApp())
    expect(response).toHaveStatusCode(200)
    expect(app.appId).toBeDefined()
    config.applications.api.appId = app.appId

    // publish app
    await config.applications.publish()

    const [syncResponse, sync] = await config.applications.sync(
      <string>app.appId
    )
    expect(syncResponse).toHaveStatusCode(200)
    expect(sync).toEqual({
      message: "App sync completed successfully.",
    })
  })

  it("PUT - Update an application", async () => {
    const [response, app] = await config.applications.create(generateApp())
    expect(response).toHaveStatusCode(200)
    expect(app.appId).toBeDefined()
    config.applications.api.appId = app.appId

    const [updateResponse, updatedApp] = await config.applications.update(
      <string>app.appId,
      {
        name: generator.word(),
      }
    )
    expect(updateResponse).toHaveStatusCode(200)
    expect(updatedApp.name).not.toEqual(app.name)
  })

  it("POST - Revert Changes without changes", async () => {
    const [response, app] = await config.applications.create(generateApp())
    expect(response).toHaveStatusCode(200)
    expect(app.appId).toBeDefined()
    config.applications.api.appId = app.appId

    const [revertResponse, revert] = await config.applications.revert(
      <string>app.appId
    )
    expect(revertResponse).toHaveStatusCode(400)
    expect(revert).toEqual({
      message: "App has not yet been deployed",
      status: 400,
    })
  })

  it("POST - Revert Changes", async () => {
    const [response, app] = await config.applications.create(generateApp())
    expect(response).toHaveStatusCode(200)
    expect(app.appId).toBeDefined()
    config.applications.api.appId = app.appId

    // publish app
    const [publishResponse, publish] = await config.applications.publish()
    expect(publishResponse).toHaveStatusCode(200)
    expect(publish.status).toEqual("SUCCESS")

    // Change/add component to the app
    const [screenResponse, screen] = await config.applications.addScreentoApp(
      generateScreen()
    )
    expect(screenResponse).toHaveStatusCode(200)
    expect(screen._id).toBeDefined()

    // // Revert the app to published state
    const [revertResponse, revert] = await config.applications.revert(
      <string>app.appId
    )
    expect(revertResponse).toHaveStatusCode(200)
    expect(revert).toEqual({
      message: "Reverted changes successfully.",
    })

    // Check screen is removed
    const [routesResponse, routes] = await config.applications.getRoutes()
    expect(routesResponse).toHaveStatusCode(200)
    expect(routes.routes["/test"]).toBeUndefined()
  })

  it("DELETE - Delete an application", async () => {
    const [response, app] = await config.applications.create(generateApp())
    expect(response).toHaveStatusCode(200)
    expect(app.appId).toBeDefined()

    const [deleteResponse] = await config.applications.delete(<string>app.appId)
    expect(deleteResponse).toHaveStatusCode(200)
  })
>>>>>>> 40d204fb
})<|MERGE_RESOLUTION|>--- conflicted
+++ resolved
@@ -85,8 +85,6 @@
       await config.applications.canRender()
     expect(publishedAppRenders).toBe(true)
   })
-<<<<<<< HEAD
-=======
 
   it("POST - Sync application before deployment", async () => {
     const [response, app] = await config.applications.create(generateApp())
@@ -194,5 +192,4 @@
     const [deleteResponse] = await config.applications.delete(<string>app.appId)
     expect(deleteResponse).toHaveStatusCode(200)
   })
->>>>>>> 40d204fb
 })