--- conflicted
+++ resolved
@@ -10,20 +10,6 @@
 
   /**
    * Gets a list of users in the current tenant.
-<<<<<<< HEAD
-   * @param {string} page The page to retrieve
-   * @param {string} search The starts with string to search username/email by.
-   * @param {string} appId Facilitate app/role based user searching
-   * @param {boolean} paginated Allow the disabling of pagination
-   */
-  searchUsers: async ({ paginated, page, email, appId } = {}) => {
-    const opts = {}
-    if (page) {
-      opts.page = page
-    }
-    if (email) {
-      opts.email = email
-=======
    * @param {string} bookmark The page to retrieve
    * @param {object} query search filters for lookup by user (all operators not supported).
    * @param {string} appId Facilitate app/role based user searching
@@ -37,21 +23,15 @@
     }
     if (query) {
       opts.query = query
->>>>>>> 309f8292
     }
     if (appId) {
       opts.appId = appId
     }
-<<<<<<< HEAD
-    if (typeof paginated === "boolean") {
-      opts.paginated = paginated
-=======
     if (typeof paginate === "boolean") {
       opts.paginate = paginate
     }
     if (limit) {
       opts.limit = limit
->>>>>>> 309f8292
     }
     return await API.post({
       url: `/api/global/users/search`,
