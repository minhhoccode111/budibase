--- conflicted
+++ resolved
@@ -35,11 +35,8 @@
 import { ViewEndpoints } from "./views"
 import { ViewV2Endpoints } from "./viewsV2"
 import { AgentEndpoints } from "./agents"
-<<<<<<< HEAD
+import { NavigationEndpoints } from "./navigation"
 import { WorkspaceAppEndpoints } from "./workspaceApps"
-=======
-import { NavigationEndpoints } from "./navigation"
->>>>>>> 1162992f
 
 export enum HTTPMethod {
   POST = "POST",
@@ -146,9 +143,6 @@
     rowActions: RowActionEndpoints
     viewV2: ViewV2Endpoints
     oauth2: OAuth2Endpoints
-<<<<<<< HEAD
+    navigation: NavigationEndpoints
     workspaceApp: WorkspaceAppEndpoints
-=======
-    navigation: NavigationEndpoints
->>>>>>> 1162992f
   }