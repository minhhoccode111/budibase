<script>
  import { setContext, onMount } from "svelte"
  import { writable } from "svelte/store"
  import { fade } from "svelte/transition"
  import { clickOutside, ProgressCircle } from "@budibase/bbui"
  import { createEventManagers } from "../lib/events"
  import { createAPIClient } from "../../../api"
  import { attachStores } from "../stores"
  import BulkDeleteHandler from "../controls/BulkDeleteHandler.svelte"
  import GridBody from "./GridBody.svelte"
  import ResizeOverlay from "../overlays/ResizeOverlay.svelte"
  import ReorderOverlay from "../overlays/ReorderOverlay.svelte"
  import PopoverOverlay from "../overlays/PopoverOverlay.svelte"
  import HeaderRow from "./HeaderRow.svelte"
  import ScrollOverlay from "../overlays/ScrollOverlay.svelte"
  import MenuOverlay from "../overlays/MenuOverlay.svelte"
  import StickyColumn from "./StickyColumn.svelte"
  import UserAvatars from "./UserAvatars.svelte"
  import KeyboardManager from "../overlays/KeyboardManager.svelte"
  import SortButton from "../controls/SortButton.svelte"
  import HideColumnsButton from "../controls/HideColumnsButton.svelte"
  import SizeButton from "../controls/SizeButton.svelte"
  import NewRow from "./NewRow.svelte"
  import { createGridWebsocket } from "../lib/websocket"
  import {
    MaxCellRenderOverflow,
    GutterWidth,
    DefaultRowHeight,
    Padding,
    SmallRowHeight,
    ControlsHeight,
  } from "../lib/constants"

  export let API = null
  export let datasource = null
  export let schemaOverrides = null
  export let columnWhitelist = null
  export let canAddRows = true
  export let canExpandRows = true
  export let canEditRows = true
  export let canDeleteRows = true
  export let canEditColumns = true
  export let canSaveSchema = true
  export let canSelectRows = false
  export let stripeRows = false
  export let quiet = false
  export let collaboration = true
  export let showAvatars = true
  export let showControls = true
  export let initialFilter = null
  export let initialSortColumn = null
  export let initialSortOrder = null
  export let fixedRowHeight = null
  export let notifySuccess = null
  export let notifyError = null
  export let buttons = null
<<<<<<< HEAD
  export let darkMode
=======
  export let isCloud = null
>>>>>>> d1ff7360

  // Unique identifier for DOM nodes inside this instance
  const gridID = `grid-${Math.random().toString().slice(2)}`

  // Store props in a store for reference in other stores
  const props = writable($$props)

  // Build up context
  let context = {
    API: API || createAPIClient(),
    gridID,
    props,
  }
  context = { ...context, ...createEventManagers() }
  context = attachStores(context)

  // Reference some stores for local use
  const {
    config,
    isResizing,
    isReordering,
    ui,
    loaded,
    loading,
    rowHeight,
    contentLines,
    gridFocused,
    error,
  } = context

  // Keep config store up to date with props
  $: props.set({
    datasource,
    schemaOverrides,
    columnWhitelist,
    canAddRows,
    canExpandRows,
    canEditRows,
    canDeleteRows,
    canEditColumns,
    canSaveSchema,
    canSelectRows,
    stripeRows,
    quiet,
    collaboration,
    showAvatars,
    showControls,
    initialFilter,
    initialSortColumn,
    initialSortOrder,
    fixedRowHeight,
    notifySuccess,
    notifyError,
    buttons,
<<<<<<< HEAD
    darkMode,
=======
    isCloud,
>>>>>>> d1ff7360
  })
  $: minHeight =
    Padding + SmallRowHeight + $rowHeight + (showControls ? ControlsHeight : 0)

  // Set context for children to consume
  setContext("grid", context)

  // Expose ability to retrieve context externally for external control
  export const getContext = () => context

  // Initialise websocket for multi-user
  onMount(() => {
    if (collaboration) {
      return createGridWebsocket(context)
    }
  })
</script>

<!-- svelte-ignore a11y-no-static-element-interactions -->
<div
  class="grid"
  id={gridID}
  class:is-resizing={$isResizing}
  class:is-reordering={$isReordering}
  class:stripe={stripeRows}
  class:quiet
  on:mouseenter={() => gridFocused.set(true)}
  on:mouseleave={() => gridFocused.set(false)}
  style="--row-height:{$rowHeight}px; --default-row-height:{DefaultRowHeight}px; --gutter-width:{GutterWidth}px; --max-cell-render-overflow:{MaxCellRenderOverflow}px; --content-lines:{$contentLines}; --min-height:{minHeight}px; --controls-height:{ControlsHeight}px;"
>
  {#if showControls}
    <div class="controls">
      <div class="controls-left">
        <slot name="filter" />
        <SortButton />
        <HideColumnsButton />
        <SizeButton />
        <slot name="controls" />
      </div>
      <div class="controls-right">
        {#if showAvatars}
          <UserAvatars />
        {/if}
      </div>
    </div>
  {/if}
  {#if $error}
    <div class="grid-error">
      <div class="grid-error-title">There was a problem loading your grid</div>
      <div class="grid-error-subtitle">
        {$error}
      </div>
    </div>
  {:else if $loaded}
    <div class="grid-data-outer" use:clickOutside={ui.actions.blur}>
      <div class="grid-data-inner">
        <StickyColumn>
          <svelte:fragment slot="edit-column">
            <slot name="edit-column" />
          </svelte:fragment>
        </StickyColumn>
        <div class="grid-data-content">
          <HeaderRow>
            <svelte:fragment slot="add-column">
              <slot name="add-column" />
            </svelte:fragment>
            <svelte:fragment slot="edit-column">
              <slot name="edit-column" />
            </svelte:fragment>
          </HeaderRow>
          <GridBody />
        </div>
        {#if $config.canAddRows}
          <NewRow />
        {/if}
        <div class="overlays">
          <ResizeOverlay />
          <ReorderOverlay />
          <ScrollOverlay />
          <MenuOverlay />
          <PopoverOverlay />
        </div>
      </div>
    </div>
  {/if}
  {#if $loading && !$error}
    <div in:fade|local={{ duration: 130 }} class="grid-loading">
      <ProgressCircle />
    </div>
  {/if}
  {#if $config.canDeleteRows}
    <BulkDeleteHandler />
  {/if}
  <KeyboardManager />
</div>

<style>
  /* Core grid */
  .grid {
    /* Variables */
    --accent-color: var(--primaryColor, var(--spectrum-global-color-blue-400));
    --grid-background: var(--spectrum-global-color-gray-50);
    --grid-background-alt: var(--spectrum-global-color-gray-100);
    --cell-background: var(--grid-background);
    --cell-background-hover: var(--grid-background-alt);
    --cell-background-alt: var(--cell-background);
    --cell-padding: 8px;
    --cell-spacing: 4px;
    --cell-border: 1px solid var(--spectrum-global-color-gray-200);
    --cell-font-size: 14px;
    flex: 1 1 auto;
    display: flex;
    flex-direction: column;
    justify-content: flex-start;
    align-items: stretch;
    position: relative;
    overflow: hidden;
    background: var(--grid-background);
    min-height: var(--min-height);
  }
  .grid,
  .grid :global(*) {
    box-sizing: border-box;
  }
  .grid.is-resizing :global(*) {
    cursor: col-resize !important;
  }
  .grid.is-reordering :global(*) {
    cursor: grabbing !important;
  }
  .grid.stripe {
    --cell-background-alt: var(--spectrum-global-color-gray-75);
  }

  /* Data layers */
  .grid-data-outer,
  .grid-data-inner {
    flex: 1 1 auto;
    display: flex;
    justify-items: flex-start;
    align-items: stretch;
    overflow: hidden;
  }
  .grid-data-outer {
    height: 0;
    flex-direction: column;
  }
  .grid-data-inner {
    flex-direction: row;
    position: relative;
  }
  .grid-data-content {
    flex: 1 1 auto;
    overflow: hidden;
    display: flex;
    flex-direction: column;
  }

  /* Controls */
  .controls {
    height: var(--controls-height);
    display: flex;
    flex-direction: row;
    justify-content: space-between;
    align-items: center;
    border-bottom: 2px solid var(--spectrum-global-color-gray-200);
    padding: var(--cell-padding);
    gap: var(--cell-spacing);
    background: var(--grid-background-alt);
    z-index: 2;
  }
  .controls-left,
  .controls-right {
    display: flex;
    flex-direction: row;
    justify-content: flex-start;
    align-items: center;
    gap: var(--cell-spacing);
  }
  .controls-right {
    gap: 12px;
  }

  /* Overlays */
  .overlays {
    z-index: 10;
  }

  /* Loading */
  .grid-loading {
    position: absolute;
    width: 100%;
    height: 100%;
    display: grid;
    place-items: center;
    z-index: 100;
  }
  .grid-loading:before {
    content: "";
    position: absolute;
    top: 0;
    left: 0;
    width: 100%;
    height: 100%;
    background: var(--grid-background-alt);
    opacity: 0.6;
  }

  /* Error */
  .grid-error {
    position: absolute;
    width: 100%;
    height: 100%;
    display: flex;
    flex-direction: column;
    justify-content: center;
    align-items: center;
    gap: 8px;
  }
  .grid-error-title {
    font-size: 18px;
    font-weight: 600;
  }
  .grid-error-subtitle {
    font-size: 16px;
  }

  /* Disable checkbox animation anywhere in the grid data */
  .grid-data-outer :global(.spectrum-Checkbox-box:before),
  .grid-data-outer :global(.spectrum-Checkbox-box:after),
  .grid-data-outer :global(.spectrum-Checkbox-checkmark),
  .grid-data-outer :global(.spectrum-Checkbox-partialCheckmark) {
    transition: none;
  }

  /* Overrides */
  .grid.quiet :global(.grid-data-content .row > .cell:not(:last-child)) {
    border-right: none;
  }
</style><|MERGE_RESOLUTION|>--- conflicted
+++ resolved
@@ -54,11 +54,8 @@
   export let notifySuccess = null
   export let notifyError = null
   export let buttons = null
-<<<<<<< HEAD
   export let darkMode
-=======
   export let isCloud = null
->>>>>>> d1ff7360
 
   // Unique identifier for DOM nodes inside this instance
   const gridID = `grid-${Math.random().toString().slice(2)}`
@@ -113,11 +110,8 @@
     notifySuccess,
     notifyError,
     buttons,
-<<<<<<< HEAD
     darkMode,
-=======
     isCloud,
->>>>>>> d1ff7360
   })
   $: minHeight =
     Padding + SmallRowHeight + $rowHeight + (showControls ? ControlsHeight : 0)
