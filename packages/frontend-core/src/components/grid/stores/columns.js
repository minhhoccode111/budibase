--- conflicted
+++ resolved
@@ -159,11 +159,8 @@
             readonly: fieldSchema.readonly,
             order: fieldSchema.order ?? oldColumn?.order,
             conditions: fieldSchema.conditions,
-<<<<<<< HEAD
             enrichValue: fieldSchema.enrichValue,
-=======
             related: fieldSchema.related,
->>>>>>> 82d31f55
           }
           // Override a few properties for primary display
           if (field === primaryDisplay) {
