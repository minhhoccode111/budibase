import { derived, get, writable } from "svelte/store"
import { cloneDeep } from "lodash/fp"
import { GutterWidth, DefaultColumnWidth } from "../lib/constants"

export const createStores = () => {
  const columns = writable([])
  const stickyColumn = writable(null)

  // Derive an enriched version of columns with left offsets and indexes
  // automatically calculated
  const enrichedColumns = derived(
    columns,
    $columns => {
      let offset = 0
      return $columns.map(column => {
        const enriched = {
          ...column,
          left: offset,
        }
        if (column.visible) {
          offset += column.width
        }
        return enriched
      })
    },
    []
  )

  // Derived list of columns which have not been explicitly hidden
  const visibleColumns = derived(
    enrichedColumns,
    $columns => {
      return $columns.filter(col => col.visible)
    },
    []
  )

  return {
    columns: {
      ...columns,
      subscribe: enrichedColumns.subscribe,
    },
    stickyColumn,
    visibleColumns,
  }
}

export const deriveStores = context => {
  const { table, columns, stickyColumn, API, dispatch, config } = context

  // Updates the tables primary display column
  const changePrimaryDisplay = async column => {
    return await saveTable({
      ...get(table),
      primaryDisplay: column,
    })
  }

  // Updates the width of all columns
  const changeAllColumnWidths = async width => {
    columns.update(state => {
      return state.map(col => ({
        ...col,
        width,
      }))
    })
    if (get(stickyColumn)) {
      stickyColumn.update(state => ({
        ...state,
        width,
      }))
    }
    await saveChanges()
  }

  // Persists column changes by saving metadata against table schema
  const saveChanges = async () => {
    const $columns = get(columns)
    const $table = get(table)
    const $stickyColumn = get(stickyColumn)
    const newSchema = cloneDeep($table.schema)

    // Build new updated table schema
    Object.keys(newSchema).forEach(column => {
      // Respect order specified by columns
      const index = $columns.findIndex(x => x.name === column)
      if (index !== -1) {
        newSchema[column].order = index
      } else {
        delete newSchema[column].order
      }

      // Copy over metadata
      if (column === $stickyColumn?.name) {
        newSchema[column].visible = true
        newSchema[column].width = $stickyColumn.width || DefaultColumnWidth
      } else {
        newSchema[column].visible = $columns[index]?.visible ?? true
        newSchema[column].width = $columns[index]?.width || DefaultColumnWidth
      }
    })

    await saveTable({ ...$table, schema: newSchema })
  }

  const saveTable = async newTable => {
    // Update local state
    table.set(newTable)

    // Update server
    await API.saveTable(newTable)

    // Broadcast change to external state can be updated, as this change
    // will not be received by the builder websocket because we caused it ourselves
    dispatch("updatetable", newTable)
<<<<<<< HEAD

    // Update server
    if (get(config).allowSchemaChanges) {
      await API.saveTable(newTable)
    }
=======
>>>>>>> 70c59f35
  }

  return {
    columns: {
      ...columns,
      actions: {
        saveChanges,
        saveTable,
        changePrimaryDisplay,
        changeAllColumnWidths,
      },
    },
  }
}

export const initialise = context => {
  const { table, columns, stickyColumn, schemaOverrides, columnWhitelist } =
    context

  const schema = derived(
    [table, schemaOverrides, columnWhitelist],
    ([$table, $schemaOverrides, $columnWhitelist]) => {
      if (!$table?.schema) {
        return null
      }
      let newSchema = { ...$table?.schema }

      // Edge case to temporarily allow deletion of duplicated user
      // fields that were saved with the "disabled" flag set.
      // By overriding the saved schema we ensure only overrides can
      // set the disabled flag.
      // TODO: remove in future
      Object.keys(newSchema).forEach(field => {
        newSchema[field] = {
          ...newSchema[field],
          disabled: false,
        }
      })

      // Apply schema overrides
      Object.keys($schemaOverrides || {}).forEach(field => {
        if (newSchema[field]) {
          newSchema[field] = {
            ...newSchema[field],
            ...$schemaOverrides[field],
          }
        }
      })

      // Apply whitelist if specified
      if ($columnWhitelist?.length) {
        Object.keys(newSchema).forEach(key => {
          if (!$columnWhitelist.includes(key)) {
            delete newSchema[key]
          }
        })
      }

      return newSchema
    }
  )

  // Merge new schema fields with existing schema in order to preserve widths
  schema.subscribe($schema => {
    if (!$schema) {
      columns.set([])
      stickyColumn.set(null)
      return
    }
    const $table = get(table)

    // Find primary display
    let primaryDisplay
    if ($table.primaryDisplay && $schema[$table.primaryDisplay]) {
      primaryDisplay = $table.primaryDisplay
    }

    // Get field list
    let fields = []
    Object.keys($schema).forEach(field => {
      if (field !== primaryDisplay) {
        fields.push(field)
      }
    })

    // Update columns, removing extraneous columns and adding missing ones
    columns.set(
      fields
        .map(field => ({
          name: field,
          label: $schema[field].displayName || field,
          schema: $schema[field],
          width: $schema[field].width || DefaultColumnWidth,
          visible: $schema[field].visible ?? true,
          order: $schema[field].order,
        }))
        .sort((a, b) => {
          // Sort by order first
          const orderA = a.order
          const orderB = b.order
          if (orderA != null && orderB != null) {
            return orderA < orderB ? -1 : 1
          } else if (orderA != null) {
            return -1
          } else if (orderB != null) {
            return 1
          }

          // Then sort by auto columns
          const autoColA = a.schema?.autocolumn
          const autoColB = b.schema?.autocolumn
          if (autoColA === autoColB) {
            return 0
          }
          return autoColA ? 1 : -1
        })
    )

    // Update sticky column
    if (!primaryDisplay) {
      stickyColumn.set(null)
      return
    }
    stickyColumn.set({
      name: primaryDisplay,
      label: $schema[primaryDisplay].displayName || primaryDisplay,
      schema: $schema[primaryDisplay],
      width: $schema[primaryDisplay].width || DefaultColumnWidth,
      visible: true,
      order: 0,
      left: GutterWidth,
    })
  })
}<|MERGE_RESOLUTION|>--- conflicted
+++ resolved
@@ -108,19 +108,13 @@
     table.set(newTable)
 
     // Update server
-    await API.saveTable(newTable)
+    if (get(config).allowSchemaChanges) {
+      await API.saveTable(newTable)
+    }
 
     // Broadcast change to external state can be updated, as this change
     // will not be received by the builder websocket because we caused it ourselves
     dispatch("updatetable", newTable)
-<<<<<<< HEAD
-
-    // Update server
-    if (get(config).allowSchemaChanges) {
-      await API.saveTable(newTable)
-    }
-=======
->>>>>>> 70c59f35
   }
 
   return {
