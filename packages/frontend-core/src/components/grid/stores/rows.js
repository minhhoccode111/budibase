--- conflicted
+++ resolved
@@ -98,11 +98,7 @@
     loading.set(true)
 
     // Abandon if we don't have a valid datasource
-<<<<<<< HEAD
-    if (!$datasource) {
-=======
     if (!datasource.actions.isDatasourceValid($datasource)) {
->>>>>>> 5188abe4
       return
     }
 
