<script>
  import { getContext, onMount, tick } from "svelte"
  import GridCell from "./GridCell.svelte"
  import { Icon, Popover, Menu, MenuItem, clickOutside } from "@budibase/bbui"
  import { getColumnIcon } from "../lib/utils"

  export let column
  export let idx
  export let orderable = true

  const {
    reorder,
    isReordering,
    isResizing,
    rand,
    sort,
    renderedColumns,
    dispatch,
    subscribe,
    config,
    ui,
    columns,
  } = getContext("grid")

  const bannedDisplayColumnTypes = [
    "link",
    "array",
    "attachment",
    "boolean",
    "formula",
    "json",
  ]

  let anchor
  let open = false
  let editIsOpen = false
  let timeout
  let popover

  $: sortedBy = column.name === $sort.column
  $: canMoveLeft = orderable && idx > 0
  $: canMoveRight = orderable && idx < $renderedColumns.length - 1
  $: ascendingLabel = ["number", "bigint"].includes(column.schema?.type)
    ? "low-high"
    : "A-Z"
  $: descendingLabel = ["number", "bigint"].includes(column.schema?.type)
    ? "high-low"
    : "Z-A"

  const editColumn = async () => {
    editIsOpen = true
    await tick()
    dispatch("edit-column", column.schema)
  }

  const cancelEdit = () => {
    popover.hide()
    editIsOpen = false
  }
  const onMouseDown = e => {
    if (e.button === 0 && orderable) {
      timeout = setTimeout(() => {
        reorder.actions.startReordering(column.name, e)
      }, 200)
    }
  }

  const onMouseUp = e => {
    if (e.button === 0 && orderable) {
      clearTimeout(timeout)
    }
  }

  const onContextMenu = e => {
    e.preventDefault()
    ui.actions.blur()
    open = !open
  }

  const sortAscending = () => {
    sort.set({
      column: column.name,
      order: "ascending",
    })
    open = false
  }

  const sortDescending = () => {
    sort.set({
      column: column.name,
      order: "descending",
    })
    open = false
  }

  const moveLeft = () => {
    reorder.actions.moveColumnLeft(column.name)
    open = false
  }

  const moveRight = () => {
    reorder.actions.moveColumnRight(column.name)
    open = false
  }

  const makeDisplayColumn = () => {
    columns.actions.changePrimaryDisplay(column.name)
    open = false
  }

  const hideColumn = () => {
    columns.update(state => {
      const index = state.findIndex(col => col.name === column.name)
      state[index].visible = false
      return state.slice()
    })
    columns.actions.saveChanges()
    open = false
  }
  onMount(() => subscribe("close-edit-column", cancelEdit))
</script>

<div
  class="header-cell"
  class:open
  style="flex: 0 0 {column.width}px;"
  bind:this={anchor}
  class:disabled={$isReordering || $isResizing}
  class:sticky={idx === "sticky"}
>
  <GridCell
    on:mousedown={onMouseDown}
    on:mouseup={onMouseUp}
    on:contextmenu={onContextMenu}
    width={column.width}
    left={column.left}
    defaultHeight
    center
  >
    <Icon
      size="S"
      name={getColumnIcon(column)}
      color={`var(--spectrum-global-color-gray-600)`}
    />
    <div class="name">
      {column.label}
    </div>
    {#if sortedBy}
      <div class="sort-indicator">
        <Icon
          size="S"
          name={$sort.order === "descending" ? "SortOrderDown" : "SortOrderUp"}
          color="var(--spectrum-global-color-gray-600)"
        />
      </div>
    {/if}
    <div class="more" on:click={() => (open = true)}>
      <Icon
        size="S"
        name="MoreVertical"
        color="var(--spectrum-global-color-gray-600)"
      />
    </div>
  </GridCell>
</div>

<Popover
  bind:open
  bind:this={popover}
  {anchor}
  align="right"
  offset={0}
  popoverTarget={document.getElementById(`grid-${rand}`)}
  animate={false}
  customZindex={100}
>
<<<<<<< HEAD
  <Menu>
    <MenuItem
      icon="Edit"
      on:click={editColumn}
      disabled={!$config.canEditColumns || column.schema.disabled}
    >
      Edit column
    </MenuItem>
    <MenuItem
      icon="Label"
      on:click={makeDisplayColumn}
      disabled={idx === "sticky" ||
        !$config.canEditPrimaryDisplay ||
        bannedDisplayColumnTypes.includes(column.schema.type)}
    >
      Use as display column
    </MenuItem>
    <MenuItem
      icon="SortOrderUp"
      on:click={sortAscending}
      disabled={column.name === $sort.column && $sort.order === "ascending"}
    >
      Sort {ascendingLabel}
    </MenuItem>
    <MenuItem
      icon="SortOrderDown"
      on:click={sortDescending}
      disabled={column.name === $sort.column && $sort.order === "descending"}
=======
  {#if editIsOpen}
    <div
      use:clickOutside={() => {
        editIsOpen = false
      }}
      class="content"
>>>>>>> f0b4f7db
    >
      <slot />
    </div>
  {:else}
    <Menu>
      <MenuItem
        icon="Edit"
        on:click={editColumn}
        disabled={!$config.allowSchemaChanges || column.schema.disabled}
      >
        Edit column
      </MenuItem>
      <MenuItem
        icon="Label"
        on:click={makeDisplayColumn}
        disabled={idx === "sticky" ||
          !$config.allowSchemaChanges ||
          bannedDisplayColumnTypes.includes(column.schema.type)}
      >
        Use as display column
      </MenuItem>
      <MenuItem
        icon="SortOrderUp"
        on:click={sortAscending}
        disabled={column.name === $sort.column && $sort.order === "ascending"}
      >
        Sort {ascendingLabel}
      </MenuItem>
      <MenuItem
        icon="SortOrderDown"
        on:click={sortDescending}
        disabled={column.name === $sort.column && $sort.order === "descending"}
      >
        Sort {descendingLabel}
      </MenuItem>
      <MenuItem disabled={!canMoveLeft} icon="ChevronLeft" on:click={moveLeft}>
        Move left
      </MenuItem>
      <MenuItem
        disabled={!canMoveRight}
        icon="ChevronRight"
        on:click={moveRight}
      >
        Move right
      </MenuItem>
      <MenuItem
        disabled={idx === "sticky" || !$config.showControls}
        icon="VisibilityOff"
        on:click={hideColumn}
      >
        Hide column
      </MenuItem>
    </Menu>
  {/if}
</Popover>

<style>
  .header-cell {
    display: flex;
  }
  .header-cell:not(.sticky):hover,
  .header-cell:not(.sticky) :global(.cell:hover) {
    cursor: grab;
  }
  .header-cell.disabled {
    pointer-events: none;
  }
  .header-cell :global(.cell) {
    padding: 0 var(--cell-padding);
    gap: calc(2 * var(--cell-spacing));
    background: var(--grid-background-alt);
  }

  .name {
    flex: 1 1 auto;
    width: 0;
    white-space: nowrap;
    text-overflow: ellipsis;
    overflow: hidden;
  }

  .more {
    display: none;
    padding: 4px;
    margin: 0 -4px;
  }
  .header-cell.open .more,
  .header-cell:hover .more {
    display: block;
  }
  .more:hover {
    cursor: pointer;
  }
  .more:hover :global(.spectrum-Icon) {
    color: var(--spectrum-global-color-gray-800) !important;
  }

  .header-cell.open .sort-indicator,
  .header-cell:hover .sort-indicator {
    display: none;
  }

  .content {
    width: 300px;
    padding: 20px;
    display: flex;
    flex-direction: column;
    gap: 20px;
    background: var(--spectrum-alias-background-color-secondary);
  }
</style><|MERGE_RESOLUTION|>--- conflicted
+++ resolved
@@ -57,6 +57,7 @@
     popover.hide()
     editIsOpen = false
   }
+
   const onMouseDown = e => {
     if (e.button === 0 && orderable) {
       timeout = setTimeout(() => {
@@ -117,6 +118,7 @@
     columns.actions.saveChanges()
     open = false
   }
+
   onMount(() => subscribe("close-edit-column", cancelEdit))
 </script>
 
@@ -174,43 +176,12 @@
   animate={false}
   customZindex={100}
 >
-<<<<<<< HEAD
-  <Menu>
-    <MenuItem
-      icon="Edit"
-      on:click={editColumn}
-      disabled={!$config.canEditColumns || column.schema.disabled}
-    >
-      Edit column
-    </MenuItem>
-    <MenuItem
-      icon="Label"
-      on:click={makeDisplayColumn}
-      disabled={idx === "sticky" ||
-        !$config.canEditPrimaryDisplay ||
-        bannedDisplayColumnTypes.includes(column.schema.type)}
-    >
-      Use as display column
-    </MenuItem>
-    <MenuItem
-      icon="SortOrderUp"
-      on:click={sortAscending}
-      disabled={column.name === $sort.column && $sort.order === "ascending"}
-    >
-      Sort {ascendingLabel}
-    </MenuItem>
-    <MenuItem
-      icon="SortOrderDown"
-      on:click={sortDescending}
-      disabled={column.name === $sort.column && $sort.order === "descending"}
-=======
   {#if editIsOpen}
     <div
       use:clickOutside={() => {
         editIsOpen = false
       }}
       class="content"
->>>>>>> f0b4f7db
     >
       <slot />
     </div>
@@ -219,7 +190,7 @@
       <MenuItem
         icon="Edit"
         on:click={editColumn}
-        disabled={!$config.allowSchemaChanges || column.schema.disabled}
+        disabled={!$config.canEditColumns || column.schema.disabled}
       >
         Edit column
       </MenuItem>
@@ -227,7 +198,7 @@
         icon="Label"
         on:click={makeDisplayColumn}
         disabled={idx === "sticky" ||
-          !$config.allowSchemaChanges ||
+          !$config.canEditPrimaryDisplay ||
           bannedDisplayColumnTypes.includes(column.schema.type)}
       >
         Use as display column
