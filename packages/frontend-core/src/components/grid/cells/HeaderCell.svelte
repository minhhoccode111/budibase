--- conflicted
+++ resolved
@@ -29,7 +29,6 @@
     filter,
   } = getContext("grid")
 
-<<<<<<< HEAD
   const bannedDisplayColumnTypes = [
     "link",
     "array",
@@ -39,8 +38,6 @@
   ]
   const searchableTypes = ["string", "options", "number", "array", "longform"]
 
-=======
->>>>>>> 91af9a63
   let anchor
   let open = false
   let editIsOpen = false
