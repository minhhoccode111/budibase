--- conflicted
+++ resolved
@@ -2,16 +2,12 @@
 import { TypeIconMap } from "../constants"
 
 export const getColumnIcon = column => {
-<<<<<<< HEAD
+  if (column.schema.icon) {
+    return column.schema.icon
+  }
   if (column.calculation) {
     return "Calculator"
   }
-=======
-  if (column.schema.icon) {
-    return column.schema.icon
-  }
-
->>>>>>> 0b8257cd
   if (column.schema.autocolumn) {
     return "MagicWand"
   }
