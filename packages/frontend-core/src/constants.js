/**
 * Operator options for lucene queries
 */
export {
  OperatorOptions,
  SqlNumberTypeRangeMap,
  DEFAULT_BB_DATASOURCE_ID,
} from "@budibase/shared-core"
export { Feature as Features } from "@budibase/types"
import { BpmCorrelationKey } from "@budibase/shared-core"
import { FieldType, BBReferenceFieldSubType } from "@budibase/types"

export const BannedSearchTypes = [
  FieldType.LINK,
  FieldType.ATTACHMENT_SINGLE,
  FieldType.ATTACHMENTS,
  FieldType.FORMULA,
  FieldType.JSON,
<<<<<<< HEAD
=======
  FieldType.ATTACHMENT_SINGLE,
>>>>>>> 194a1292
  FieldType.SIGNATURE_SINGLE,
  "jsonarray",
  "queryarray",
]

// Cookie names
export const Cookies = {
  Auth: "budibase:auth",
  CurrentApp: "budibase:currentapp",
  ReturnUrl: "budibase:returnurl",
  AccountReturnUrl: "budibase:account:returnurl",
  OnboardingProcessCorrelationKey: BpmCorrelationKey.ONBOARDING,
}

// Table names
export const TableNames = {
  USERS: "ta_users",
}

export const BudibaseRoles = {
  AppUser: "appUser",
  Developer: "developer",
  Creator: "creator",
  Admin: "admin",
}

export const BudibaseRoleOptionsOld = [
  {
    label: "Developer",
    value: BudibaseRoles.Developer,
  },
]
export const BudibaseRoleOptions = [
  {
    label: "Account admin",
    value: BudibaseRoles.Admin,
    subtitle: "Has full access to all apps and settings in your account",
  },
  {
    label: "Creator",
    value: BudibaseRoles.Creator,
    subtitle: "Can create and edit apps they have access to",
  },
  {
    label: "App user",
    value: BudibaseRoles.AppUser,
    subtitle: "Can only use published apps they have access to",
  },
]

export const PlanType = {
  FREE: "free",
  TEAM: "team",
  PRO: "pro",
  BUSINESS: "business",
  ENTERPRISE: "enterprise",
  ENTERPRISE_BASIC_TRIAL: "enterprise_basic_trial",
}

/**
 * API version header attached to all requests.
 * Version changelog:
 * v1:
 *   - Coerce types for search endpoint
 */
export const ApiVersion = "1"

// Role IDs
export const Roles = {
  ADMIN: "ADMIN",
  POWER: "POWER",
  BASIC: "BASIC",
  PUBLIC: "PUBLIC",
  BUILDER: "BUILDER",
  CREATOR: "CREATOR",
}

export const Themes = [
  {
    class: "lightest",
    name: "Lightest",
  },
  {
    class: "light",
    name: "Light",
  },
  {
    class: "dark",
    name: "Dark",
  },
  {
    class: "darkest",
    name: "Darkest",
  },
  {
    class: "nord",
    name: "Nord",
    base: "darkest",
  },
  {
    class: "midnight",
    name: "Midnight",
    base: "darkest",
  },
]

export const EventPublishType = {
  ENV_VAR_UPGRADE_PANEL_OPENED: "environment_variable_upgrade_panel_opened",
}

export const ContextScopes = {
  Local: "local",
  Global: "global",
}

export const TypeIconMap = {
  [FieldType.STRING]: "Text",
  [FieldType.OPTIONS]: "Dropdown",
  [FieldType.DATETIME]: "Calendar",
  [FieldType.BARCODEQR]: "Camera",
  [FieldType.SIGNATURE_SINGLE]: "AnnotatePen",
  [FieldType.LONGFORM]: "TextAlignLeft",
  [FieldType.ARRAY]: "Duplicate",
  [FieldType.NUMBER]: "123",
  [FieldType.BOOLEAN]: "Boolean",
  [FieldType.ATTACHMENTS]: "DocumentFragmentGroup",
  [FieldType.ATTACHMENT_SINGLE]: "DocumentFragment",
  [FieldType.LINK]: "DataCorrelated",
  [FieldType.FORMULA]: "Calculator",
  [FieldType.JSON]: "Brackets",
  [FieldType.BIGINT]: "TagBold",
  [FieldType.AUTO]: "MagicWand",
  [FieldType.BB_REFERENCE]: {
    [BBReferenceFieldSubType.USER]: "UserGroup",
    [BBReferenceFieldSubType.USERS]: "UserGroup",
  },
  [FieldType.BB_REFERENCE_SINGLE]: {
    [BBReferenceFieldSubType.USER]: "User",
  },
}

export const OptionColours = [...new Array(12).keys()].map(idx => {
  return `hsla(${((idx + 1) * 222) % 360}, 90%, 75%, 0.3)`
})<|MERGE_RESOLUTION|>--- conflicted
+++ resolved
@@ -16,10 +16,7 @@
   FieldType.ATTACHMENTS,
   FieldType.FORMULA,
   FieldType.JSON,
-<<<<<<< HEAD
-=======
   FieldType.ATTACHMENT_SINGLE,
->>>>>>> 194a1292
   FieldType.SIGNATURE_SINGLE,
   "jsonarray",
   "queryarray",
