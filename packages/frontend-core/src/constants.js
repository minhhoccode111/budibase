--- conflicted
+++ resolved
@@ -173,7 +173,6 @@
   return `hsla(${((idx + 1) * 222) % 360}, 90%, 75%, 0.3)`
 })
 
-<<<<<<< HEAD
 export const FilterOperator = {
   ANY: "any",
   ALL: "all",
@@ -187,10 +186,10 @@
 export const FilterValueType = {
   BINDING: "Binding",
   VALUE: "Value",
-=======
+}
+
 export const FieldPermissions = {
   WRITABLE: "writable",
   READONLY: "readonly",
   HIDDEN: "hidden",
->>>>>>> 1d84a03b
 }