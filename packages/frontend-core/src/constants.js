/**
 * Operator options for lucene queries
 */
export const OperatorOptions = {
  Equals: {
    value: "equal",
    label: "Equals",
  },
  NotEquals: {
    value: "notEqual",
    label: "Not equals",
  },
  Empty: {
    value: "empty",
    label: "Is empty",
  },
  NotEmpty: {
    value: "notEmpty",
    label: "Is not empty",
  },
  StartsWith: {
    value: "string",
    label: "Starts with",
  },
  Like: {
    value: "fuzzy",
    label: "Like",
  },
  MoreThan: {
    value: "rangeLow",
    label: "More than",
  },
  LessThan: {
    value: "rangeHigh",
    label: "Less than",
  },
  Contains: {
    value: "equal",
    label: "Contains",
  },
  NotContains: {
    value: "notEqual",
    label: "Does Not Contain",
  },
}

// Cookie names
export const Cookies = {
  Auth: "budibase:auth",
  CurrentApp: "budibase:currentapp",
  ReturnUrl: "budibase:returnurl",
}

// Table names
export const TableNames = {
  USERS: "ta_users",
}

/**
 * API version header attached to all requests.
 * Version changelog:
 * v1:
 *   - Coerce types for search endpoint
 */
export const ApiVersion = "1"

<<<<<<< HEAD
// Role IDs
export const Roles = {
  ADMIN: "ADMIN",
  POWER: "POWER",
  BASIC: "BASIC",
  PUBLIC: "PUBLIC",
  BUILDER: "BUILDER",
=======
/**
 * Maximum minimum range for SQL number values
 */
export const SqlNumberTypeRangeMap = {
  integer: {
    max: 2147483647,
    min: -2147483648,
  },
  int: {
    max: 2147483647,
    min: -2147483648,
  },
  smallint: {
    max: 32767,
    min: -32768,
  },
  mediumint: {
    max: 8388607,
    min: -8388608,
  },
>>>>>>> cb153c7d
}<|MERGE_RESOLUTION|>--- conflicted
+++ resolved
@@ -64,7 +64,6 @@
  */
 export const ApiVersion = "1"
 
-<<<<<<< HEAD
 // Role IDs
 export const Roles = {
   ADMIN: "ADMIN",
@@ -72,7 +71,8 @@
   BASIC: "BASIC",
   PUBLIC: "PUBLIC",
   BUILDER: "BUILDER",
-=======
+}
+
 /**
  * Maximum minimum range for SQL number values
  */
@@ -93,5 +93,4 @@
     max: 8388607,
     min: -8388608,
   },
->>>>>>> cb153c7d
 }