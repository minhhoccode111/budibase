--- conflicted
+++ resolved
@@ -75,21 +75,6 @@
  */
 export const ApiVersion = "1"
 
-<<<<<<< HEAD
-export const Features = {
-  USER_GROUPS: "userGroups",
-  BACKUPS: "appBackups",
-  ENVIRONMENT_VARIABLES: "environmentVariables",
-  AUDIT_LOGS: "auditLogs",
-  ENFORCEABLE_SSO: "enforceableSSO",
-  BRANDING: "branding",
-  SCIM: "scim",
-  SYNC_AUTOMATIONS: "syncAutomations",
-  APP_BUILDERS: "appBuilders",
-}
-
-=======
->>>>>>> 0d8b4019
 // Role IDs
 export const Roles = {
   ADMIN: "ADMIN",
