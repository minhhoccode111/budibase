--- conflicted
+++ resolved
@@ -1,22 +1,13 @@
 {
   "name": "@budibase/frontend-core",
-<<<<<<< HEAD
-  "version": "2.4.42-alpha.8",
-=======
   "version": "2.4.43",
->>>>>>> 096a6e20
   "description": "Budibase frontend core libraries used in builder and client",
   "author": "Budibase",
   "license": "MPL-2.0",
   "svelte": "src/index.js",
   "dependencies": {
-<<<<<<< HEAD
-    "@budibase/bbui": "2.4.42-alpha.8",
-    "@budibase/shared-core": "2.4.42-alpha.8",
-=======
     "@budibase/bbui": "^2.4.43",
     "@budibase/shared-core": "^2.4.43",
->>>>>>> 096a6e20
     "lodash": "^4.17.21",
     "svelte": "^3.46.2"
   }
