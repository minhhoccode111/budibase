{
  "name": "@budibase/cli",
<<<<<<< HEAD
  "version": "1.2.26-alpha.0",
=======
  "version": "1.2.27",
>>>>>>> a4a22299
  "description": "Budibase CLI, for developers, self hosting and migrations.",
  "main": "src/index.js",
  "bin": {
    "budi": "src/index.js"
  },
  "author": "Budibase",
  "license": "GPL-3.0",
  "scripts": {
    "prebuild": "rm -rf prebuilds 2> /dev/null && cp -r node_modules/leveldown/prebuilds prebuilds",
    "build": "yarn prebuild && renamer --find .node --replace .fake 'prebuilds/**' && pkg . --out-path build && yarn postbuild",
    "postbuild": "rm -rf prebuilds 2> /dev/null"
  },
  "pkg": {
    "targets": [
      "node16-linux",
      "node16-win",
      "node16-macos"
    ],
    "assets": [
      "node_modules/@budibase/backend-core/dist/**/*",
      "prebuilds/**/*"
    ],
    "outputPath": "build"
  },
  "dependencies": {
    "@budibase/backend-core": "1.1.32-alpha.6",
    "axios": "0.21.2",
    "chalk": "4.1.0",
    "cli-progress": "3.11.2",
    "commander": "7.1.0",
    "docker-compose": "0.23.6",
    "dotenv": "16.0.1",
    "inquirer": "8.0.0",
    "lookpath": "1.1.0",
    "node-fetch": "2",
    "pkg": "5.7.0",
    "posthog-node": "1.0.7",
    "pouchdb": "7.3.0",
    "pouchdb-replication-stream": "1.2.9",
    "randomstring": "1.1.5",
    "tar": "6.1.11"
  },
  "devDependencies": {
    "copyfiles": "^2.4.1",
    "eslint": "^7.20.0",
    "renamer": "^4.0.0"
  }
}<|MERGE_RESOLUTION|>--- conflicted
+++ resolved
@@ -1,10 +1,6 @@
 {
   "name": "@budibase/cli",
-<<<<<<< HEAD
-  "version": "1.2.26-alpha.0",
-=======
   "version": "1.2.27",
->>>>>>> a4a22299
   "description": "Budibase CLI, for developers, self hosting and migrations.",
   "main": "src/index.js",
   "bin": {
