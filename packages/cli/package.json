{
  "name": "@budibase/cli",
<<<<<<< HEAD
  "version": "1.0.220-alpha.4",
=======
  "version": "1.1.9",
>>>>>>> 8bf3fc7f
  "description": "Budibase CLI, for developers, self hosting and migrations.",
  "main": "src/index.js",
  "bin": {
    "budi": "src/index.js"
  },
  "author": "Budibase",
  "license": "GPL-3.0",
  "scripts": {
    "build": "pkg . --out-path build"
  },
  "pkg": {
    "targets": [
      "node14-linux",
      "node14-win",
      "node14-macos"
    ],
    "outputPath": "build"
  },
  "dependencies": {
    "axios": "^0.21.1",
    "chalk": "^4.1.0",
    "commander": "^7.1.0",
    "docker-compose": "^0.23.6",
    "inquirer": "^8.0.0",
    "lookpath": "^1.1.0",
    "pkg": "^5.3.0",
    "posthog-node": "1.0.7",
    "randomstring": "^1.1.5"
  },
  "devDependencies": {
    "eslint": "^7.20.0"
  }
}<|MERGE_RESOLUTION|>--- conflicted
+++ resolved
@@ -1,10 +1,6 @@
 {
   "name": "@budibase/cli",
-<<<<<<< HEAD
-  "version": "1.0.220-alpha.4",
-=======
   "version": "1.1.9",
->>>>>>> 8bf3fc7f
   "description": "Budibase CLI, for developers, self hosting and migrations.",
   "main": "src/index.js",
   "bin": {
