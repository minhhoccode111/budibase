{
  "name": "@budibase/cli",
<<<<<<< HEAD
  "version": "1.0.192-alpha.8",
=======
  "version": "1.0.198",
>>>>>>> b0dc1f4e
  "description": "Budibase CLI, for developers, self hosting and migrations.",
  "main": "src/index.js",
  "bin": {
    "budi": "src/index.js"
  },
  "author": "Budibase",
  "license": "GPL-3.0",
  "scripts": {
    "build": "pkg . --out-path build"
  },
  "pkg": {
    "targets": [
      "node14-linux",
      "node14-win",
      "node14-macos"
    ],
    "outputPath": "build"
  },
  "dependencies": {
    "axios": "^0.21.1",
    "chalk": "^4.1.0",
    "commander": "^7.1.0",
    "docker-compose": "^0.23.6",
    "inquirer": "^8.0.0",
    "lookpath": "^1.1.0",
    "pkg": "^5.3.0",
    "posthog-node": "1.0.7",
    "randomstring": "^1.1.5"
  },
  "devDependencies": {
    "eslint": "^7.20.0"
  }
}<|MERGE_RESOLUTION|>--- conflicted
+++ resolved
@@ -1,10 +1,6 @@
 {
   "name": "@budibase/cli",
-<<<<<<< HEAD
-  "version": "1.0.192-alpha.8",
-=======
   "version": "1.0.198",
->>>>>>> b0dc1f4e
   "description": "Budibase CLI, for developers, self hosting and migrations.",
   "main": "src/index.js",
   "bin": {
