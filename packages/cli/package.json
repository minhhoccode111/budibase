{
  "name": "@budibase/cli",
<<<<<<< HEAD
  "version": "1.0.50-alpha.7",
=======
  "version": "1.0.57",
>>>>>>> 9852015c
  "description": "Budibase CLI, for developers, self hosting and migrations.",
  "main": "src/index.js",
  "bin": {
    "budi": "src/index.js"
  },
  "author": "Budibase",
  "license": "GPL-3.0",
  "scripts": {
    "build": "pkg . --out-path build"
  },
  "pkg": {
    "targets": [
      "node14-linux",
      "node14-win",
      "node14-macos"
    ],
    "outputPath": "build"
  },
  "dependencies": {
    "axios": "^0.21.1",
    "chalk": "^4.1.0",
    "commander": "^7.1.0",
    "docker-compose": "^0.23.6",
    "inquirer": "^8.0.0",
    "lookpath": "^1.1.0",
    "pkg": "^5.3.0",
    "posthog-node": "1.0.7",
    "randomstring": "^1.1.5"
  },
  "devDependencies": {
    "eslint": "^7.20.0"
  }
}<|MERGE_RESOLUTION|>--- conflicted
+++ resolved
@@ -1,10 +1,6 @@
 {
   "name": "@budibase/cli",
-<<<<<<< HEAD
-  "version": "1.0.50-alpha.7",
-=======
   "version": "1.0.57",
->>>>>>> 9852015c
   "description": "Budibase CLI, for developers, self hosting and migrations.",
   "main": "src/index.js",
   "bin": {
