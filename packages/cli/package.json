--- conflicted
+++ resolved
@@ -26,13 +26,9 @@
     "outputPath": "build"
   },
   "dependencies": {
-<<<<<<< HEAD
-    "@budibase/backend-core": "1.2.41-alpha.0",
-    "@budibase/string-templates": "1.2.41-alpha.0",
-    "@budibase/types": "1.2.41-alpha.0",
-=======
-    "@budibase/backend-core": "1.2.41-alpha.5",
->>>>>>> fe3d9f40
+    "@budibase/backend-core": "1.2.44-alpha.1",
+    "@budibase/string-templates": "1.2.44-alpha.1",
+    "@budibase/types": "1.2.44-alpha.1",
     "axios": "0.21.2",
     "chalk": "4.1.0",
     "cli-progress": "3.11.2",
