{
  "name": "@budibase/cli",
<<<<<<< HEAD
  "version": "1.3.15-alpha.9",
=======
  "version": "1.3.18",
>>>>>>> 4e364ef3
  "description": "Budibase CLI, for developers, self hosting and migrations.",
  "main": "src/index.js",
  "bin": {
    "budi": "src/index.js"
  },
  "author": "Budibase",
  "license": "GPL-3.0",
  "scripts": {
    "prebuild": "rm -rf prebuilds 2> /dev/null && cp -r node_modules/leveldown/prebuilds prebuilds",
    "build": "yarn prebuild && renamer --find .node --replace .fake 'prebuilds/**' && pkg . --out-path build && yarn postbuild",
    "postbuild": "rm -rf prebuilds 2> /dev/null"
  },
  "pkg": {
    "targets": [
      "node16-linux",
      "node16-win",
      "node16-macos"
    ],
    "assets": [
      "node_modules/@budibase/backend-core/dist/**/*",
      "prebuilds/**/*"
    ],
    "outputPath": "build"
  },
  "dependencies": {
<<<<<<< HEAD
    "@budibase/backend-core": "1.3.15-alpha.9",
    "@budibase/string-templates": "1.3.15-alpha.9",
    "@budibase/types": "1.3.15-alpha.9",
=======
    "@budibase/backend-core": "^1.3.18",
>>>>>>> 4e364ef3
    "axios": "0.21.2",
    "chalk": "4.1.0",
    "cli-progress": "3.11.2",
    "commander": "7.1.0",
    "docker-compose": "0.23.6",
    "dotenv": "16.0.1",
    "download": "8.0.0",
    "inquirer": "8.0.0",
    "joi": "17.6.0",
    "lookpath": "1.1.0",
    "node-fetch": "2",
    "pkg": "5.7.0",
    "posthog-node": "1.0.7",
    "pouchdb": "7.3.0",
    "pouchdb-replication-stream": "1.2.9",
    "randomstring": "1.1.5",
    "tar": "6.1.11"
  },
  "devDependencies": {
    "copyfiles": "^2.4.1",
    "eslint": "^7.20.0",
    "renamer": "^4.0.0"
  }
}<|MERGE_RESOLUTION|>--- conflicted
+++ resolved
@@ -1,10 +1,6 @@
 {
   "name": "@budibase/cli",
-<<<<<<< HEAD
-  "version": "1.3.15-alpha.9",
-=======
   "version": "1.3.18",
->>>>>>> 4e364ef3
   "description": "Budibase CLI, for developers, self hosting and migrations.",
   "main": "src/index.js",
   "bin": {
@@ -30,13 +26,9 @@
     "outputPath": "build"
   },
   "dependencies": {
-<<<<<<< HEAD
-    "@budibase/backend-core": "1.3.15-alpha.9",
-    "@budibase/string-templates": "1.3.15-alpha.9",
-    "@budibase/types": "1.3.15-alpha.9",
-=======
-    "@budibase/backend-core": "^1.3.18",
->>>>>>> 4e364ef3
+    "@budibase/backend-core": "1.3.18",
+    "@budibase/string-templates": "1.3.18",
+    "@budibase/types": "1.3.18",
     "axios": "0.21.2",
     "chalk": "4.1.0",
     "cli-progress": "3.11.2",
