--- conflicted
+++ resolved
@@ -26,11 +26,7 @@
     "outputPath": "build"
   },
   "dependencies": {
-<<<<<<< HEAD
-    "@budibase/backend-core": "1.2.47",
-=======
     "@budibase/backend-core": "1.2.57",
->>>>>>> 32c26709
     "axios": "0.21.2",
     "chalk": "4.1.0",
     "cli-progress": "3.11.2",
