--- conflicted
+++ resolved
@@ -1,10 +1,6 @@
 {
   "name": "@budibase/cli",
-<<<<<<< HEAD
-  "version": "2.5.6-alpha.45",
-=======
   "version": "2.5.9",
->>>>>>> 778da79a
   "description": "Budibase CLI, for developers, self hosting and migrations.",
   "main": "dist/index.js",
   "bin": {
@@ -33,15 +29,9 @@
     "outputPath": "build"
   },
   "dependencies": {
-<<<<<<< HEAD
-    "@budibase/backend-core": "2.5.6-alpha.45",
-    "@budibase/string-templates": "2.5.6-alpha.45",
-    "@budibase/types": "2.5.6-alpha.45",
-=======
     "@budibase/backend-core": "^2.5.9",
     "@budibase/string-templates": "^2.5.9",
     "@budibase/types": "^2.5.9",
->>>>>>> 778da79a
     "axios": "0.21.2",
     "chalk": "4.1.0",
     "cli-progress": "3.11.2",
