{
  "name": "@budibase/cli",
<<<<<<< HEAD
  "version": "2.3.18-alpha.30",
=======
  "version": "2.3.20",
>>>>>>> 6c7e27b0
  "description": "Budibase CLI, for developers, self hosting and migrations.",
  "main": "dist/index.js",
  "bin": {
    "budi": "dist/index.js"
  },
  "author": "Budibase",
  "license": "GPL-3.0",
  "scripts": {
    "prebuild": "rm -rf prebuilds 2> /dev/null && cp -r node_modules/leveldown/prebuilds prebuilds",
    "rename": "renamer --find .node --replace .fake 'prebuilds/**'",
    "tsc": "tsc -p tsconfig.build.json",
    "pkg": "pkg . --out-path build --no-bytecode --public --public-packages \"*\" -C GZip",
    "build": "yarn prebuild && yarn rename && yarn tsc && yarn pkg && yarn postbuild",
    "postbuild": "rm -rf prebuilds 2> /dev/null"
  },
  "pkg": {
    "targets": [
      "node16-linux",
      "node16-win",
      "node16-macos"
    ],
    "assets": [
      "node_modules/@budibase/backend-core/dist/**/*",
      "prebuilds/**/*"
    ],
    "outputPath": "build"
  },
  "dependencies": {
<<<<<<< HEAD
    "@budibase/backend-core": "2.3.18-alpha.30",
    "@budibase/string-templates": "2.3.18-alpha.30",
    "@budibase/types": "2.3.18-alpha.30",
=======
    "@budibase/backend-core": "^2.3.20",
    "@budibase/string-templates": "^2.3.20",
    "@budibase/types": "^2.3.20",
    "axios": "0.21.2",
>>>>>>> 6c7e27b0
    "chalk": "4.1.0",
    "cli-progress": "3.11.2",
    "commander": "7.1.0",
    "docker-compose": "0.23.6",
    "dotenv": "16.0.1",
    "download": "8.0.0",
    "find-free-port": "^2.0.0",
    "inquirer": "8.0.0",
    "joi": "17.6.0",
    "lookpath": "1.1.0",
    "node-fetch": "2.6.7",
    "pkg": "5.8.0",
    "posthog-node": "1.0.7",
    "pouchdb": "7.3.0",
    "pouchdb-replication-stream": "1.2.9",
    "randomstring": "1.1.5",
    "tar": "6.1.11",
    "yaml": "^2.1.1"
  },
  "devDependencies": {
    "@swc/core": "^1.3.25",
    "@swc/jest": "^0.2.24",
    "@types/jest": "^29.4.0",
    "@types/node-fetch": "2.6.1",
    "@types/pouchdb": "^6.4.0",
    "copyfiles": "^2.4.1",
    "eslint": "^7.20.0",
    "renamer": "^4.0.0",
    "ts-node": "^10.9.1",
    "typescript": "4.7.3"
  }
}<|MERGE_RESOLUTION|>--- conflicted
+++ resolved
@@ -1,10 +1,6 @@
 {
   "name": "@budibase/cli",
-<<<<<<< HEAD
-  "version": "2.3.18-alpha.30",
-=======
   "version": "2.3.20",
->>>>>>> 6c7e27b0
   "description": "Budibase CLI, for developers, self hosting and migrations.",
   "main": "dist/index.js",
   "bin": {
@@ -33,16 +29,10 @@
     "outputPath": "build"
   },
   "dependencies": {
-<<<<<<< HEAD
-    "@budibase/backend-core": "2.3.18-alpha.30",
-    "@budibase/string-templates": "2.3.18-alpha.30",
-    "@budibase/types": "2.3.18-alpha.30",
-=======
     "@budibase/backend-core": "^2.3.20",
     "@budibase/string-templates": "^2.3.20",
     "@budibase/types": "^2.3.20",
     "axios": "0.21.2",
->>>>>>> 6c7e27b0
     "chalk": "4.1.0",
     "cli-progress": "3.11.2",
     "commander": "7.1.0",
