{
  "name": "@budibase/cli",
<<<<<<< HEAD
  "version": "1.0.200-alpha.5",
=======
  "version": "1.0.200",
>>>>>>> 49b546b3
  "description": "Budibase CLI, for developers, self hosting and migrations.",
  "main": "src/index.js",
  "bin": {
    "budi": "src/index.js"
  },
  "author": "Budibase",
  "license": "GPL-3.0",
  "scripts": {
    "build": "pkg . --out-path build"
  },
  "pkg": {
    "targets": [
      "node14-linux",
      "node14-win",
      "node14-macos"
    ],
    "outputPath": "build"
  },
  "dependencies": {
    "axios": "^0.21.1",
    "chalk": "^4.1.0",
    "commander": "^7.1.0",
    "docker-compose": "^0.23.6",
    "inquirer": "^8.0.0",
    "lookpath": "^1.1.0",
    "pkg": "^5.3.0",
    "posthog-node": "1.0.7",
    "randomstring": "^1.1.5"
  },
  "devDependencies": {
    "eslint": "^7.20.0"
  }
}<|MERGE_RESOLUTION|>--- conflicted
+++ resolved
@@ -1,10 +1,6 @@
 {
   "name": "@budibase/cli",
-<<<<<<< HEAD
-  "version": "1.0.200-alpha.5",
-=======
   "version": "1.0.200",
->>>>>>> 49b546b3
   "description": "Budibase CLI, for developers, self hosting and migrations.",
   "main": "src/index.js",
   "bin": {
