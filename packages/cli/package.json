--- conflicted
+++ resolved
@@ -26,13 +26,9 @@
     "outputPath": "build"
   },
   "dependencies": {
-<<<<<<< HEAD
-    "@budibase/backend-core": "1.2.58-alpha.5",
-    "@budibase/string-templates": "1.2.58-alpha.5",
-    "@budibase/types": "1.2.58-alpha.5",
-=======
     "@budibase/backend-core": "1.2.58-alpha.6",
->>>>>>> 8bb878f4
+    "@budibase/string-templates": "1.2.58-alpha.6",
+    "@budibase/types": "1.2.58-alpha.6",
     "axios": "0.21.2",
     "chalk": "4.1.0",
     "cli-progress": "3.11.2",
