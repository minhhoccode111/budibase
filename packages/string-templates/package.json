--- conflicted
+++ resolved
@@ -12,12 +12,8 @@
       "import": "./dist/bundle.mjs"
     },
     "./package.json": "./package.json",
-<<<<<<< HEAD
-    "./test/utils": "./test/utils.ts"
-=======
-    "./test/utils": "./test/utils.js",
+    "./test/utils": "./test/utils.ts",
     "./iife": "./src/iife.js"
->>>>>>> 6fa79a12
   },
   "files": [
     "dist",
