{
  "name": "@budibase/string-templates",
<<<<<<< HEAD
  "version": "1.1.15-alpha.3",
=======
  "version": "1.1.17",
>>>>>>> 164f606c
  "description": "Handlebars wrapper for Budibase templating.",
  "main": "src/index.cjs",
  "module": "dist/bundle.mjs",
  "license": "MPL-2.0",
  "types": "dist/index.d.ts",
  "exports": {
    ".": {
      "require": "./src/index.cjs",
      "import": "./dist/bundle.mjs"
    },
    "./package.json": "./package.json"
  },
  "files": [
    "dist",
    "src",
    "manifest.json"
  ],
  "scripts": {
    "build": "tsc && rollup -c",
    "dev:builder": "tsc && rollup -cw",
    "test": "jest",
    "manifest": "node ./scripts/gen-collection-info.js"
  },
  "dependencies": {
    "@budibase/handlebars-helpers": "^0.11.8",
    "dayjs": "^1.10.4",
    "handlebars": "^4.7.6",
    "handlebars-utils": "^1.0.6",
    "lodash": "^4.17.20",
    "vm2": "^3.9.4"
  },
  "devDependencies": {
    "@rollup/plugin-commonjs": "^17.1.0",
    "@rollup/plugin-json": "^4.1.0",
    "doctrine": "^3.0.0",
    "jest": "^26.6.3",
    "marked": "^4.0.10",
    "rollup": "^2.36.2",
    "rollup-plugin-node-builtins": "^2.1.2",
    "rollup-plugin-node-globals": "^1.4.0",
    "rollup-plugin-node-resolve": "^5.2.0",
    "rollup-plugin-terser": "^7.0.2",
    "typescript": "^4.5.5"
  },
  "gitHead": "d1836a898cab3f8ab80ee6d8f42be1a9eed7dcdc"
}<|MERGE_RESOLUTION|>--- conflicted
+++ resolved
@@ -1,10 +1,6 @@
 {
   "name": "@budibase/string-templates",
-<<<<<<< HEAD
-  "version": "1.1.15-alpha.3",
-=======
   "version": "1.1.17",
->>>>>>> 164f606c
   "description": "Handlebars wrapper for Budibase templating.",
   "main": "src/index.cjs",
   "module": "dist/bundle.mjs",
