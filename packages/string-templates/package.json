--- conflicted
+++ resolved
@@ -1,10 +1,6 @@
 {
   "name": "@budibase/string-templates",
-<<<<<<< HEAD
-  "version": "2.5.6-alpha.45",
-=======
   "version": "2.5.9",
->>>>>>> 778da79a
   "description": "Handlebars wrapper for Budibase templating.",
   "main": "src/index.cjs",
   "module": "dist/bundle.mjs",
