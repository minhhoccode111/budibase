--- conflicted
+++ resolved
@@ -1,10 +1,6 @@
 {
   "name": "@budibase/string-templates",
-<<<<<<< HEAD
-  "version": "0.7.4",
-=======
   "version": "0.7.6",
->>>>>>> dda087f1
   "description": "Handlebars wrapper for Budibase templating.",
   "main": "src/index.js",
   "module": "src/index.js",
