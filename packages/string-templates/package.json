--- conflicted
+++ resolved
@@ -1,10 +1,6 @@
 {
   "name": "@budibase/string-templates",
-<<<<<<< HEAD
-  "version": "0.9.147-alpha.1",
-=======
   "version": "0.9.147",
->>>>>>> 06de2005
   "description": "Handlebars wrapper for Budibase templating.",
   "main": "src/index.cjs",
   "module": "dist/bundle.mjs",
