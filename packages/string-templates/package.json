{
  "name": "@budibase/string-templates",
<<<<<<< HEAD
  "version": "2.2.11-alpha.2",
=======
  "version": "2.2.11",
>>>>>>> 6e34e717
  "description": "Handlebars wrapper for Budibase templating.",
  "main": "src/index.cjs",
  "module": "dist/bundle.mjs",
  "license": "MPL-2.0",
  "types": "dist/index.d.ts",
  "exports": {
    ".": {
      "require": "./src/index.cjs",
      "import": "./dist/bundle.mjs"
    },
    "./package.json": "./package.json"
  },
  "files": [
    "dist",
    "src",
    "manifest.json"
  ],
  "scripts": {
    "build": "tsc && rollup -c",
    "dev:builder": "tsc && rollup -cw",
    "test": "jest",
    "manifest": "node ./scripts/gen-collection-info.js"
  },
  "dependencies": {
    "@budibase/handlebars-helpers": "^0.11.8",
    "dayjs": "^1.10.4",
    "handlebars": "^4.7.6",
    "handlebars-utils": "^1.0.6",
    "lodash": "^4.17.20",
    "vm2": "^3.9.4"
  },
  "devDependencies": {
    "@rollup/plugin-commonjs": "^17.1.0",
    "@rollup/plugin-json": "^4.1.0",
    "doctrine": "^3.0.0",
    "jest": "^26.6.3",
    "marked": "^4.0.10",
    "rollup": "^2.36.2",
    "rollup-plugin-inject-process-env": "^1.3.1",
    "rollup-plugin-node-builtins": "^2.1.2",
    "rollup-plugin-node-globals": "^1.4.0",
    "rollup-plugin-node-resolve": "^5.2.0",
    "rollup-plugin-terser": "^7.0.2",
    "typescript": "4.7.3"
  },
  "gitHead": "d1836a898cab3f8ab80ee6d8f42be1a9eed7dcdc"
}<|MERGE_RESOLUTION|>--- conflicted
+++ resolved
@@ -1,10 +1,6 @@
 {
   "name": "@budibase/string-templates",
-<<<<<<< HEAD
-  "version": "2.2.11-alpha.2",
-=======
   "version": "2.2.11",
->>>>>>> 6e34e717
   "description": "Handlebars wrapper for Budibase templating.",
   "main": "src/index.cjs",
   "module": "dist/bundle.mjs",
