--- conflicted
+++ resolved
@@ -1,10 +1,6 @@
 {
   "name": "@budibase/string-templates",
-<<<<<<< HEAD
-  "version": "2.3.18-alpha.30",
-=======
   "version": "2.3.20",
->>>>>>> 75fad908
   "description": "Handlebars wrapper for Budibase templating.",
   "main": "src/index.cjs",
   "module": "dist/bundle.mjs",
