const handlebars = require("handlebars")
const { registerAll, registerMinimum } = require("./helpers/index")
const processors = require("./processors")
const { atob, btoa } = require("./utilities")
const manifest = require("../manifest.json")
const {
  FIND_HBS_REGEX,
  FIND_ANY_HBS_REGEX,
  findDoubleHbsInstances,
} = require("./utilities")
const { convertHBSBlock } = require("./conversion")
const javascript = require("./helpers/javascript")
const { helpersToRemoveForJs } = require("./helpers/list")

const hbsInstance = handlebars.create()
registerAll(hbsInstance)
const hbsInstanceNoHelpers = handlebars.create()
registerMinimum(hbsInstanceNoHelpers)
const defaultOpts = {
  noHelpers: false,
  cacheTemplates: false,
  noEscaping: false,
  escapeNewlines: false,
  noFinalise: false,
}

/**
 * Utility function to check if the object is valid.
 */
function testObject(object) {
  // JSON stringify will fail if there are any cycles, stops infinite recursion
  try {
    JSON.stringify(object)
  } catch (err) {
    throw "Unable to process inputs to JSON, cannot recurse"
  }
}

/**
 * Creates a HBS template function for a given string, and optionally caches it.
 */
let templateCache = {}
function createTemplate(string, opts) {
  opts = { ...defaultOpts, ...opts }

  // Finalising adds a helper, can't do this with no helpers
  const key = `${string}-${JSON.stringify(opts)}`

  // Reuse the cached template is possible
  if (opts.cacheTemplates && templateCache[key]) {
    return templateCache[key]
  }

  string = processors.preprocess(string, opts)

  // Optionally disable built in HBS escaping
  if (opts.noEscaping) {
    string = exports.disableEscaping(string)
  }

  // This does not throw an error when template can't be fulfilled,
  // have to try correct beforehand
  const instance = opts.noHelpers ? hbsInstanceNoHelpers : hbsInstance
  const template = instance.compile(string, {
    strict: false,
  })
  templateCache[key] = template
  return template
}

/**
 * Given an input object this will recurse through all props to try and update any handlebars statements within.
 * @param {object|array} object The input structure which is to be recursed, it is important to note that
 * if the structure contains any cycles then this will fail.
 * @param {object} context The context that handlebars should fill data from.
 * @param {object|undefined} [opts] optional - specify some options for processing.
 * @returns {Promise<object|array>} The structure input, as fully updated as possible.
 */
module.exports.processObject = async (object, context, opts) => {
  testObject(object)
  for (let key of Object.keys(object || {})) {
    if (object[key] != null) {
      let val = object[key]
      if (typeof val === "string") {
        object[key] = await module.exports.processString(
          object[key],
          context,
          opts
        )
      } else if (typeof val === "object") {
        object[key] = await module.exports.processObject(
          object[key],
          context,
          opts
        )
      }
    }
  }
  return object
}

/**
 * This will process a single handlebars containing string. If the string passed in has no valid handlebars statements
 * then nothing will occur.
 * @param {string} string The template string which is the filled from the context object.
 * @param {object} context An object of information which will be used to enrich the string.
 * @param {object|undefined} [opts] optional - specify some options for processing.
 * @returns {Promise<string>} The enriched string, all templates should have been replaced if they can be.
 */
module.exports.processString = async (string, context, opts) => {
  // TODO: carry out any async calls before carrying out async call
  return module.exports.processStringSync(string, context, opts)
}

/**
 * Given an input object this will recurse through all props to try and update any handlebars statements within. This is
 * a pure sync call and therefore does not have the full functionality of the async call.
 * @param {object|array} object The input structure which is to be recursed, it is important to note that
 * if the structure contains any cycles then this will fail.
 * @param {object} context The context that handlebars should fill data from.
 * @param {object|undefined} [opts] optional - specify some options for processing.
 * @returns {object|array} The structure input, as fully updated as possible.
 */
module.exports.processObjectSync = (object, context, opts) => {
  testObject(object)
  for (let key of Object.keys(object || {})) {
    let val = object[key]
    if (typeof val === "string") {
      object[key] = module.exports.processStringSync(object[key], context, opts)
    } else if (typeof val === "object") {
      object[key] = module.exports.processObjectSync(object[key], context, opts)
    }
  }
  return object
}

/**
 * This will process a single handlebars containing string. If the string passed in has no valid handlebars statements
 * then nothing will occur. This is a pure sync call and therefore does not have the full functionality of the async call.
 * @param {string} string The template string which is the filled from the context object.
 * @param {object} context An object of information which will be used to enrich the string.
 * @param {object|undefined} [opts] optional - specify some options for processing.
 * @returns {string} The enriched string, all templates should have been replaced if they can be.
 */
module.exports.processStringSync = (string, context, opts) => {
  // Take a copy of input in case of error
  const input = string
  if (typeof string !== "string") {
    throw "Cannot process non-string types."
  }
  function process(stringPart) {
    const template = createTemplate(stringPart, opts)
    const now = Math.floor(Date.now() / 1000) * 1000
    return processors.postprocess(
      template({
        now: new Date(now).toISOString(),
        __opts: {
          ...opts,
          input: stringPart,
        },
        ...context,
      })
    )
  }
  try {
    if (opts && opts.onlyFound) {
      const blocks = exports.findHBSBlocks(string)
      for (let block of blocks) {
        const outcome = process(block)
        string = string.replace(block, outcome)
      }
      return string
    } else {
      return process(string)
    }
  } catch (err) {
    return input
  }
}

/**
 * By default with expressions like {{ name }} handlebars will escape various
 * characters, which can be problematic. To fix this we use the syntax {{{ name }}},
 * this function will find any double braces and switch to triple.
 * @param string the string to have double HBS statements converted to triple.
 */
module.exports.disableEscaping = string => {
  const matches = findDoubleHbsInstances(string)
  if (matches == null) {
    return string
  }

  // find the unique set
  const unique = [...new Set(matches)]
  for (let match of unique) {
    // add a negative lookahead to exclude any already
    const regex = new RegExp(`${match}(?!})`, "g")
    string = string.replace(regex, `{${match}}`)
  }
  return string
}

/**
 * Simple utility function which makes sure that a templating property has been wrapped in literal specifiers correctly.
 * @param {string} property The property which is to be wrapped.
 * @returns {string} The wrapped property ready to be added to a templating string.
 */
module.exports.makePropSafe = property => {
  return `[${property}]`.replace("[[", "[").replace("]]", "]")
}

/**
 * Checks whether or not a template string contains totally valid syntax (simply tries running it)
 * @param string The string to test for valid syntax - this may contain no templates and will be considered valid.
 * @param [opts] optional - specify some options for processing.
 * @returns {boolean} Whether or not the input string is valid.
 */
module.exports.isValid = (string, opts) => {
  const validCases = [
    "string",
    "number",
    "object",
    "array",
    "cannot read property",
    "undefined",
    "json at position 0",
  ]
  // this is a portion of a specific string always output by handlebars in the case of a syntax error
  const invalidCases = [`expecting '`]
  // don't really need a real context to check if its valid
  const context = {}
  try {
    const template = createTemplate(string, {
      ...opts,
      noFinalise: true,
    })
    template(context)
    return true
  } catch (err) {
    const msg = err && err.message ? err.message : err
    if (!msg) {
      return false
    }
    const invalidCase = invalidCases.some(invalidCase =>
      msg.toLowerCase().includes(invalidCase)
    )
    const validCase = validCases.some(validCase =>
      msg.toLowerCase().includes(validCase)
    )
    // special case for maths functions - don't have inputs yet
    return validCase && !invalidCase
  }
}

/**
 * We have generated a static manifest file from the helpers that this string templating package makes use of.
 * This manifest provides information about each of the helpers and how it can be used.
 * @returns The manifest JSON which has been generated from the helpers.
 */
module.exports.getManifest = () => {
  return manifest
}

/**
 * Checks if a HBS expression is a valid JS HBS expression
 * @param handlebars the HBS expression to check
 * @returns {boolean} whether the expression is JS or not
 */
module.exports.isJSBinding = handlebars => {
  return module.exports.decodeJSBinding(handlebars) != null
}

/**
 * Encodes a raw JS string as a JS HBS expression
 * @param javascript the JS code to encode
 * @returns {string} the JS HBS expression
 */
module.exports.encodeJSBinding = javascript => {
  return `{{ js "${btoa(javascript)}" }}`
}

/**
 * Decodes a JS HBS expression to the raw JS code
 * @param handlebars the JS HBS expression
 * @returns {string|null} the raw JS code
 */
module.exports.decodeJSBinding = handlebars => {
  if (!handlebars || typeof handlebars !== "string") {
    return null
  }

  // JS is only valid if it is the only HBS expression
  if (!handlebars.trim().startsWith("{{ js ")) {
    return null
  }

  const captureJSRegex = new RegExp(/{{ js "(.*)" }}/)
  const match = handlebars.match(captureJSRegex)
  if (!match || match.length < 2) {
    return null
  }
  return atob(match[1])
}

/**
 * Same as the doesContainString function, but will check for all the strings
 * before confirming it contains.
 * @param {string} template The template string to search.
 * @param {string[]} strings The strings to look for.
 * @returns {boolean} Will return true if all strings found in HBS statement.
 */
module.exports.doesContainStrings = (template, strings) => {
  let regexp = new RegExp(FIND_HBS_REGEX)
  let matches = template.match(regexp)
  if (matches == null) {
    return false
  }
  for (let match of matches) {
    let hbs = match
    if (exports.isJSBinding(match)) {
      hbs = exports.decodeJSBinding(match)
    }
    let allFound = true
    for (let string of strings) {
      if (!hbs.includes(string)) {
        allFound = false
      }
    }
    if (allFound) {
      return true
    }
  }
  return false
}

/**
 * Given a string, this will return any {{ binding }} or {{{ binding }}} type
 * statements.
 * @param {string} string The string to search within.
 * @return {string[]} The found HBS blocks.
 */
module.exports.findHBSBlocks = string => {
  if (!string || typeof string !== "string") {
    return []
  }
  let regexp = new RegExp(FIND_ANY_HBS_REGEX)
  let matches = string.match(regexp)
  if (matches == null) {
    return []
  }
  return matches
}

/**
 * This function looks in the supplied template for handlebars instances, if they contain
 * JS the JS will be decoded and then the supplied string will be looked for. For example
 * if the template "Hello, your name is {{ related }}" this function would return that true
 * for the string "related" but not for "name" as it is not within the handlebars statement.
 * @param {string} template A template string to search for handlebars instances.
 * @param {string} string The word or sentence to search for.
 * @returns {boolean} The this return true if the string is found, false if not.
 */
module.exports.doesContainString = (template, string) => {
  return exports.doesContainStrings(template, [string])
}

module.exports.setJSRunner = javascript.setJSRunner

module.exports.convertToJS = hbs => {
  const blocks = exports.findHBSBlocks(hbs)
  let js = "return `",
    prevBlock = null
  const variables = {}
  if (blocks.length === 0) {
    js += hbs
  }
  let count = 1
  for (let block of blocks) {
    let stringPart = hbs
    if (prevBlock) {
      stringPart = stringPart.split(prevBlock)[1]
    }
    stringPart = stringPart.split(block)[0]
    prevBlock = block
    const { variable, value } = convertHBSBlock(block, count++)
    variables[variable] = value
    js += `${stringPart.split()}\${${variable}}`
  }
  let varBlock = ""
  for (let [variable, value] of Object.entries(variables)) {
    varBlock += `const ${variable} = ${value};\n`
  }
  js += "`;"
  return `${varBlock}${js}`
}

module.exports.FIND_ANY_HBS_REGEX = FIND_ANY_HBS_REGEX
<<<<<<< HEAD

const errors = require("./errors")
// We cannot use dynamic exports, otherwise the typescript file will not be generating it
module.exports.JsErrorTimeout = errors.JsErrorTimeout
=======
module.exports.helpersToRemoveForJs = helpersToRemoveForJs
>>>>>>> 7184802a
<|MERGE_RESOLUTION|>--- conflicted
+++ resolved
@@ -395,11 +395,10 @@
 }
 
 module.exports.FIND_ANY_HBS_REGEX = FIND_ANY_HBS_REGEX
-<<<<<<< HEAD
 
 const errors = require("./errors")
 // We cannot use dynamic exports, otherwise the typescript file will not be generating it
 module.exports.JsErrorTimeout = errors.JsErrorTimeout
-=======
+
+
 module.exports.helpersToRemoveForJs = helpersToRemoveForJs
->>>>>>> 7184802a
