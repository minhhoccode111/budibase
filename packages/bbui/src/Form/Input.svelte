--- conflicted
+++ resolved
@@ -20,16 +20,17 @@
   const dispatch = createEventDispatcher<{
     change: any
     enterkey: KeyboardEvent
+    blur: any
   }>()
   const onChange = (e: any) => {
     value = e.detail
     dispatch("change", e.detail)
   }
 
-<<<<<<< HEAD
   const onBlur = () => {
     dispatch("blur", value)
-=======
+  }
+
   const onKeyDown = (e: KeyboardEvent) => {
     if (readonly || disabled) {
       return
@@ -37,7 +38,6 @@
     if (e.key === "Enter") {
       dispatch("enterkey", e)
     }
->>>>>>> 19da53f0
   }
 </script>
 
