<script lang="ts">
  import Field from "./Field.svelte"
  import { CoreFile } from "./Core"
  import { createEventDispatcher } from "svelte"

<<<<<<< HEAD
  export let label = null
  export let labelPosition = "above"
  export let disabled = false
  export let allowClear = null
  export let handleFileTooLarge = () => {}
  export let previewUrl = null
  export let extensions = null
  export let error = null
  export let title = null
  export let value = null
  export let tooltip = null
  export let helpText = null
  export let hideButton = false
  export let multiple = false
=======
  export let label: string | undefined = undefined
  export let labelPosition: string = "above"
  export let disabled: boolean = false
  export let allowClear: boolean | undefined = undefined
  export let handleFileTooLarge: (_file: File) => void = () => {}
  export let previewUrl: string | undefined = undefined
  export let extensions: string[] | undefined = undefined
  export let error: string | undefined = undefined
  export let title: string | undefined = undefined
  export let value: File | undefined = undefined
  export let tooltip: string | undefined = undefined
  export let helpText: string | undefined = undefined
>>>>>>> 5c65613c

  const dispatch = createEventDispatcher()
  const onChange = (e: CustomEvent) => {
    value = e.detail
    dispatch("change", e.detail)
  }

  const onMultipleFiles = e => {
    dispatch("multipleFiles", e.detail)
  }
</script>

<Field {helpText} {label} {labelPosition} {error} {tooltip}>
  <CoreFile
    {disabled}
    {allowClear}
    {title}
    {value}
    {previewUrl}
    {handleFileTooLarge}
    {extensions}
    {hideButton}
    {multiple}
    on:change={onChange}
    on:multipleFiles={onMultipleFiles}
  />
</Field><|MERGE_RESOLUTION|>--- conflicted
+++ resolved
@@ -3,22 +3,6 @@
   import { CoreFile } from "./Core"
   import { createEventDispatcher } from "svelte"
 
-<<<<<<< HEAD
-  export let label = null
-  export let labelPosition = "above"
-  export let disabled = false
-  export let allowClear = null
-  export let handleFileTooLarge = () => {}
-  export let previewUrl = null
-  export let extensions = null
-  export let error = null
-  export let title = null
-  export let value = null
-  export let tooltip = null
-  export let helpText = null
-  export let hideButton = false
-  export let multiple = false
-=======
   export let label: string | undefined = undefined
   export let labelPosition: string = "above"
   export let disabled: boolean = false
@@ -31,7 +15,8 @@
   export let value: File | undefined = undefined
   export let tooltip: string | undefined = undefined
   export let helpText: string | undefined = undefined
->>>>>>> 5c65613c
+  export let hideButton: boolean = false
+  export let multiple: boolean = false
 
   const dispatch = createEventDispatcher()
   const onChange = (e: CustomEvent) => {
@@ -39,7 +24,7 @@
     dispatch("change", e.detail)
   }
 
-  const onMultipleFiles = e => {
+  const onMultipleFiles = (e: CustomEvent) => {
     dispatch("multipleFiles", e.detail)
   }
 </script>
