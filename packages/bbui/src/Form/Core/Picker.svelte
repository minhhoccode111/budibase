<script>
  import "@spectrum-css/picker/dist/index-vars.css"
  import "@spectrum-css/popover/dist/index-vars.css"
  import "@spectrum-css/menu/dist/index-vars.css"
  import { fly } from "svelte/transition"
  import { createEventDispatcher } from "svelte"
  import clickOutside from "../../Actions/click_outside"
  import Search from "./Search.svelte"
  import Icon from "../../Icon/Icon.svelte"
  import StatusLight from "../../StatusLight/StatusLight.svelte"

  export let id = null
  export let disabled = false
  export let error = null
  export let fieldText = ""
  export let fieldIcon = ""
  export let fieldColour = ""
  export let isPlaceholder = false
  export let placeholderOption = null
  export let options = []
  export let isOptionSelected = () => false
  export let onSelectOption = () => {}
  export let getOptionLabel = option => option
  export let getOptionValue = option => option
  export let getOptionIcon = () => null
  export let getOptionColour = () => null
  export let open = false
  export let readonly = false
  export let quiet = false
  export let autoWidth = false
  export let autocomplete = false
  export let sort = false

  const dispatch = createEventDispatcher()
  let searchTerm = null

  $: sortedOptions = getSortedOptions(options, getOptionLabel, sort)
  $: filteredOptions = getFilteredOptions(
    sortedOptions,
    searchTerm,
    getOptionLabel
  )

  const onClick = () => {
    dispatch("click")
    if (readonly) {
      return
    }
    searchTerm = null
    open = !open
  }

  const getSortedOptions = (options, getLabel, sort) => {
    if (!options?.length || !Array.isArray(options)) {
      return []
    }
    if (!sort) {
      return options
    }
    return options.sort((a, b) => {
      const labelA = getLabel(a)
      const labelB = getLabel(b)
      return labelA > labelB ? 1 : -1
    })
  }

  const getFilteredOptions = (options, term, getLabel) => {
    if (autocomplete && term) {
      const lowerCaseTerm = term.toLowerCase()
      return options.filter(option => {
        return `${getLabel(option)}`.toLowerCase().includes(lowerCaseTerm)
      })
    }
    return options
  }
</script>

<<<<<<< HEAD
<button
  {id}
  class="spectrum-Picker spectrum-Picker--sizeM"
  class:spectrum-Picker--quiet={quiet}
  {disabled}
  class:is-invalid={!!error}
  class:is-open={open}
  aria-haspopup="listbox"
  on:mousedown={onClick}
>
  {#if fieldIcon}
    <span class="option-icon">
      <Icon name={fieldIcon} />
    </span>
  {/if}
  <span
    class="spectrum-Picker-label"
    class:is-placeholder={isPlaceholder}
    class:auto-width={autoWidth}
=======
<div use:clickOutside={() => (open = false)}>
  <button
    {id}
    class="spectrum-Picker spectrum-Picker--sizeM"
    class:spectrum-Picker--quiet={quiet}
    {disabled}
    class:is-invalid={!!error}
    class:is-open={open}
    aria-haspopup="listbox"
    on:mousedown={onClick}
>>>>>>> 8862eef4
  >
    {#if fieldIcon}
      <span class="icon-Placeholder-Padding">
        <img src={fieldIcon} alt="icon" width="20" height="15" />
      </span>
    {/if}

    <span
      class="spectrum-Picker-label"
      class:is-placeholder={isPlaceholder}
      class:auto-width={autoWidth}
    >
      {fieldText}
    </span>
    {#if error}
      <svg
        class="spectrum-Icon spectrum-Icon--sizeM spectrum-Picker-validationIcon"
        focusable="false"
        aria-hidden="true"
        aria-label="Folder"
      >
        <use xlink:href="#spectrum-icon-18-Alert" />
      </svg>
    {/if}
    <svg
      class="spectrum-Icon spectrum-UIIcon-ChevronDown100 spectrum-Picker-menuIcon"
      focusable="false"
      aria-hidden="true"
    >
      <use xlink:href="#spectrum-css-icon-Chevron100" />
    </svg>
<<<<<<< HEAD
  {/if}
  {#if fieldColour}
    <span class="option-colour">
      <StatusLight size="L" color={fieldColour} />
    </span>
  {/if}
  <svg
    class="spectrum-Icon spectrum-UIIcon-ChevronDown100 spectrum-Picker-menuIcon"
    focusable="false"
    aria-hidden="true"
  >
    <use xlink:href="#spectrum-css-icon-Chevron100" />
  </svg>
</button>
{#if open}
  <div
    use:clickOutside={() => (open = false)}
    transition:fly|local={{ y: -20, duration: 200 }}
    class="spectrum-Popover spectrum-Popover--bottom spectrum-Picker-popover is-open"
    class:auto-width={autoWidth}
  >
    {#if autocomplete}
      <Search
        value={searchTerm}
        on:change={event => (searchTerm = event.detail)}
        {disabled}
        placeholder="Search"
      />
    {/if}
    <ul class="spectrum-Menu" role="listbox">
      {#if placeholderOption}
        <li
          class="spectrum-Menu-item placeholder"
          class:is-selected={isPlaceholder}
          role="option"
          aria-selected="true"
          tabindex="0"
          on:click={() => onSelectOption(null)}
        >
          <span class="spectrum-Menu-itemLabel">{placeholderOption}</span>
          <svg
            class="spectrum-Icon spectrum-UIIcon-Checkmark100 spectrum-Menu-checkmark spectrum-Menu-itemIcon"
            focusable="false"
            aria-hidden="true"
          >
            <use xlink:href="#spectrum-css-icon-Checkmark100" />
          </svg>
        </li>
=======
  </button>
  {#if open}
    <div
      transition:fly|local={{ y: -20, duration: 200 }}
      class="spectrum-Popover spectrum-Popover--bottom spectrum-Picker-popover is-open"
      class:auto-width={autoWidth}
    >
      {#if autocomplete}
        <Search
          value={searchTerm}
          on:change={event => (searchTerm = event.detail)}
          {disabled}
          placeholder="Search"
        />
>>>>>>> 8862eef4
      {/if}
      <ul class="spectrum-Menu" role="listbox">
        {#if placeholderOption}
          <li
            class="spectrum-Menu-item placeholder"
            class:is-selected={isPlaceholder}
            role="option"
            aria-selected="true"
            tabindex="0"
            on:click={() => onSelectOption(null)}
          >
<<<<<<< HEAD
            {#if getOptionIcon(option, idx)}
              <span class="option-icon">
                <Icon name={getOptionIcon(option, idx)} />
              </span>
            {/if}
            <span class="spectrum-Menu-itemLabel">
              {getOptionLabel(option, idx)}
            </span>
=======
            <span class="spectrum-Menu-itemLabel">{placeholderOption}</span>
>>>>>>> 8862eef4
            <svg
              class="spectrum-Icon spectrum-UIIcon-Checkmark100 spectrum-Menu-checkmark spectrum-Menu-itemIcon"
              focusable="false"
              aria-hidden="true"
            >
              <use xlink:href="#spectrum-css-icon-Checkmark100" />
            </svg>
            {#if getOptionColour(option, idx)}
              <span class="option-colour">
                <StatusLight size="L" color={getOptionColour(option, idx)} />
              </span>
            {/if}
          </li>
        {/if}
        {#if filteredOptions.length}
          {#each filteredOptions as option, idx}
            <li
              class="spectrum-Menu-item"
              class:is-selected={isOptionSelected(getOptionValue(option, idx))}
              role="option"
              aria-selected="true"
              tabindex="0"
              on:click={() => onSelectOption(getOptionValue(option, idx))}
            >
              {#if getOptionIcon(option, idx)}
                <span class="icon-Padding">
                  <img
                    src={getOptionIcon(option, idx)}
                    alt="icon"
                    width="20"
                    height="15"
                  />
                </span>
              {/if}
              <span class="spectrum-Menu-itemLabel">
                {getOptionLabel(option, idx)}
              </span>
              <svg
                class="spectrum-Icon spectrum-UIIcon-Checkmark100 spectrum-Menu-checkmark spectrum-Menu-itemIcon"
                focusable="false"
                aria-hidden="true"
              >
                <use xlink:href="#spectrum-css-icon-Checkmark100" />
              </svg>
            </li>
          {/each}
        {/if}
      </ul>
    </div>
  {/if}
</div>

<style>
  .spectrum-Popover {
    max-height: 240px;
    z-index: 999;
    top: 100%;
  }
  .spectrum-Popover:not(.auto-width) {
    width: 100%;
  }
  .spectrum-Popover.auto-width :global(.spectrum-Menu-itemLabel) {
    white-space: nowrap;
  }
  .spectrum-Picker {
    width: 100%;
  }
  .spectrum-Picker-label:not(.auto-width) {
    overflow: hidden;
    text-overflow: ellipsis;
    white-space: nowrap;
    width: 0;
  }
  .placeholder {
    font-style: italic;
  }
  .spectrum-Picker-label.auto-width.is-placeholder {
    padding-right: 2px;
  }

  /* Icon and colour alignment */
  .spectrum-Menu-checkmark {
    align-self: center;
    margin-top: 0;
  }
  .option-colour {
    padding-left: 8px;
  }
  .option-icon {
    padding-right: 8px;
  }

  .spectrum-Popover :global(.spectrum-Search) {
    margin-top: -1px;
    margin-left: -1px;
    width: calc(100% + 2px);
  }
  .spectrum-Popover :global(.spectrum-Search input) {
    height: auto;
    border-bottom-left-radius: 0;
    border-bottom-right-radius: 0;
    padding-top: var(--spectrum-global-dimension-size-100);
    padding-bottom: var(--spectrum-global-dimension-size-100);
  }
  .spectrum-Popover :global(.spectrum-Search .spectrum-ClearButton) {
    right: 1px;
    top: 2px;
  }
  .spectrum-Popover :global(.spectrum-Search .spectrum-Textfield-icon) {
    top: 9px;
  }
</style><|MERGE_RESOLUTION|>--- conflicted
+++ resolved
@@ -75,27 +75,6 @@
   }
 </script>
 
-<<<<<<< HEAD
-<button
-  {id}
-  class="spectrum-Picker spectrum-Picker--sizeM"
-  class:spectrum-Picker--quiet={quiet}
-  {disabled}
-  class:is-invalid={!!error}
-  class:is-open={open}
-  aria-haspopup="listbox"
-  on:mousedown={onClick}
->
-  {#if fieldIcon}
-    <span class="option-icon">
-      <Icon name={fieldIcon} />
-    </span>
-  {/if}
-  <span
-    class="spectrum-Picker-label"
-    class:is-placeholder={isPlaceholder}
-    class:auto-width={autoWidth}
-=======
 <div use:clickOutside={() => (open = false)}>
   <button
     {id}
@@ -106,14 +85,12 @@
     class:is-open={open}
     aria-haspopup="listbox"
     on:mousedown={onClick}
->>>>>>> 8862eef4
   >
     {#if fieldIcon}
-      <span class="icon-Placeholder-Padding">
-        <img src={fieldIcon} alt="icon" width="20" height="15" />
+      <span class="option-icon">
+        <Icon name={fieldIcon} />
       </span>
     {/if}
-
     <span
       class="spectrum-Picker-label"
       class:is-placeholder={isPlaceholder}
@@ -131,6 +108,11 @@
         <use xlink:href="#spectrum-icon-18-Alert" />
       </svg>
     {/if}
+    {#if fieldColour}
+      <span class="option-colour">
+        <StatusLight size="L" color={fieldColour} />
+      </span>
+    {/if}
     <svg
       class="spectrum-Icon spectrum-UIIcon-ChevronDown100 spectrum-Picker-menuIcon"
       focusable="false"
@@ -138,56 +120,6 @@
     >
       <use xlink:href="#spectrum-css-icon-Chevron100" />
     </svg>
-<<<<<<< HEAD
-  {/if}
-  {#if fieldColour}
-    <span class="option-colour">
-      <StatusLight size="L" color={fieldColour} />
-    </span>
-  {/if}
-  <svg
-    class="spectrum-Icon spectrum-UIIcon-ChevronDown100 spectrum-Picker-menuIcon"
-    focusable="false"
-    aria-hidden="true"
-  >
-    <use xlink:href="#spectrum-css-icon-Chevron100" />
-  </svg>
-</button>
-{#if open}
-  <div
-    use:clickOutside={() => (open = false)}
-    transition:fly|local={{ y: -20, duration: 200 }}
-    class="spectrum-Popover spectrum-Popover--bottom spectrum-Picker-popover is-open"
-    class:auto-width={autoWidth}
-  >
-    {#if autocomplete}
-      <Search
-        value={searchTerm}
-        on:change={event => (searchTerm = event.detail)}
-        {disabled}
-        placeholder="Search"
-      />
-    {/if}
-    <ul class="spectrum-Menu" role="listbox">
-      {#if placeholderOption}
-        <li
-          class="spectrum-Menu-item placeholder"
-          class:is-selected={isPlaceholder}
-          role="option"
-          aria-selected="true"
-          tabindex="0"
-          on:click={() => onSelectOption(null)}
-        >
-          <span class="spectrum-Menu-itemLabel">{placeholderOption}</span>
-          <svg
-            class="spectrum-Icon spectrum-UIIcon-Checkmark100 spectrum-Menu-checkmark spectrum-Menu-itemIcon"
-            focusable="false"
-            aria-hidden="true"
-          >
-            <use xlink:href="#spectrum-css-icon-Checkmark100" />
-          </svg>
-        </li>
-=======
   </button>
   {#if open}
     <div
@@ -202,7 +134,6 @@
           {disabled}
           placeholder="Search"
         />
->>>>>>> 8862eef4
       {/if}
       <ul class="spectrum-Menu" role="listbox">
         {#if placeholderOption}
@@ -214,18 +145,7 @@
             tabindex="0"
             on:click={() => onSelectOption(null)}
           >
-<<<<<<< HEAD
-            {#if getOptionIcon(option, idx)}
-              <span class="option-icon">
-                <Icon name={getOptionIcon(option, idx)} />
-              </span>
-            {/if}
-            <span class="spectrum-Menu-itemLabel">
-              {getOptionLabel(option, idx)}
-            </span>
-=======
             <span class="spectrum-Menu-itemLabel">{placeholderOption}</span>
->>>>>>> 8862eef4
             <svg
               class="spectrum-Icon spectrum-UIIcon-Checkmark100 spectrum-Menu-checkmark spectrum-Menu-itemIcon"
               focusable="false"
@@ -233,11 +153,6 @@
             >
               <use xlink:href="#spectrum-css-icon-Checkmark100" />
             </svg>
-            {#if getOptionColour(option, idx)}
-              <span class="option-colour">
-                <StatusLight size="L" color={getOptionColour(option, idx)} />
-              </span>
-            {/if}
           </li>
         {/if}
         {#if filteredOptions.length}
@@ -251,13 +166,8 @@
               on:click={() => onSelectOption(getOptionValue(option, idx))}
             >
               {#if getOptionIcon(option, idx)}
-                <span class="icon-Padding">
-                  <img
-                    src={getOptionIcon(option, idx)}
-                    alt="icon"
-                    width="20"
-                    height="15"
-                  />
+                <span class="option-icon">
+                  <Icon name={getOptionIcon(option, idx)} />
                 </span>
               {/if}
               <span class="spectrum-Menu-itemLabel">
@@ -270,6 +180,11 @@
               >
                 <use xlink:href="#spectrum-css-icon-Checkmark100" />
               </svg>
+              {#if getOptionColour(option, idx)}
+                <span class="option-colour">
+                  <StatusLight size="L" color={getOptionColour(option, idx)} />
+                </span>
+              {/if}
             </li>
           {/each}
         {/if}
