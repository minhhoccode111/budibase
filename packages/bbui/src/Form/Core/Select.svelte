--- conflicted
+++ resolved
@@ -43,17 +43,11 @@
 
   const getFieldText = (value, options, placeholder) => {
     if (value == null || value === "") {
-<<<<<<< HEAD
-      if (placeholder === false) {
-        return ""
-      }
-=======
       // Explicit false means use no placeholder and allow an empty fields
       if (placeholder === false) {
         return ""
       }
       // Otherwise we use the placeholder if possible
->>>>>>> 5655d941
       return placeholder || "Choose an option"
     }
 
