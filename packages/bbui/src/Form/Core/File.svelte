<script lang="ts">
  import ActionButton from "../../ActionButton/ActionButton.svelte"
  import { uuid } from "../../helpers"
  import Icon from "../../Icon/Icon.svelte"
  import { createEventDispatcher } from "svelte"

<<<<<<< HEAD
  export let value = null
  export let title = "Upload file"
  export let disabled = false
  export let allowClear = null
  export let extensions = null
  export let handleFileTooLarge = null
  export let fileSizeLimit = BYTES_IN_MB * 20
  export let id = null
  export let previewUrl = null
  export let hideButton = false
  export let multiple = false
=======
  const BYTES_IN_MB = 1000000

  export let value: File | undefined = undefined
  export let title: string = "Upload file"
  export let disabled: boolean = false
  export let allowClear: boolean | undefined = undefined
  export let extensions: string[] | undefined = undefined
  export let handleFileTooLarge: ((_file: File) => void) | undefined = undefined
  export let fileSizeLimit: number = BYTES_IN_MB * 20
  export let id: string | undefined = undefined
  export let previewUrl: string | undefined = undefined
>>>>>>> 5c65613c

  const fieldId = id || uuid()
  const BYTES_IN_KB = 1000

  const dispatch = createEventDispatcher()

  let fileInput: HTMLInputElement | undefined

  $: inputAccept = Array.isArray(extensions) ? extensions.join(",") : "*"
  $: files = Array.isArray(value) ? value : value ? [value] : []
  $: previews = Array.isArray(previewUrl)
    ? previewUrl
    : previewUrl
    ? [previewUrl]
    : []

  function formatFileSize(size) {
    if (!size) return ""
    if (size <= BYTES_IN_MB) {
      return `${Math.round(size / BYTES_IN_KB)} KB`
    }
    return `${(size / BYTES_IN_MB).toFixed(1)} MB`
  }

  async function processFile(targetFile: File | undefined) {
    if (targetFile) {
      if (handleFileTooLarge && targetFile.size >= fileSizeLimit) {
        handleFileTooLarge(targetFile)
        return
      }
      dispatch("change", targetFile)
    }
  }

<<<<<<< HEAD
  function handleFile(evt) {
    if (multiple && evt.target.files.length > 1) {
      dispatch("multipleFiles", Array.from(evt.target.files))
    } else {
      processFile(evt.target.files[0])
    }
  }

  function clearFile(index) {
    if (multiple) {
      const newFiles = files.filter((_, i) => i !== index)
      dispatch("change", newFiles.length ? newFiles : null)
    } else {
      dispatch("change", null)
    }
=======
  function handleFile(evt: Event) {
    const target = evt.target as HTMLInputElement
    processFile(target.files?.[0])
  }

  function clearFile() {
    dispatch("change", undefined)
>>>>>>> 5c65613c
  }
</script>

<input
  id={fieldId}
  {disabled}
  type="file"
  accept={inputAccept}
  bind:this={fileInput}
  on:change={handleFile}
  {multiple}
/>

<!-- svelte-ignore a11y-no-static-element-interactions -->
<!-- svelte-ignore a11y-click-events-have-key-events -->
<div class="field">
  <div class="files-list">
    {#each files as file, index}
      <div class="file-view">
        {#if previews[index]}
          <img class="preview" alt="" src={previews[index]} />
        {/if}
        <div class="filename">{file.name || `File ${index + 1}`}</div>
        {#if file.size}
          <div class="filesize">{formatFileSize(file.size)}</div>
        {/if}
        {#if !disabled || (allowClear === true && disabled)}
          <div class="delete-button" on:click={() => clearFile(index)}>
            <Icon name="Close" size="XS" />
          </div>
        {/if}
      </div>
    {/each}
  </div>
  {#if !hideButton}
    <div class="upload-button">
      <ActionButton {disabled} on:click={fileInput.click()}
        >{title}</ActionButton
      >
    </div>
  {/if}
<<<<<<< HEAD
=======
  <ActionButton {disabled} on:click={() => fileInput?.click()}>
    {title}
  </ActionButton>
>>>>>>> 5c65613c
</div>

<style>
  .field {
    display: flex;
    gap: var(--spacing-m);
  }

  .files-list {
    display: flex;
    flex-wrap: wrap;
    align-items: stretch;
    gap: var(--spacing-s);
  }

  .file-view {
    display: flex;
    gap: var(--spacing-l);
    align-items: center;
    border: 1px solid var(--spectrum-alias-border-color);
    border-radius: var(--spectrum-global-dimension-size-50);
    padding: 0px var(--spectrum-alias-item-padding-m);
    height: 30px;
  }
  input[type="file"] {
    display: none;
  }
  .delete-button {
    transition: all 0.3s;
    margin-left: 10px;
    display: flex;
  }
  .delete-button:hover {
    cursor: pointer;
    color: var(--red);
  }
  .filesize {
    white-space: nowrap;
  }
  .filename {
    overflow: hidden;
    white-space: nowrap;
    text-overflow: ellipsis;
  }
  .preview {
    height: 1.5em;
  }
</style><|MERGE_RESOLUTION|>--- conflicted
+++ resolved
@@ -4,19 +4,6 @@
   import Icon from "../../Icon/Icon.svelte"
   import { createEventDispatcher } from "svelte"
 
-<<<<<<< HEAD
-  export let value = null
-  export let title = "Upload file"
-  export let disabled = false
-  export let allowClear = null
-  export let extensions = null
-  export let handleFileTooLarge = null
-  export let fileSizeLimit = BYTES_IN_MB * 20
-  export let id = null
-  export let previewUrl = null
-  export let hideButton = false
-  export let multiple = false
-=======
   const BYTES_IN_MB = 1000000
 
   export let value: File | undefined = undefined
@@ -28,7 +15,8 @@
   export let fileSizeLimit: number = BYTES_IN_MB * 20
   export let id: string | undefined = undefined
   export let previewUrl: string | undefined = undefined
->>>>>>> 5c65613c
+  export let hideButton: boolean = false
+  export let multiple: boolean = false
 
   const fieldId = id || uuid()
   const BYTES_IN_KB = 1000
@@ -45,7 +33,7 @@
     ? [previewUrl]
     : []
 
-  function formatFileSize(size) {
+  function formatFileSize(size: number) {
     if (!size) return ""
     if (size <= BYTES_IN_MB) {
       return `${Math.round(size / BYTES_IN_KB)} KB`
@@ -63,31 +51,22 @@
     }
   }
 
-<<<<<<< HEAD
-  function handleFile(evt) {
-    if (multiple && evt.target.files.length > 1) {
-      dispatch("multipleFiles", Array.from(evt.target.files))
+  function handleFile(evt: Event) {
+    const target = evt.target as HTMLInputElement
+    if (multiple && target.files?.length) {
+      dispatch("multipleFiles", Array.from(target.files))
     } else {
-      processFile(evt.target.files[0])
+      processFile(target.files?.[0])
     }
   }
 
-  function clearFile(index) {
+  function clearFile(index: number) {
     if (multiple) {
       const newFiles = files.filter((_, i) => i !== index)
       dispatch("change", newFiles.length ? newFiles : null)
     } else {
       dispatch("change", null)
     }
-=======
-  function handleFile(evt: Event) {
-    const target = evt.target as HTMLInputElement
-    processFile(target.files?.[0])
-  }
-
-  function clearFile() {
-    dispatch("change", undefined)
->>>>>>> 5c65613c
   }
 </script>
 
@@ -124,17 +103,11 @@
   </div>
   {#if !hideButton}
     <div class="upload-button">
-      <ActionButton {disabled} on:click={fileInput.click()}
-        >{title}</ActionButton
-      >
+      <ActionButton {disabled} on:click={() => fileInput?.click()}>
+        {title}
+      </ActionButton>
     </div>
   {/if}
-<<<<<<< HEAD
-=======
-  <ActionButton {disabled} on:click={() => fileInput?.click()}>
-    {title}
-  </ActionButton>
->>>>>>> 5c65613c
 </div>
 
 <style>
