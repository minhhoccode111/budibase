--- conflicted
+++ resolved
@@ -4,19 +4,12 @@
   export let size = "M"
   export let serif = false
   export let noPadding = false
-<<<<<<< HEAD
   export let weight = 400
-</script>
-
-<p
-  style="font-weight: {weight};"
-=======
   export let textAlign = "left"
 </script>
 
 <p
-  style="text-align:{textAlign};"
->>>>>>> 98982872
+  style="font-weight:{weight};text-align:{textAlign};"
   class:noPadding
   class="spectrum-Body spectrum-Body--size{size}"
   class:spectrum-Body--serif={serif}
@@ -29,7 +22,6 @@
     margin-top: 0.75em;
     margin-bottom: 0.75em;
   }
-
   .noPadding {
     padding: 0;
     margin: 0;
