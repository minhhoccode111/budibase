--- conflicted
+++ resolved
@@ -5,10 +5,7 @@
   import SelectEditRenderer from "./SelectEditRenderer.svelte"
   import { cloneDeep, deepGet } from "../helpers"
   import ProgressCircle from "../ProgressCircle/ProgressCircle.svelte"
-<<<<<<< HEAD
-=======
   import Checkbox from "../Form/Checkbox.svelte"
->>>>>>> 01e14346
 
   /**
    * The expected schema is our normal couch schemas for our tables.
@@ -71,8 +68,6 @@
   $: gridStyle = getGridStyle(fields, schema, showEditColumn)
   $: showEditColumn = allowEditRows || allowSelectRows
   $: cellStyles = computeCellStyles(schema)
-<<<<<<< HEAD
-=======
 
   // Deselect the "select all" checkbox when the user navigates to a new page
   $: {
@@ -83,7 +78,6 @@
       checkboxStatus = false
     }
   }
->>>>>>> 01e14346
 
   const fixSchema = schema => {
     let fixedSchema = {}
@@ -224,8 +218,6 @@
     }
   }
 
-<<<<<<< HEAD
-=======
   const toggleSelectAll = e => {
     const select = !!e.detail
     if (select) {
@@ -243,7 +235,6 @@
     }
   }
 
->>>>>>> 01e14346
   const computeCellStyles = schema => {
     let styles = {}
     Object.keys(schema || {}).forEach(field => {
@@ -284,9 +275,6 @@
             <div
               class="spectrum-Table-headCell spectrum-Table-headCell--divider spectrum-Table-headCell--edit"
             >
-<<<<<<< HEAD
-              {editColumnTitle || ""}
-=======
               {#if allowSelectRows}
                 <Checkbox
                   bind:value={checkboxStatus}
@@ -295,7 +283,6 @@
               {:else}
                 Edit
               {/if}
->>>>>>> 01e14346
             </div>
           {/if}
           {#each fields as field}
@@ -326,7 +313,6 @@
                   class="spectrum-Icon spectrum-UIIcon-ArrowDown100 spectrum-Table-sortedIcon"
                   focusable="false"
                   aria-hidden="true"
-<<<<<<< HEAD
                 >
                   <use xlink:href="#spectrum-css-icon-Arrow100" />
                 </svg>
@@ -337,18 +323,6 @@
                   focusable="false"
                   on:click={e => editColumn(e, field)}
                 >
-=======
-                >
-                  <use xlink:href="#spectrum-css-icon-Arrow100" />
-                </svg>
-              {/if}
-              {#if allowEditColumns && schema[field]?.editable !== false}
-                <svg
-                  class="spectrum-Icon spectrum-Table-editIcon"
-                  focusable="false"
-                  on:click={e => editColumn(e, field)}
-                >
->>>>>>> 01e14346
                   <use xlink:href="#spectrum-icon-18-Edit" />
                 </svg>
               {/if}
@@ -366,13 +340,6 @@
             {#if showEditColumn}
               <div
                 class="spectrum-Table-cell spectrum-Table-cell--divider spectrum-Table-cell--edit"
-<<<<<<< HEAD
-              >
-                <SelectEditRenderer
-                  data={row}
-                  selected={selectedRows.includes(row)}
-                  onToggleSelection={() => toggleSelectRow(row)}
-=======
                 on:click={e => {
                   toggleSelectRow(row)
                   e.stopPropagation()
@@ -383,7 +350,6 @@
                   selected={selectedRows.findIndex(
                     selectedRow => selectedRow._id === row._id
                   ) !== -1}
->>>>>>> 01e14346
                   onEdit={e => editRow(e, row)}
                   {allowSelectRows}
                   {allowEditRows}
@@ -437,7 +403,6 @@
   }
   .wrapper--compact {
     --cell-padding: var(--spectrum-global-dimension-size-150);
-<<<<<<< HEAD
   }
 
   /* Loading */
@@ -447,17 +412,6 @@
     min-height: 100px;
   }
 
-=======
-  }
-
-  /* Loading */
-  .loading {
-    display: grid;
-    place-items: center;
-    min-height: 100px;
-  }
-
->>>>>>> 01e14346
   /* Table */
   .spectrum-Table {
     width: 100%;
@@ -544,7 +498,6 @@
   }
   .spectrum-Table-row:hover .spectrum-Table-cell:after {
     background-color: var(--spectrum-alias-highlight-hover);
-<<<<<<< HEAD
   }
   .wrapper--quiet .spectrum-Table-row {
     border-left: none;
@@ -558,21 +511,6 @@
     border-right: var(--table-border);
     padding-right: var(--cell-padding);
   }
-=======
-  }
-  .wrapper--quiet .spectrum-Table-row {
-    border-left: none;
-    border-right: none;
-  }
-  .spectrum-Table-row > :first-child {
-    border-left: var(--table-border);
-    padding-left: var(--cell-padding);
-  }
-  .spectrum-Table-row > :last-child {
-    border-right: var(--table-border);
-    padding-right: var(--cell-padding);
-  }
->>>>>>> 01e14346
 
   /* Table cells */
   .spectrum-Table-cell {
