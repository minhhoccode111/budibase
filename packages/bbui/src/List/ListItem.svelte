<script>
  import Icon from "../Icon/Icon.svelte"
  import StatusLight from "../StatusLight/StatusLight.svelte"

  export let icon = null
  export let iconColor = null
  export let title = null
  export let subtitle = null
  export let url = null
  export let hoverable = false
  export let showArrow = false
  export let selected = false
</script>

<a
  href={url}
  class="list-item"
  class:hoverable={hoverable || url != null}
  class:selected
  class:large={!!subtitle}
  on:click
  class:selected
>
<<<<<<< HEAD
  <div class="list-item__left">
    {#if icon}
      <div class="list-item__icon">
        <Icon name={icon} color={iconColor} size={subtitle ? "XL" : "M"} />
      </div>
=======
  <div class="left">
    {#if icon === "StatusLight"}
      <StatusLight square size="L" color={iconColor} />
    {:else if icon}
      <Icon name={icon} color={iconColor} />
>>>>>>> 612bd517
    {/if}
    <div class="list-item__text">
      {#if title}
        <div class="list-item__title">
          {title}
        </div>
      {/if}
      {#if subtitle}
        <div class="list-item__subtitle">
          {subtitle}
        </div>
      {/if}
    </div>
  </div>
  <div class="list-item__right">
    <slot name="right" />
    {#if showArrow}
      <Icon name="ChevronRight" />
    {/if}
  </div>
</a>

<style>
  .list-item {
    padding: var(--spacing-m) var(--spacing-l);
    background: var(--spectrum-global-color-gray-75);
    display: flex;
    flex-direction: row;
    justify-content: space-between;
    border: 1px solid var(--spectrum-global-color-gray-300);
    transition: background 130ms ease-out, border-color 130ms ease-out;
    gap: var(--spacing-m);
    color: var(--spectrum-global-color-gray-800);
    cursor: pointer;
    position: relative;
    box-sizing: border-box;
  }
  .list-item:not(:first-child) {
    border-top: none;
  }
  .list-item:first-child {
    border-top-left-radius: 4px;
    border-top-right-radius: 4px;
  }
  .list-item:last-child {
    border-bottom-left-radius: 4px;
    border-bottom-right-radius: 4px;
  }
<<<<<<< HEAD
  .list-item.hoverable:not(.selected):hover {
=======
  .hoverable:hover {
    cursor: pointer;
  }
  .hoverable:not(.selected):hover {
>>>>>>> 612bd517
    background: var(--spectrum-global-color-gray-200);
    border-color: var(--spectrum-global-color-gray-400);
  }
  .selected {
    background: var(--spectrum-global-color-blue-100);
  }

  /* Selection is only meant for standalone list items (non stacked) so we just set a fixed border radius */
  .list-item.selected {
    background-color: var(--spectrum-global-color-blue-100);
    border-color: var(--spectrum-global-color-blue-100);
  }
  .list-item.selected:after {
    content: "";
    position: absolute;
    height: 100%;
    width: 100%;
    border: 1px solid var(--spectrum-global-color-blue-400);
    pointer-events: none;
    top: 0;
    left: 0;
    border-radius: 4px;
    box-sizing: border-box;
    z-index: 1;
    opacity: 0.5;
  }

  /* Large icons */
  .list-item.large .list-item__icon {
    background-color: var(--spectrum-global-color-gray-200);
    padding: 4px;
    border-radius: 4px;
    border: 1px solid var(--spectrum-global-color-gray-300);
    transition: background-color 130ms ease-out, border-color 130ms ease-out,
      color 130ms ease-out;
  }
  .list-item.large.hoverable:not(.selected):hover .list-item__icon {
    background-color: var(--spectrum-global-color-gray-300);
  }
  .list-item.large.selected .list-item__icon {
    background-color: var(--spectrum-global-color-blue-400);
    color: white;
    border-color: var(--spectrum-global-color-blue-100);
  }

  /* Internal layout */
  .list-item__left,
  .list-item__right {
    display: flex;
    flex-direction: row;
    align-items: center;
    gap: var(--spacing-m);
  }
  .list-item.large .list-item__left,
  .list-item.large .list-item__right {
    gap: var(--spacing-m);
  }
  .list-item__left {
    width: 0;
    flex: 1 1 auto;
  }
  .list-item__right {
    flex: 0 0 auto;
    color: var(--spectrum-global-color-gray-600);
  }

  /* Text */
  .list-item__text {
    flex: 1 1 auto;
    width: 0;
  }
  .list-item__title,
  .list-item__subtitle {
    white-space: nowrap;
    overflow: hidden;
    text-overflow: ellipsis;
  }
  .list-item__subtitle {
    color: var(--spectrum-global-color-gray-700);
    font-size: 12px;
  }
</style><|MERGE_RESOLUTION|>--- conflicted
+++ resolved
@@ -16,24 +16,17 @@
   href={url}
   class="list-item"
   class:hoverable={hoverable || url != null}
-  class:selected
   class:large={!!subtitle}
   on:click
   class:selected
 >
-<<<<<<< HEAD
   <div class="list-item__left">
-    {#if icon}
+    {#if icon === "StatusLight"}
+      <StatusLight square size="L" color={iconColor} />
+    {:else if icon}
       <div class="list-item__icon">
         <Icon name={icon} color={iconColor} size={subtitle ? "XL" : "M"} />
       </div>
-=======
-  <div class="left">
-    {#if icon === "StatusLight"}
-      <StatusLight square size="L" color={iconColor} />
-    {:else if icon}
-      <Icon name={icon} color={iconColor} />
->>>>>>> 612bd517
     {/if}
     <div class="list-item__text">
       {#if title}
@@ -82,14 +75,10 @@
     border-bottom-left-radius: 4px;
     border-bottom-right-radius: 4px;
   }
-<<<<<<< HEAD
-  .list-item.hoverable:not(.selected):hover {
-=======
   .hoverable:hover {
     cursor: pointer;
   }
   .hoverable:not(.selected):hover {
->>>>>>> 612bd517
     background: var(--spectrum-global-color-gray-200);
     border-color: var(--spectrum-global-color-gray-400);
   }
