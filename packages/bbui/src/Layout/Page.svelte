--- conflicted
+++ resolved
@@ -18,10 +18,7 @@
   <div class="main">
     <div class="content" class:wide class:noPadding class:narrow>
       <slot />
-<<<<<<< HEAD
-=======
       <div class="fix-scroll-padding" />
->>>>>>> 3ba6b134
     </div>
   </div>
   <div
@@ -59,11 +56,6 @@
     max-width: 1080px;
     margin: 0 auto;
     flex: 1 1 auto;
-<<<<<<< HEAD
-    padding: 50px;
-    z-index: 1;
-  }
-=======
     padding: 50px 50px 0 50px;
     z-index: 1;
   }
@@ -72,7 +64,6 @@
     display: block;
     flex: 0 0 50px;
   }
->>>>>>> 3ba6b134
   .content.wide {
     max-width: none;
   }
