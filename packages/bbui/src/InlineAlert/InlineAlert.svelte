--- conflicted
+++ resolved
@@ -3,23 +3,14 @@
   import Button from "../Button/Button.svelte"
   import Icon from "../Icon/Icon.svelte"
 
-<<<<<<< HEAD
   export let type: "info" | "error" | "success" | "help" | "negative" = "info"
   export let header: string = ""
   export let message: string = ""
   export let onConfirm: (() => void) | undefined = undefined
   export let buttonText: string = ""
   export let cta: boolean = false
-=======
-  export let type = "info"
-  export let header = ""
-  export let message = ""
-  export let onConfirm = undefined
-  export let buttonText = ""
-  export let cta = false
-  export let link = ""
-  export let linkText = ""
->>>>>>> 8f19b425
+  export let link: string = ""
+  export let linkText: string = ""
 
   $: icon = selectIcon(type)
   // if newlines used, convert them to different elements
