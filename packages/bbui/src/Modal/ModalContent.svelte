<script>
  import { getContext } from "svelte"
  import Button from "../Button/Button.svelte"
  import Heading from "../Typography/Heading.svelte"
  import Divider from "../Divider/Divider.svelte"
  import Icon from "../Icons/Icon.svelte"
  import Context from "../context"

  export let title = undefined
  export let size = "small"
  export let cancelText = "Cancel"
  export let confirmText = "Confirm"
  export let showCancelButton = true
  export let showConfirmButton = true
  export let showCloseIcon = true
  export let onConfirm = undefined
  export let disabled = false

  const { hide } = getContext(Context.Modal)
  let loading = false
  $: confirmDisabled = disabled || loading

  async function confirm() {
    loading = true
    if (!onConfirm || (await onConfirm()) !== false) {
      hide()
    }
    loading = false
  }
</script>

<div
  class="spectrum-Dialog spectrum-Dialog--{size}"
  role="dialog"
  tabindex="-1"
  aria-modal="true">
  <div class="spectrum-Dialog-grid">
<<<<<<< HEAD
    <h1 class="spectrum-Dialog-heading">{title}</h1>
    <hr
      class="spectrum-Divider spectrum-Divider--sizeS spectrum-Divider--horizontal spectrum-Dialog-divider" />

=======
    <Heading m h2>{title}</Heading>
    <Divider m />
    
>>>>>>> a800c619
    <!-- TODO: Remove content-grid class once Layout components are in bbui -->
    <section class="spectrum-Dialog-content content-grid">
      <slot />
    </section>
    {#if showCancelButton || showConfirmButton}
      <div
        class="spectrum-ButtonGroup spectrum-Dialog-buttonGroup spectrum-Dialog-buttonGroup--noFooter">
        <slot name="footer" />
        {#if showCancelButton}
          <Button group secondary on:click={hide}>{cancelText}</Button>
        {/if}
        {#if showConfirmButton}
          <Button
            group
            cta
            {...$$restProps}
            disabled={confirmDisabled}
            on:click={confirm}>
            {confirmText}
          </Button>
        {/if}
      </div>
    {/if}
    {#if showCloseIcon}
      <div class="close-icon" on:click={hide}>
        <Icon name="closeline" />
      </div>
    {/if}
  </div>
</div>

<style>
  .content-grid {
    display: grid;
    position: relative;
    gap: var(--spacing-xl);
    color: var(--ink);
  }

  .spectrum-Dialog-content {
    overflow: visible;
  }

  .spectrum-Dialog-buttonGroup {
    gap: var(--spectrum-global-dimension-static-size-200);
  }

  h1 {
    font-weight: normal;
  }
  .close-icon {
    position: absolute;
    top: 15px;
    right: 15px;
    color: var(--ink);
    font-size: var(--font-size-m);
  }
  .close-icon:hover {
    color: var(--grey-6);
    cursor: pointer;
  }
  .close-icon :global(svg) {
    margin-right: 0;
  }
</style><|MERGE_RESOLUTION|>--- conflicted
+++ resolved
@@ -35,16 +35,8 @@
   tabindex="-1"
   aria-modal="true">
   <div class="spectrum-Dialog-grid">
-<<<<<<< HEAD
-    <h1 class="spectrum-Dialog-heading">{title}</h1>
-    <hr
-      class="spectrum-Divider spectrum-Divider--sizeS spectrum-Divider--horizontal spectrum-Dialog-divider" />
-
-=======
     <Heading m h2>{title}</Heading>
     <Divider m />
-    
->>>>>>> a800c619
     <!-- TODO: Remove content-grid class once Layout components are in bbui -->
     <section class="spectrum-Dialog-content content-grid">
       <slot />
