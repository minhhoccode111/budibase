export default function positionDropdown(
  element,
  { anchor, align, maxWidth, useAnchorWidth }
) {
  const update = () => {
<<<<<<< HEAD
    console.log("update")
=======
>>>>>>> 57b669ca
    const anchorBounds = anchor.getBoundingClientRect()
    const elementBounds = element.getBoundingClientRect()
    let styles = {
      maxHeight: null,
      minWidth: null,
      maxWidth,
      left: null,
      top: null,
    }

    // Determine vertical styles
    if (window.innerHeight - anchorBounds.bottom < 100) {
      styles.top = anchorBounds.top - elementBounds.height - 5
    } else {
      styles.top = anchorBounds.bottom + 5
      styles.maxHeight = window.innerHeight - anchorBounds.bottom - 20
    }

    // Determine horizontal styles
    if (!maxWidth && useAnchorWidth) {
      styles.maxWidth = anchorBounds.width
    }
    if (useAnchorWidth) {
      styles.minWidth = anchorBounds.width
    }
    if (align === "right") {
      styles.left = anchorBounds.left + anchorBounds.width - elementBounds.width
    } else if (align === "right-side") {
      styles.left = anchorBounds.left + anchorBounds.width
    } else {
      styles.left = anchorBounds.left
    }

    // Apply styles
    Object.entries(styles).forEach(([style, value]) => {
      if (value) {
        element.style[style] = `${value.toFixed(0)}px`
      } else {
        element.style[style] = null
      }
    })
  }

  // Apply initial styles which don't need to change
  element.style.position = "absolute"
  element.style.zIndex = "9999"

  // Observe both anchor and element and resize the popover as appropriate
  const resizeObserver = new ResizeObserver(entries => {
    entries.forEach(update)
  })
  resizeObserver.observe(anchor)
  resizeObserver.observe(element)

  document.addEventListener("scroll", update, true)

  return {
    destroy() {
      resizeObserver.disconnect()
      document.removeEventListener("scroll", update, true)
    },
  }
}<|MERGE_RESOLUTION|>--- conflicted
+++ resolved
@@ -3,10 +3,6 @@
   { anchor, align, maxWidth, useAnchorWidth }
 ) {
   const update = () => {
-<<<<<<< HEAD
-    console.log("update")
-=======
->>>>>>> 57b669ca
     const anchorBounds = anchor.getBoundingClientRect()
     const elementBounds = element.getBoundingClientRect()
     let styles = {
