<script>
  import "@spectrum-css/popover/dist/index-vars.css"
  import Portal from "svelte-portal"
  import { createEventDispatcher } from "svelte"
  import positionDropdown from "../Actions/position_dropdown"
  import clickOutside from "../Actions/click_outside"
  import { fly } from "svelte/transition"
<<<<<<< HEAD
=======
  import { getContext } from "svelte"
  import Context from "../context"
>>>>>>> 3ba6b134

  const dispatch = createEventDispatcher()

  export let anchor
  export let align = "right"
  export let portalTarget
  export let dataCy
  export let maxWidth
  export let direction = "bottom"
  export let showTip = false
  export let open = false
  export let useAnchorWidth = false

  let tipSvg =
    '<svg xmlns="http://www.w3.org/svg/2000" width="23" height="12" class="spectrum-Popover-tip" > <path class="spectrum-Popover-tip-triangle" d="M 0.7071067811865476 0 L 11.414213562373096 10.707106781186548 L 22.121320343559645 0" /> </svg>'

  $: tooltipClasses = showTip
    ? `spectrum-Popover--withTip spectrum-Popover--${direction}`
    : ""
  $: target = portalTarget || getContext(Context.PopoverRoot) || ".spectrum"

  export const show = () => {
    dispatch("open")
    open = true
  }

  export const hide = () => {
    dispatch("close")
    open = false
  }

  const handleOutsideClick = e => {
    if (open) {
      // Stop propagation if the source is the anchor
      let node = e.target
      let fromAnchor = false
      while (!fromAnchor && node && node.parentNode) {
        fromAnchor = node === anchor
        node = node.parentNode
      }
      if (fromAnchor) {
        e.stopPropagation()
      }

      // Hide the popover
      hide()
    }
  }

  function handleEscape(e) {
    if (open && e.key === "Escape") {
      hide()
    }
  }
</script>

{#if open}
  <Portal {target}>
    <div
      tabindex="0"
      use:positionDropdown={{ anchor, align, maxWidth, useAnchorWidth }}
      use:clickOutside={handleOutsideClick}
      on:keydown={handleEscape}
      class={"spectrum-Popover is-open " + (tooltipClasses || "")}
      role="presentation"
      data-cy={dataCy}
      transition:fly|local={{ y: -20, duration: 200 }}
    >
      {#if showTip}
        {@html tipSvg}
      {/if}

      <slot />
    </div>
  </Portal>
{/if}

<style>
  .spectrum-Popover {
    min-width: var(--spectrum-global-dimension-size-2000);
    border-color: var(--spectrum-global-color-gray-300);
  }
  .spectrum-Popover.is-open.spectrum-Popover--withTip {
    margin-top: var(--spacing-xs);
    margin-left: var(--spacing-xl);
  }
  :global(.spectrum-Popover--bottom .spectrum-Popover-tip),
  :global(.spectrum-Popover--top .spectrum-Popover-tip) {
    left: 90%;
    margin-left: calc(var(--spectrum-global-dimension-size-150) * -1);
  }
</style><|MERGE_RESOLUTION|>--- conflicted
+++ resolved
@@ -5,11 +5,8 @@
   import positionDropdown from "../Actions/position_dropdown"
   import clickOutside from "../Actions/click_outside"
   import { fly } from "svelte/transition"
-<<<<<<< HEAD
-=======
   import { getContext } from "svelte"
   import Context from "../context"
->>>>>>> 3ba6b134
 
   const dispatch = createEventDispatcher()
 
