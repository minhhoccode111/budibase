--- conflicted
+++ resolved
@@ -10,11 +10,7 @@
   export let size = "M"
   export let hoverable = false
   export let disabled = false
-<<<<<<< HEAD
-  export let color: string
-=======
-  export let color = undefined
->>>>>>> d9820f2b
+  export let color: string = undefined
   export let hoverColor = undefined
   export let tooltip = undefined
   export let tooltipPosition = TooltipPosition.Bottom
