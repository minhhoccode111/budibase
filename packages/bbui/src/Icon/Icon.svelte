<script context="module">
  export const directions = ["n", "ne", "e", "se", "s", "sw", "w", "nw"]
</script>

<script>
<<<<<<< HEAD
    export let direction = "n"
    export let name = "Add"
    export let hidden = true
    export let s = false
    export let m = false;
    export let l = false;
    export let xl = false
=======
  export let direction = "n"
  export let name = "Add"
  export let hidden = false
  export let s = false
  export let m = false
  export let l = false
  export let xl = false
>>>>>>> 57aaa054

  $: rotation = directions.indexOf(direction) * 45
  $: useDefault = ![s, m, l, xl].includes(true)
</script>

<svg
  on:click
  class:spectrum-Icon--sizeS={s}
  class:spectrum-Icon--sizeM={m || useDefault}
  class:spectrum-Icon--sizeL={l}
  class:spectrum-Icon--sizeXL={xl}
  class="spectrum-Icon"
  focusable="false"
  aria-hidden={hidden}
  aria-label={name}
  style={`transform: rotate(${rotation}deg)`}>
  <use xlink:href="#spectrum-icon-18-{name}" />
</svg><|MERGE_RESOLUTION|>--- conflicted
+++ resolved
@@ -3,15 +3,6 @@
 </script>
 
 <script>
-<<<<<<< HEAD
-    export let direction = "n"
-    export let name = "Add"
-    export let hidden = true
-    export let s = false
-    export let m = false;
-    export let l = false;
-    export let xl = false
-=======
   export let direction = "n"
   export let name = "Add"
   export let hidden = false
@@ -19,7 +10,6 @@
   export let m = false
   export let l = false
   export let xl = false
->>>>>>> 57aaa054
 
   $: rotation = directions.indexOf(direction) * 45
   $: useDefault = ![s, m, l, xl].includes(true)
