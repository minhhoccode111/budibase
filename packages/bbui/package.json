{
  "name": "@budibase/bbui",
  "description": "A UI solution used in the different Budibase projects.",
<<<<<<< HEAD
  "version": "1.0.74-alpha.0",
=======
  "version": "1.0.74",
>>>>>>> f6664577
  "license": "MPL-2.0",
  "svelte": "src/index.js",
  "module": "dist/bbui.es.js",
  "exports": {
    ".": {
      "import": "./dist/bbui.es.js"
    },
    "./package.json": "./package.json",
    "./spectrum-icons-rollup.js": "./src/spectrum-icons-rollup.js",
    "./spectrum-icons-vite.js": "./src/spectrum-icons-vite.js"
  },
  "scripts": {
    "build": "rollup -c"
  },
  "devDependencies": {
    "@rollup/plugin-commonjs": "^16.0.0",
    "@rollup/plugin-json": "^4.1.0",
    "@rollup/plugin-node-resolve": "^11.2.1",
    "cross-env": "^7.0.2",
    "nollup": "^0.14.1",
    "postcss": "^8.2.9",
    "rollup": "^2.45.2",
    "rollup-plugin-postcss": "^4.0.0",
    "rollup-plugin-svelte": "^7.1.0",
    "rollup-plugin-terser": "^7.0.2",
    "svelte": "^3.38.2"
  },
  "keywords": [
    "svelte"
  ],
  "files": [
    "src",
    "dist"
  ],
  "dependencies": {
    "@adobe/spectrum-css-workflow-icons": "^1.2.1",
    "@spectrum-css/actionbutton": "^1.0.1",
    "@spectrum-css/actiongroup": "^1.0.1",
    "@spectrum-css/avatar": "^3.0.2",
    "@spectrum-css/button": "^3.0.1",
    "@spectrum-css/buttongroup": "^3.0.2",
    "@spectrum-css/checkbox": "^3.0.2",
    "@spectrum-css/dialog": "^3.0.1",
    "@spectrum-css/divider": "^1.0.3",
    "@spectrum-css/dropzone": "^3.0.2",
    "@spectrum-css/fieldgroup": "^3.0.2",
    "@spectrum-css/fieldlabel": "^3.0.1",
    "@spectrum-css/icon": "^3.0.1",
    "@spectrum-css/illustratedmessage": "^3.0.2",
    "@spectrum-css/inlinealert": "^2.0.1",
    "@spectrum-css/inputgroup": "^3.0.2",
    "@spectrum-css/label": "^2.0.10",
    "@spectrum-css/link": "^3.1.1",
    "@spectrum-css/menu": "^3.0.1",
    "@spectrum-css/modal": "^3.0.1",
    "@spectrum-css/pagination": "^3.0.3",
    "@spectrum-css/picker": "^1.0.1",
    "@spectrum-css/popover": "^3.0.1",
    "@spectrum-css/progressbar": "^1.0.2",
    "@spectrum-css/progresscircle": "^1.0.2",
    "@spectrum-css/radio": "^3.0.2",
    "@spectrum-css/search": "^3.0.2",
    "@spectrum-css/sidenav": "^3.0.2",
    "@spectrum-css/statuslight": "^3.0.2",
    "@spectrum-css/stepper": "^3.0.3",
    "@spectrum-css/switch": "^1.0.2",
    "@spectrum-css/table": "^3.0.1",
    "@spectrum-css/tabs": "^3.0.1",
    "@spectrum-css/tags": "^3.0.2",
    "@spectrum-css/textfield": "^3.0.1",
    "@spectrum-css/toast": "^3.0.1",
    "@spectrum-css/tooltip": "^3.0.3",
    "@spectrum-css/treeview": "^3.0.2",
    "@spectrum-css/typography": "^3.0.1",
    "@spectrum-css/underlay": "^2.0.9",
    "@spectrum-css/vars": "^3.0.1",
    "dayjs": "^1.10.4",
    "easymde": "^2.16.1",
    "svelte-flatpickr": "^3.2.3",
    "svelte-portal": "^1.0.0"
  },
  "gitHead": "d1836a898cab3f8ab80ee6d8f42be1a9eed7dcdc"
}<|MERGE_RESOLUTION|>--- conflicted
+++ resolved
@@ -1,11 +1,7 @@
 {
   "name": "@budibase/bbui",
   "description": "A UI solution used in the different Budibase projects.",
-<<<<<<< HEAD
-  "version": "1.0.74-alpha.0",
-=======
   "version": "1.0.74",
->>>>>>> f6664577
   "license": "MPL-2.0",
   "svelte": "src/index.js",
   "module": "dist/bbui.es.js",
