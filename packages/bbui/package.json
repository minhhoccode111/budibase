--- conflicted
+++ resolved
@@ -1,11 +1,7 @@
 {
   "name": "@budibase/bbui",
   "description": "A UI solution used in the different Budibase projects.",
-<<<<<<< HEAD
-  "version": "1.0.63",
-=======
   "version": "1.0.65",
->>>>>>> c8da7b9c
   "license": "MPL-2.0",
   "svelte": "src/index.js",
   "module": "dist/bbui.es.js",
