--- conflicted
+++ resolved
@@ -1,10 +1,6 @@
 {
   "name": "@budibase/client",
-<<<<<<< HEAD
   "version": "1.0.80",
-=======
-  "version": "1.0.80-alpha.5",
->>>>>>> 01e14346
   "license": "MPL-2.0",
   "module": "dist/budibase-client.js",
   "main": "dist/budibase-client.js",
@@ -23,7 +19,6 @@
     "dev:builder": "rollup -cw"
   },
   "dependencies": {
-<<<<<<< HEAD
     "@budibase/bbui": "^1.0.80",
     "@budibase/frontend-core": "^1.0.80",
     "@budibase/string-templates": "^1.0.80",
@@ -36,11 +31,6 @@
     "@rollup/plugin-alias": "^3.1.5",
     "@rollup/plugin-commonjs": "^18.0.0",
     "@rollup/plugin-node-resolve": "^11.2.1",
-=======
-    "@budibase/bbui": "^1.0.80-alpha.5",
-    "@budibase/frontend-core": "^1.0.80-alpha.5",
-    "@budibase/string-templates": "^1.0.80-alpha.5",
->>>>>>> 01e14346
     "@spectrum-css/button": "^3.0.3",
     "@spectrum-css/card": "^3.0.3",
     "@spectrum-css/divider": "^1.0.3",
@@ -51,10 +41,7 @@
     "@spectrum-css/vars": "^3.0.1",
     "apexcharts": "^3.22.1",
     "dayjs": "^1.10.5",
-<<<<<<< HEAD
-=======
     "downloadjs": "1.4.7",
->>>>>>> 01e14346
     "regexparam": "^1.3.0",
     "rollup-plugin-polyfill-node": "^0.8.0",
     "shortid": "^2.2.15",
