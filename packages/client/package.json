--- conflicted
+++ resolved
@@ -1,10 +1,6 @@
 {
   "name": "@budibase/client",
-<<<<<<< HEAD
-  "version": "2.4.27-alpha.12",
-=======
   "version": "2.4.40",
->>>>>>> 8dc5f879
   "license": "MPL-2.0",
   "module": "dist/budibase-client.js",
   "main": "dist/budibase-client.js",
@@ -23,19 +19,11 @@
     "dev:builder": "rollup -cw"
   },
   "dependencies": {
-<<<<<<< HEAD
-    "@budibase/bbui": "2.4.27-alpha.12",
-    "@budibase/frontend-core": "2.4.27-alpha.12",
-    "@budibase/shared-core": "2.4.27-alpha.12",
-    "@budibase/string-templates": "2.4.27-alpha.12",
-    "@budibase/types": "2.4.27-alpha.12",
-=======
     "@budibase/bbui": "^2.4.40",
     "@budibase/frontend-core": "^2.4.40",
     "@budibase/shared-core": "^2.4.40",
     "@budibase/string-templates": "^2.4.40",
     "@budibase/types": "^2.4.40",
->>>>>>> 8dc5f879
     "@spectrum-css/button": "^3.0.3",
     "@spectrum-css/card": "^3.0.3",
     "@spectrum-css/divider": "^1.0.3",
