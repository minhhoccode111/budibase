--- conflicted
+++ resolved
@@ -1,10 +1,6 @@
 {
   "name": "@budibase/client",
-<<<<<<< HEAD
-  "version": "1.0.46-alpha.8",
-=======
   "version": "1.0.48",
->>>>>>> 86ffa65d
   "license": "MPL-2.0",
   "module": "dist/budibase-client.js",
   "main": "dist/budibase-client.js",
@@ -23,15 +19,9 @@
     "dev:builder": "rollup -cw"
   },
   "dependencies": {
-<<<<<<< HEAD
-    "@budibase/bbui": "^1.0.46-alpha.8",
-    "@budibase/standard-components": "^0.9.139",
-    "@budibase/string-templates": "^1.0.46-alpha.8",
-=======
     "@budibase/bbui": "^1.0.48",
     "@budibase/standard-components": "^0.9.139",
     "@budibase/string-templates": "^1.0.48",
->>>>>>> 86ffa65d
     "regexparam": "^1.3.0",
     "rollup-plugin-polyfill-node": "^0.8.0",
     "shortid": "^2.2.15",
