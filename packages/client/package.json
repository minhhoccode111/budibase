--- conflicted
+++ resolved
@@ -1,10 +1,6 @@
 {
   "name": "@budibase/client",
-<<<<<<< HEAD
-  "version": "1.3.4-alpha.3",
-=======
   "version": "1.3.11",
->>>>>>> 1ee7382f
   "license": "MPL-2.0",
   "module": "dist/budibase-client.js",
   "main": "dist/budibase-client.js",
@@ -23,15 +19,9 @@
     "dev:builder": "rollup -cw"
   },
   "dependencies": {
-<<<<<<< HEAD
-    "@budibase/bbui": "1.3.4-alpha.3",
-    "@budibase/frontend-core": "1.3.4-alpha.3",
-    "@budibase/string-templates": "1.3.4-alpha.3",
-=======
     "@budibase/bbui": "^1.3.11",
     "@budibase/frontend-core": "^1.3.11",
     "@budibase/string-templates": "^1.3.11",
->>>>>>> 1ee7382f
     "@spectrum-css/button": "^3.0.3",
     "@spectrum-css/card": "^3.0.3",
     "@spectrum-css/divider": "^1.0.3",
