{
  "name": "@budibase/client",
  "version": "1.0.58-alpha.4",
  "license": "MPL-2.0",
  "module": "dist/budibase-client.js",
  "main": "dist/budibase-client.js",
  "type": "module",
  "svelte": "src/index.js",
  "exports": {
    ".": {
      "import": "./dist/budibase-client.js",
      "require": "./dist/budibase-client.js"
    },
    "./package.json": "./package.json",
    "./manifest.json": "./manifest.json"
  },
  "scripts": {
    "build": "rollup -c",
    "dev:builder": "rollup -cw"
  },
  "dependencies": {
<<<<<<< HEAD
    "@budibase/bbui": "^1.0.58-alpha.2",
    "@budibase/frontend-core": "^1.0.58-alpha.2",
    "@budibase/string-templates": "^1.0.58-alpha.2",
=======
    "@budibase/bbui": "^1.0.58-alpha.4",
    "@budibase/frontend-core": "^1.0.58-alpha.4",
    "@budibase/string-templates": "^1.0.58-alpha.4",
    "regexparam": "^1.3.0",
    "rollup-plugin-polyfill-node": "^0.8.0",
    "shortid": "^2.2.15",
    "svelte-spa-router": "^3.0.5"
  },
  "devDependencies": {
    "@rollup/plugin-alias": "^3.1.5",
    "@rollup/plugin-commonjs": "^18.0.0",
    "@rollup/plugin-node-resolve": "^11.2.1",
>>>>>>> caa318d0
    "@spectrum-css/button": "^3.0.3",
    "@spectrum-css/card": "^3.0.3",
    "@spectrum-css/divider": "^1.0.3",
    "@spectrum-css/link": "^3.1.3",
    "@spectrum-css/page": "^3.0.1",
    "@spectrum-css/tag": "^3.1.4",
    "@spectrum-css/typography": "^3.0.2",
    "@spectrum-css/vars": "^3.0.1",
    "apexcharts": "^3.22.1",
    "dayjs": "^1.10.5",
    "regexparam": "^1.3.0",
    "rollup-plugin-polyfill-node": "^0.8.0",
    "shortid": "^2.2.15",
    "svelte": "^3.38.2",
    "svelte-apexcharts": "^1.0.2",
    "svelte-flatpickr": "^3.1.0",
    "svelte-spa-router": "^3.0.5"
  },
  "devDependencies": {
    "@rollup/plugin-alias": "^3.1.5",
    "@rollup/plugin-commonjs": "^18.0.0",
    "@rollup/plugin-node-resolve": "^11.2.1",
    "postcss": "^8.2.10",
    "rollup": "^2.44.0",
    "rollup-plugin-json": "^4.0.0",
    "rollup-plugin-postcss": "^4.0.0",
    "rollup-plugin-svelte": "^7.1.0",
    "rollup-plugin-svg": "^2.0.0",
    "rollup-plugin-terser": "^7.0.2",
    "rollup-plugin-visualizer": "^5.5.4"
  },
  "gitHead": "d1836a898cab3f8ab80ee6d8f42be1a9eed7dcdc"
}<|MERGE_RESOLUTION|>--- conflicted
+++ resolved
@@ -19,24 +19,9 @@
     "dev:builder": "rollup -cw"
   },
   "dependencies": {
-<<<<<<< HEAD
-    "@budibase/bbui": "^1.0.58-alpha.2",
-    "@budibase/frontend-core": "^1.0.58-alpha.2",
-    "@budibase/string-templates": "^1.0.58-alpha.2",
-=======
     "@budibase/bbui": "^1.0.58-alpha.4",
     "@budibase/frontend-core": "^1.0.58-alpha.4",
     "@budibase/string-templates": "^1.0.58-alpha.4",
-    "regexparam": "^1.3.0",
-    "rollup-plugin-polyfill-node": "^0.8.0",
-    "shortid": "^2.2.15",
-    "svelte-spa-router": "^3.0.5"
-  },
-  "devDependencies": {
-    "@rollup/plugin-alias": "^3.1.5",
-    "@rollup/plugin-commonjs": "^18.0.0",
-    "@rollup/plugin-node-resolve": "^11.2.1",
->>>>>>> caa318d0
     "@spectrum-css/button": "^3.0.3",
     "@spectrum-css/card": "^3.0.3",
     "@spectrum-css/divider": "^1.0.3",
