{
  "name": "@budibase/client",
<<<<<<< HEAD
  "version": "1.4.8-alpha.13",
=======
  "version": "1.4.17",
>>>>>>> 3689ab33
  "license": "MPL-2.0",
  "module": "dist/budibase-client.js",
  "main": "dist/budibase-client.js",
  "type": "module",
  "svelte": "src/index.js",
  "exports": {
    ".": {
      "import": "./dist/budibase-client.js",
      "require": "./dist/budibase-client.js"
    },
    "./package.json": "./package.json",
    "./manifest.json": "./manifest.json"
  },
  "scripts": {
    "build": "rollup -c",
    "dev:builder": "rollup -cw"
  },
  "dependencies": {
<<<<<<< HEAD
    "@budibase/bbui": "1.4.8-alpha.13",
    "@budibase/frontend-core": "1.4.8-alpha.13",
    "@budibase/string-templates": "1.4.8-alpha.13",
=======
    "@budibase/bbui": "^1.4.17",
    "@budibase/frontend-core": "^1.4.17",
    "@budibase/string-templates": "^1.4.17",
>>>>>>> 3689ab33
    "@spectrum-css/button": "^3.0.3",
    "@spectrum-css/card": "^3.0.3",
    "@spectrum-css/divider": "^1.0.3",
    "@spectrum-css/link": "^3.1.3",
    "@spectrum-css/page": "^3.0.1",
    "@spectrum-css/tag": "^3.1.4",
    "@spectrum-css/typography": "^3.0.2",
    "@spectrum-css/vars": "^3.0.1",
    "apexcharts": "^3.22.1",
    "dayjs": "^1.10.5",
    "downloadjs": "1.4.7",
    "leaflet": "^1.7.1",
    "regexparam": "^1.3.0",
    "sanitize-html": "^2.7.0",
    "screenfull": "^6.0.1",
    "shortid": "^2.2.15",
    "socket.io-client": "^4.5.1",
    "svelte": "^3.49.0",
    "svelte-apexcharts": "^1.0.2",
    "svelte-flatpickr": "^3.1.0",
    "svelte-spa-router": "^3.0.5"
  },
  "devDependencies": {
    "@rollup/plugin-alias": "^3.1.5",
    "@rollup/plugin-commonjs": "^18.0.0",
    "@rollup/plugin-node-resolve": "^11.2.1",
    "postcss": "^8.2.10",
    "rollup": "^2.44.0",
    "rollup-plugin-json": "^4.0.0",
    "rollup-plugin-polyfill-node": "^0.8.0",
    "rollup-plugin-postcss": "^4.0.0",
    "rollup-plugin-svelte": "^7.1.0",
    "rollup-plugin-svg": "^2.0.0",
    "rollup-plugin-terser": "^7.0.2",
    "rollup-plugin-visualizer": "^5.5.4"
  },
  "gitHead": "d1836a898cab3f8ab80ee6d8f42be1a9eed7dcdc"
}<|MERGE_RESOLUTION|>--- conflicted
+++ resolved
@@ -1,10 +1,6 @@
 {
   "name": "@budibase/client",
-<<<<<<< HEAD
-  "version": "1.4.8-alpha.13",
-=======
   "version": "1.4.17",
->>>>>>> 3689ab33
   "license": "MPL-2.0",
   "module": "dist/budibase-client.js",
   "main": "dist/budibase-client.js",
@@ -23,15 +19,9 @@
     "dev:builder": "rollup -cw"
   },
   "dependencies": {
-<<<<<<< HEAD
-    "@budibase/bbui": "1.4.8-alpha.13",
-    "@budibase/frontend-core": "1.4.8-alpha.13",
-    "@budibase/string-templates": "1.4.8-alpha.13",
-=======
     "@budibase/bbui": "^1.4.17",
     "@budibase/frontend-core": "^1.4.17",
     "@budibase/string-templates": "^1.4.17",
->>>>>>> 3689ab33
     "@spectrum-css/button": "^3.0.3",
     "@spectrum-css/card": "^3.0.3",
     "@spectrum-css/divider": "^1.0.3",
