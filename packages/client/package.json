{
  "name": "@budibase/client",
  "version": "0.9.46",
  "license": "MPL-2.0",
  "module": "dist/budibase-client.js",
  "main": "dist/budibase-client.js",
  "type": "module",
  "svelte": "src/index.js",
  "exports": {
    ".": {
      "import": "./dist/budibase-client.js",
      "require": "./dist/budibase-client.js"
    },
    "./package.json": "./package.json"
  },
  "scripts": {
    "build": "rollup -c",
    "dev:builder": "rollup -cw"
  },
  "dependencies": {
<<<<<<< HEAD
    "@budibase/bbui": "^0.9.27",
    "@budibase/standard-components": "^0.9.41",
    "@budibase/string-templates": "^0.9.41",
=======
    "@budibase/string-templates": "^0.9.46",
    "regexparam": "^1.3.0",
>>>>>>> ade2be09
    "shortid": "^2.2.15",
    "svelte-spa-router": "^3.0.5"
  },
  "devDependencies": {
<<<<<<< HEAD
    "@rollup/plugin-commonjs": "^19.0.0",
    "@rollup/plugin-node-resolve": "^13.0.0",
    "postcss": "^8.3.2",
    "rollup": "^2.51.2",
=======
    "@budibase/standard-components": "^0.9.46",
    "@rollup/plugin-commonjs": "^18.0.0",
    "@rollup/plugin-node-resolve": "^11.2.1",
    "fs-extra": "^8.1.0",
    "jsdom": "^16.0.1",
    "postcss": "^8.2.10",
    "rollup": "^2.44.0",
>>>>>>> ade2be09
    "rollup-plugin-json": "^4.0.0",
    "rollup-plugin-node-builtins": "^2.1.2",
    "rollup-plugin-node-globals": "^1.4.0",
    "rollup-plugin-postcss": "^4.0.0",
    "rollup-plugin-svelte": "^7.1.0",
    "rollup-plugin-svg": "^2.0.0",
    "rollup-plugin-terser": "^7.0.2",
    "svelte": "^3.38.2"
  },
  "gitHead": "d1836a898cab3f8ab80ee6d8f42be1a9eed7dcdc"
}<|MERGE_RESOLUTION|>--- conflicted
+++ resolved
@@ -18,24 +18,12 @@
     "dev:builder": "rollup -cw"
   },
   "dependencies": {
-<<<<<<< HEAD
-    "@budibase/bbui": "^0.9.27",
-    "@budibase/standard-components": "^0.9.41",
-    "@budibase/string-templates": "^0.9.41",
-=======
     "@budibase/string-templates": "^0.9.46",
     "regexparam": "^1.3.0",
->>>>>>> ade2be09
     "shortid": "^2.2.15",
     "svelte-spa-router": "^3.0.5"
   },
   "devDependencies": {
-<<<<<<< HEAD
-    "@rollup/plugin-commonjs": "^19.0.0",
-    "@rollup/plugin-node-resolve": "^13.0.0",
-    "postcss": "^8.3.2",
-    "rollup": "^2.51.2",
-=======
     "@budibase/standard-components": "^0.9.46",
     "@rollup/plugin-commonjs": "^18.0.0",
     "@rollup/plugin-node-resolve": "^11.2.1",
@@ -43,7 +31,6 @@
     "jsdom": "^16.0.1",
     "postcss": "^8.2.10",
     "rollup": "^2.44.0",
->>>>>>> ade2be09
     "rollup-plugin-json": "^4.0.0",
     "rollup-plugin-node-builtins": "^2.1.2",
     "rollup-plugin-node-globals": "^1.4.0",
