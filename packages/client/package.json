{
  "name": "@budibase/client",
<<<<<<< HEAD
  "version": "1.0.72-alpha.0",
=======
  "version": "1.0.72",
>>>>>>> 8977e8a0
  "license": "MPL-2.0",
  "module": "dist/budibase-client.js",
  "main": "dist/budibase-client.js",
  "type": "module",
  "svelte": "src/index.js",
  "exports": {
    ".": {
      "import": "./dist/budibase-client.js",
      "require": "./dist/budibase-client.js"
    },
    "./package.json": "./package.json",
    "./manifest.json": "./manifest.json"
  },
  "scripts": {
    "build": "rollup -c",
    "dev:builder": "rollup -cw"
  },
  "dependencies": {
<<<<<<< HEAD
    "@budibase/bbui": "^1.0.72-alpha.0",
    "@budibase/frontend-core": "^1.0.72-alpha.0",
    "@budibase/string-templates": "^1.0.72-alpha.0",
=======
    "@budibase/bbui": "^1.0.72",
    "@budibase/frontend-core": "^1.0.72",
    "@budibase/string-templates": "^1.0.72",
>>>>>>> 8977e8a0
    "regexparam": "^1.3.0",
    "rollup-plugin-polyfill-node": "^0.8.0",
    "shortid": "^2.2.15",
    "svelte-spa-router": "^3.0.5"
  },
  "devDependencies": {
    "@rollup/plugin-alias": "^3.1.5",
    "@rollup/plugin-commonjs": "^18.0.0",
    "@rollup/plugin-node-resolve": "^11.2.1",
    "postcss": "^8.2.10",
    "rollup": "^2.44.0",
    "rollup-plugin-json": "^4.0.0",
    "rollup-plugin-postcss": "^4.0.0",
    "rollup-plugin-svelte": "^7.1.0",
    "rollup-plugin-svg": "^2.0.0",
    "rollup-plugin-terser": "^7.0.2",
    "rollup-plugin-visualizer": "^5.5.4"
  },
  "gitHead": "d1836a898cab3f8ab80ee6d8f42be1a9eed7dcdc"
}<|MERGE_RESOLUTION|>--- conflicted
+++ resolved
@@ -1,10 +1,6 @@
 {
   "name": "@budibase/client",
-<<<<<<< HEAD
-  "version": "1.0.72-alpha.0",
-=======
   "version": "1.0.72",
->>>>>>> 8977e8a0
   "license": "MPL-2.0",
   "module": "dist/budibase-client.js",
   "main": "dist/budibase-client.js",
@@ -23,15 +19,9 @@
     "dev:builder": "rollup -cw"
   },
   "dependencies": {
-<<<<<<< HEAD
-    "@budibase/bbui": "^1.0.72-alpha.0",
-    "@budibase/frontend-core": "^1.0.72-alpha.0",
-    "@budibase/string-templates": "^1.0.72-alpha.0",
-=======
     "@budibase/bbui": "^1.0.72",
     "@budibase/frontend-core": "^1.0.72",
     "@budibase/string-templates": "^1.0.72",
->>>>>>> 8977e8a0
     "regexparam": "^1.3.0",
     "rollup-plugin-polyfill-node": "^0.8.0",
     "shortid": "^2.2.15",
