--- conflicted
+++ resolved
@@ -18,22 +18,12 @@
 const makeApiCall = async ({ method, url, body, json = true }) => {
   try {
     const requestBody = json ? JSON.stringify(body) : body
-    let headers = {
+    const inBuilder = window["##BUDIBASE_IN_BUILDER##"]
+    const headers = {
       Accept: "application/json",
-<<<<<<< HEAD
       "x-budibase-app-id": window["##BUDIBASE_APP_ID##"],
-    }
-    if (json) {
-      headers["Content-Type"] = "application/json"
-    }
-=======
       ...(json && { "Content-Type": "application/json" }),
-      "x-budibase-app-id": window["##BUDIBASE_APP_ID##"],
-    }
-
->>>>>>> fd0dcf7e
-    if (!window["##BUDIBASE_IN_BUILDER##"]) {
-      headers["x-budibase-type"] = "client"
+      ...(!inBuilder && { "x-budibase-type": "client" }),
     }
     const response = await fetch(url, {
       method,
