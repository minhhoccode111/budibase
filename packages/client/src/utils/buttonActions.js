import { get } from "svelte/store"
import {
  routeStore,
  builderStore,
  confirmationStore,
  authStore,
} from "../store"
import { saveRow, deleteRow, executeQuery, triggerAutomation } from "../api"
import { ActionTypes } from "../constants"

const saveRowHandler = async (action, context) => {
  const { fields, providerId, tableId } = action.parameters
  if (providerId) {
    let draft = context[providerId]
    if (fields) {
      for (let [field, value] of Object.entries(fields)) {
        draft[field] = value
      }
    }
    if (tableId) {
      draft.tableId = tableId
    }
    await saveRow(draft)
  }
}

const deleteRowHandler = async action => {
  const { tableId, revId, rowId } = action.parameters
  if (tableId && revId && rowId) {
    await deleteRow({ tableId, rowId, revId })
  }
}

const triggerAutomationHandler = async action => {
  const { fields } = action.parameters
  if (fields) {
    await triggerAutomation(action.parameters.automationId, fields)
  }
}

const navigationHandler = action => {
  const { url } = action.parameters
  if (url) {
    const external = !url.startsWith("/")
    if (external) {
      window.location.href = url
    } else {
      routeStore.actions.navigate(action.parameters.url)
    }
  }
}

const queryExecutionHandler = async action => {
  const { datasourceId, queryId, queryParams } = action.parameters
  await executeQuery({
    datasourceId,
    queryId,
    parameters: queryParams,
  })
}

const executeActionHandler = async (context, componentId, actionType) => {
  const fn = context[`${componentId}_${actionType}`]
  if (fn) {
    return await fn()
  }
}

const validateFormHandler = async (action, context) => {
  return await executeActionHandler(
    context,
    action.parameters.componentId,
    ActionTypes.ValidateForm
  )
}

const refreshDatasourceHandler = async (action, context) => {
  return await executeActionHandler(
    context,
    action.parameters.componentId,
    ActionTypes.RefreshDatasource
  )
}

<<<<<<< HEAD
const clearFormHandler = async (action, context) => {
  return await executeActionHandler(
    context,
    action.parameters.componentId,
    ActionTypes.ClearForm
  )
=======
const logoutHandler = async () => {
  await authStore.actions.logOut()
>>>>>>> 54217685
}

const handlerMap = {
  ["Save Row"]: saveRowHandler,
  ["Delete Row"]: deleteRowHandler,
  ["Navigate To"]: navigationHandler,
  ["Execute Query"]: queryExecutionHandler,
  ["Trigger Automation"]: triggerAutomationHandler,
  ["Validate Form"]: validateFormHandler,
  ["Refresh Datasource"]: refreshDatasourceHandler,
<<<<<<< HEAD
  ["Clear Form"]: clearFormHandler
=======
  ["Log Out"]: logoutHandler,
>>>>>>> 54217685
}

const confirmTextMap = {
  ["Delete Row"]: "Are you sure you want to delete this row?",
  ["Save Row"]: "Are you sure you want to save this row?",
  ["Execute Query"]: "Are you sure you want to execute this query?",
  ["Trigger Automation"]: "Are you sure you want to trigger this automation?",
}

/**
 * Parses an array of actions and returns a function which will execute the
 * actions in the current context.
 * A handler returning `false` is a flag to stop execution of handlers
 */
export const enrichButtonActions = (actions, context) => {
  // Prevent button actions in the builder preview
  if (get(builderStore).inBuilder) {
    return () => {}
  }
  const handlers = actions.map(def => handlerMap[def["##eventHandlerType"]])
  return async () => {
    for (let i = 0; i < handlers.length; i++) {
      try {
        const action = actions[i]
        const callback = async () => handlers[i](action, context)

        // If this action is confirmable, show confirmation and await a
        // callback to execute further actions
        if (action.parameters?.confirm) {
          const defaultText = confirmTextMap[action["##eventHandlerType"]]
          const confirmText = action.parameters?.confirmText || defaultText
          confirmationStore.actions.showConfirmation(
            action["##eventHandlerType"],
            confirmText,
            async () => {
              // When confirmed, execute this action immediately,
              // then execute the rest of the actions in the chain
              const result = await callback()
              if (result !== false) {
                const next = enrichButtonActions(actions.slice(i + 1), context)
                await next()
              }
            }
          )

          // Stop enriching actions when encountering a confirmable action,
          // as the callback continues the action chain
          return
        }

        // For non-confirmable actions, execute the handler immediately
        else {
          const result = await callback()
          if (result === false) {
            return
          }
        }
      } catch (error) {
        console.error("Error while executing button handler")
        console.error(error)
        // Stop executing further actions on error
        return
      }
    }
  }
}<|MERGE_RESOLUTION|>--- conflicted
+++ resolved
@@ -82,17 +82,16 @@
   )
 }
 
-<<<<<<< HEAD
+const logoutHandler = async () => {
+  await authStore.actions.logOut()
+}
+
 const clearFormHandler = async (action, context) => {
   return await executeActionHandler(
     context,
     action.parameters.componentId,
     ActionTypes.ClearForm
   )
-=======
-const logoutHandler = async () => {
-  await authStore.actions.logOut()
->>>>>>> 54217685
 }
 
 const handlerMap = {
@@ -103,11 +102,8 @@
   ["Trigger Automation"]: triggerAutomationHandler,
   ["Validate Form"]: validateFormHandler,
   ["Refresh Datasource"]: refreshDatasourceHandler,
-<<<<<<< HEAD
+  ["Log Out"]: logoutHandler,
   ["Clear Form"]: clearFormHandler
-=======
-  ["Log Out"]: logoutHandler,
->>>>>>> 54217685
 }
 
 const confirmTextMap = {
