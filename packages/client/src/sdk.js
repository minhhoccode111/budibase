--- conflicted
+++ resolved
@@ -53,12 +53,7 @@
   linkable,
   getAction,
   fetchDatasourceSchema,
-<<<<<<< HEAD
-  Provider,
   ContextScopes,
-  ActionTypes,
-=======
->>>>>>> b3f3c5b7
   getAPIKey,
   enrichButtonActions,
   processStringSync,
