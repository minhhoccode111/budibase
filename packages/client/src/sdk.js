--- conflicted
+++ resolved
@@ -57,11 +57,8 @@
   getAPIKey,
   enrichButtonActions,
   processStringSync,
-<<<<<<< HEAD
+  makePropSafe,
   createContextStore,
-=======
-  makePropSafe,
->>>>>>> 79264903
 
   // Components
   Provider,
