--- conflicted
+++ resolved
@@ -14,12 +14,9 @@
   dndIsDragging,
   confirmationStore,
   roleStore,
-<<<<<<< HEAD
   appStore,
-=======
   stateStore,
   createContextStore,
->>>>>>> a4500841
 } from "stores"
 import { styleable } from "utils/styleable"
 import { linkable } from "utils/linkable"
