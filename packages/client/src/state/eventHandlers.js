<<<<<<< HEAD
=======
import api from "../api"
import renderTemplateString from "./renderTemplateString"

>>>>>>> a608b225
export const EVENT_TYPE_MEMBER_NAME = "##eventHandlerType"

export const eventHandlers = routeTo => {
  const handlers = {
    "Navigate To": param => routeTo(param && param.url),
    "Create Record": api.createRecord,
    "Update Record": api.updateRecord,
    "Trigger Workflow": api.triggerWorkflow,
  }

<<<<<<< HEAD
  return {
    "Navigate To": handler(["url"], param => routeTo(param && param.url)),
=======
  // when an event is called, this is what gets run
  const runEventActions = async (actions, state) => {
    if (!actions) return
    // calls event handlers sequentially
    for (let action of actions) {
      const handler = handlers[action[EVENT_TYPE_MEMBER_NAME]]
      const parameters = createParameters(action.parameters, state)
      if (handler) {
        await handler(parameters)
      }
    }
>>>>>>> a608b225
  }

  return runEventActions
}

// this will take a parameters obj, iterate all keys, and do a mustache render
// for every string. It will work recursively if it encounnters an {}
const createParameters = (parameterTemplateObj, state) => {
  const parameters = {}
  for (let key in parameterTemplateObj) {
    if (typeof parameterTemplateObj[key] === "string") {
      parameters[key] = renderTemplateString(parameterTemplateObj[key], state)
    } else if (typeof parameterTemplateObj[key] === "object") {
      parameters[key] = createParameters(parameterTemplateObj[key], state)
    }
  }
  return parameters
}<|MERGE_RESOLUTION|>--- conflicted
+++ resolved
@@ -1,23 +1,12 @@
-<<<<<<< HEAD
-=======
-import api from "../api"
 import renderTemplateString from "./renderTemplateString"
 
->>>>>>> a608b225
 export const EVENT_TYPE_MEMBER_NAME = "##eventHandlerType"
 
 export const eventHandlers = routeTo => {
   const handlers = {
     "Navigate To": param => routeTo(param && param.url),
-    "Create Record": api.createRecord,
-    "Update Record": api.updateRecord,
-    "Trigger Workflow": api.triggerWorkflow,
   }
 
-<<<<<<< HEAD
-  return {
-    "Navigate To": handler(["url"], param => routeTo(param && param.url)),
-=======
   // when an event is called, this is what gets run
   const runEventActions = async (actions, state) => {
     if (!actions) return
@@ -29,7 +18,6 @@
         await handler(parameters)
       }
     }
->>>>>>> a608b225
   }
 
   return runEventActions
