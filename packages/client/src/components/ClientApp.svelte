--- conflicted
+++ resolved
@@ -4,22 +4,12 @@
   import Component from "./Component.svelte"
   import NotificationDisplay from "./NotificationDisplay.svelte"
   import SDK from "../sdk"
-  import {
-    createDataStore,
-    initialise,
-    screenStore,
-<<<<<<< HEAD
-    builderStore,
-=======
-    notificationStore,
->>>>>>> 79277f0e
-  } from "../store"
+  import { createDataStore, initialise, screenStore } from "../store"
 
   // Provide contexts
   setContext("sdk", SDK)
   setContext("component", writable({}))
   setContext("data", createDataStore())
-  setContext("screenslot", false)
 
   let loaded = false
 
