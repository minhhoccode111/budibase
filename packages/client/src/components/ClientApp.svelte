--- conflicted
+++ resolved
@@ -41,20 +41,8 @@
   let dataLoaded = false
   let permissionError = false
 
-<<<<<<< HEAD
   // Determine if we should show devtools or not
   $: showDevTools = $devToolsStore.enabled && !$routeStore.queryParams?.peek
-=======
-  // Load app config
-  onMount(async () => {
-    await initialise()
-    await authStore.actions.fetchUser()
-    dataLoaded = true
-    if (get(builderStore).inBuilder) {
-      builderStore.actions.notifyLoaded()
-    }
-  })
->>>>>>> eb3a7b44
 
   // Handle no matching route
   $: {
@@ -117,8 +105,6 @@
     dataLoaded = true
     if (get(builderStore).inBuilder) {
       builderStore.actions.notifyLoaded()
-    } else {
-      builderStore.actions.pingEndUser()
     }
   })
 </script>
