<script>
  import { writable } from "svelte/store"
  import { setContext, onMount } from "svelte"
  import Component from "./Component.svelte"
  import NotificationDisplay from "./NotificationDisplay.svelte"
  import ConfirmationDisplay from "./ConfirmationDisplay.svelte"
  import PeekScreenDisplay from "./PeekScreenDisplay.svelte"
  import Provider from "./Provider.svelte"
  import SDK from "../sdk"
  import {
    createContextStore,
    initialise,
    screenStore,
    authStore,
    routeStore,
    builderStore,
    appStore,
  } from "../store"
  import { TableNames, ActionTypes } from "../constants"
  import SettingsBar from "./preview/SettingsBar.svelte"
  import SelectionIndicator from "./preview/SelectionIndicator.svelte"
  import HoverIndicator from "./preview/HoverIndicator.svelte"
  import { Layout, Heading, Body } from "@budibase/bbui"
  import ErrorSVG from "../../../builder/assets/error.svg"

  // Provide contexts
  setContext("sdk", SDK)
  setContext("component", writable({}))
  setContext("context", createContextStore())

  let dataLoaded = false
  let permissionError = false

  // Load app config
  onMount(async () => {
    await initialise()
    await authStore.actions.fetchUser()
    dataLoaded = true
    if ($builderStore.inBuilder) {
      builderStore.actions.notifyLoaded()
    }
  })

  // Register this as a refreshable datasource so that user changes cause
  // the user object to be refreshed
  $: actions = [
    {
      type: ActionTypes.RefreshDatasource,
      callback: () => authStore.actions.fetchUser(),
      metadata: { dataSource: { type: "table", tableId: TableNames.USERS } },
    },
  ]

  // Handle no matching route - this is likely a permission error
  $: {
    if (dataLoaded && $routeStore.routerLoaded && !$routeStore.activeRoute) {
      if ($authStore) {
        // There is a logged in user, so handle them
        if ($screenStore.screens.length) {
          // Screens exist so navigate back to the home screen
          const firstRoute = $screenStore.screens[0].routing?.route ?? "/"
          routeStore.actions.navigate(firstRoute)
        } else {
          // No screens likely means the user has no permissions to view this app
          permissionError = true
        }
      } else {
        // The user is not logged in, redirect them to login
        const returnUrl = `${window.location.pathname}${window.location.hash}`
        const encodedUrl = encodeURIComponent(returnUrl)
        window.location = `/builder/auth/login?returnUrl=${encodedUrl}`
      }
    }
  }

  $: themeClass =
    $builderStore.theme || $appStore.application?.theme || "spectrum--light"
</script>

{#if dataLoaded}
  <div
    id="spectrum-root"
    lang="en"
    dir="ltr"
    class="spectrum spectrum--medium {themeClass}"
  >
    {#if permissionError}
      <div class="error">
        <Layout justifyItems="center" gap="S">
          {@html ErrorSVG}
          <Heading size="L">You don't have permission to use this app</Heading>
          <Body size="S">Ask your administrator to grant you access</Body>
        </Layout>
      </div>
    {:else if $screenStore.activeLayout}
      <Provider key="user" data={$authStore} {actions}>
        <div id="app-root" class:preview={$builderStore.inBuilder}>
          {#key $screenStore.activeLayout._id}
            <Component instance={$screenStore.activeLayout.props} />
          {/key}
        </div>
        <NotificationDisplay />
        <ConfirmationDisplay />
        <PeekScreenDisplay />
        <!-- Key block needs to be outside the if statement or it breaks -->
        {#key $builderStore.selectedComponentId}
          {#if $builderStore.inBuilder}
            <SettingsBar />
          {/if}
        {/key}
        <!--
            We don't want to key these by componentID as they control their own
            re-mounting to avoid flashes.
          -->
        {#if $builderStore.inBuilder}
          <SelectionIndicator />
          <HoverIndicator />
        {/if}
      </Provider>
    {/if}
  </div>
{/if}

<style>
  #spectrum-root,
  #app-root {
    height: 100%;
    width: 100%;
    padding: 0;
    margin: 0;
    overflow: hidden;
  }
  #app-root {
    position: relative;
<<<<<<< HEAD
=======
  }
  #app-root.preview {
    border: 1px solid var(--spectrum-global-color-gray-300);
>>>>>>> e3361b69
  }

  /* Custom scrollbars */
  :global(::-webkit-scrollbar) {
    width: 8px;
    height: 8px;
  }
  :global(::-webkit-scrollbar-track) {
    background: var(--spectrum-alias-background-color-default);
  }
  :global(::-webkit-scrollbar-thumb) {
    background-color: var(--spectrum-global-color-gray-400);
    border-radius: 4px;
  }
  :global(::-webkit-scrollbar-corner) {
    background: var(--spectrum-alias-background-color-default);
  }
  :global(*) {
    scrollbar-width: thin;
    scrollbar-color: var(--spectrum-global-color-gray-400)
      var(--spectrum-alias-background-color-default);
  }

  .error {
    position: absolute;
    width: 100%;
    height: 100%;
    display: grid;
    place-items: center;
    z-index: 1;
    text-align: center;
    padding: 20px;
  }
  .error :global(svg) {
    fill: var(--spectrum-global-color-gray-500);
    width: 80px;
    height: 80px;
  }
  .error :global(h1),
  .error :global(p) {
    color: var(--spectrum-global-color-gray-800);
  }
  .error :global(p) {
    font-style: italic;
    margin-top: -0.5em;
  }
  .error :global(h1) {
    font-weight: 400;
  }
</style><|MERGE_RESOLUTION|>--- conflicted
+++ resolved
@@ -132,12 +132,9 @@
   }
   #app-root {
     position: relative;
-<<<<<<< HEAD
-=======
   }
   #app-root.preview {
     border: 1px solid var(--spectrum-global-color-gray-300);
->>>>>>> e3361b69
   }
 
   /* Custom scrollbars */
