<script>
  import { writable, get } from "svelte/store"
  import { setContext, onMount } from "svelte"
  import { Layout, Heading, Body } from "@budibase/bbui"
  import ErrorSVG from "@budibase/frontend-core/assets/error.svg"
  import { Constants, CookieUtils } from "@budibase/frontend-core"
  import Component from "./Component.svelte"
  import SDK from "sdk"
  import {
    createContextStore,
    initialise,
    screenStore,
    authStore,
    routeStore,
    builderStore,
    themeStore,
    appStore,
    devToolsStore,
  } from "stores"
  import NotificationDisplay from "components/overlay/NotificationDisplay.svelte"
  import ConfirmationDisplay from "components/overlay/ConfirmationDisplay.svelte"
  import PeekScreenDisplay from "components/overlay/PeekScreenDisplay.svelte"
  import UserBindingsProvider from "components/context/UserBindingsProvider.svelte"
  import DeviceBindingsProvider from "components/context/DeviceBindingsProvider.svelte"
  import StateBindingsProvider from "components/context/StateBindingsProvider.svelte"
  import SettingsBar from "components/preview/SettingsBar.svelte"
  import SelectionIndicator from "components/preview/SelectionIndicator.svelte"
  import HoverIndicator from "components/preview/HoverIndicator.svelte"
  import CustomThemeWrapper from "./CustomThemeWrapper.svelte"
  import DNDHandler from "components/preview/DNDHandler.svelte"
  import KeyboardManager from "components/preview/KeyboardManager.svelte"
  import DevToolsHeader from "components/devtools/DevToolsHeader.svelte"
  import DevTools from "components/devtools/DevTools.svelte"

  // Provide contexts
  setContext("sdk", SDK)
  setContext("component", writable({}))
  setContext("context", createContextStore())

  let dataLoaded = false
  let permissionError = false

  // Load app config
  onMount(async () => {
    await initialise()
    await authStore.actions.fetchUser()
    dataLoaded = true
    if (get(builderStore).inBuilder) {
      builderStore.actions.notifyLoaded()
    } else {
      builderStore.actions.pingEndUser()
    }
  })

  // Handle no matching route - this is likely a permission error
  $: {
    if (dataLoaded && $routeStore.routerLoaded && !$routeStore.activeRoute) {
      if ($authStore) {
        // There is a logged in user, so handle them
        if ($screenStore.screens.length) {
          // Screens exist so navigate back to the home screen
          const firstRoute = $screenStore.screens[0].routing?.route ?? "/"
          routeStore.actions.navigate(firstRoute)
        } else {
          // No screens likely means the user has no permissions to view this app
          permissionError = true
        }
      } else {
        // The user is not logged in, redirect them to login
        const returnUrl = `${window.location.pathname}${window.location.hash}`
<<<<<<< HEAD
        const encodedUrl = encodeURIComponent(returnUrl)
        // window.location = `/builder/auth/login?returnUrl=${encodedUrl}`
=======
        CookieUtils.setCookie(Constants.Cookies.ReturnUrl, returnUrl)
        window.location = "/builder/auth/login"
>>>>>>> 32491291
      }
    }
  }

  $: isDevPreview = $appStore.isDevApp && !$builderStore.inBuilder
</script>

{#if dataLoaded}
  <div
    id="spectrum-root"
    lang="en"
    dir="ltr"
    class="spectrum spectrum--medium {$themeStore.theme}"
  >
    {#if permissionError}
      <div class="error">
        <Layout justifyItems="center" gap="S">
          {@html ErrorSVG}
          <Heading size="L">You don't have permission to use this app</Heading>
          <Body size="S">Ask your administrator to grant you access</Body>
        </Layout>
      </div>
    {:else if $screenStore.activeLayout}
      <UserBindingsProvider>
        <DeviceBindingsProvider>
          <StateBindingsProvider>
            <!-- Settings bar can be rendered outside of device preview -->
            <!-- Key block needs to be outside the if statement or it breaks -->
            {#key $builderStore.selectedComponentId}
              {#if $builderStore.inBuilder}
                <SettingsBar />
              {/if}
            {/key}

            <!-- Clip boundary for selection indicators -->
            <div
              id="clip-root"
              class:preview={$builderStore.inBuilder}
              class:tablet-preview={$builderStore.previewDevice === "tablet"}
              class:mobile-preview={$builderStore.previewDevice === "mobile"}
            >
              <!-- Actual app -->
              <div id="app-root">
                {#if isDevPreview}
                  <DevToolsHeader />
                {/if}

                <div id="app-body">
                  <CustomThemeWrapper>
                    {#key $screenStore.activeLayout._id}
                      <Component
                        isLayout
                        instance={$screenStore.activeLayout.props}
                      />
                    {/key}

                    <!--
                      Flatpickr needs to be inside the theme wrapper.
                      It also needs its own container because otherwise it hijacks
                      key events on the whole page. It is painful to work with.
                    -->
                    <div id="flatpickr-root" />

                    <!-- Modal container to ensure they sit on top -->
                    <div class="modal-container" />

                    <!-- Layers on top of app -->
                    <NotificationDisplay />
                    <ConfirmationDisplay />
                    <PeekScreenDisplay />
                  </CustomThemeWrapper>

                  {#if $devToolsStore.visible}
                    <DevTools />
                  {/if}
                </div>
              </div>

              <!-- Selection indicators should be bounded by device -->
              <!--
                We don't want to key these by componentID as they control their own
                re-mounting to avoid flashes.
              -->
              <SelectionIndicator />
              {#if $builderStore.inBuilder || $devToolsStore.allowSelection}
                <HoverIndicator />
              {/if}
              {#if $builderStore.inBuilder}
                <DNDHandler />
              {/if}
            </div>
          </StateBindingsProvider>
        </DeviceBindingsProvider>
      </UserBindingsProvider>
    {/if}
  </div>
  <KeyboardManager />
{/if}

<style>
  #spectrum-root {
    padding: 0;
    margin: 0;
    overflow: hidden;
    height: 100%;
    width: 100%;
    background: transparent;
    display: flex;
    flex-direction: row;
    justify-content: center;
    align-items: center;
  }
  #clip-root {
    max-width: 100%;
    max-height: 100%;
    width: 100%;
    height: 100%;
    position: relative;
    overflow: hidden;
    background-color: transparent;
  }
  #app-root {
    overflow: hidden;
    height: 100%;
    width: 100%;
    display: flex;
    flex-direction: column;
    justify-content: flex-start;
    align-items: stretch;
  }
  #app-body {
    flex: 1 1 auto;
    display: flex;
    flex-direction: row;
    justify-content: flex-start;
    align-items: stretch;
  }

  .error {
    position: absolute;
    width: 100%;
    height: 100%;
    display: grid;
    place-items: center;
    z-index: 1;
    text-align: center;
    padding: 20px;
  }
  .error :global(svg) {
    fill: var(--spectrum-global-color-gray-500);
    width: 80px;
    height: 80px;
  }
  .error :global(h1),
  .error :global(p) {
    color: var(--spectrum-global-color-gray-800);
  }
  .error :global(p) {
    font-style: italic;
    margin-top: -0.5em;
  }
  .error :global(h1) {
    font-weight: 400;
  }

  /* Preview styles */
  /* The additional 6px of size is to account for 4px padding and 2px border */
  #clip-root.preview {
    padding: 2px;
  }
  #clip-root.tablet-preview {
    width: calc(1024px + 6px);
    height: calc(768px + 6px);
  }
  #clip-root.mobile-preview {
    width: calc(390px + 6px);
    height: calc(844px + 6px);
  }
  .preview #app-root {
    border: 1px solid var(--spectrum-global-color-gray-300);
    border-radius: 4px;
  }
</style><|MERGE_RESOLUTION|>--- conflicted
+++ resolved
@@ -68,13 +68,8 @@
       } else {
         // The user is not logged in, redirect them to login
         const returnUrl = `${window.location.pathname}${window.location.hash}`
-<<<<<<< HEAD
-        const encodedUrl = encodeURIComponent(returnUrl)
-        // window.location = `/builder/auth/login?returnUrl=${encodedUrl}`
-=======
         CookieUtils.setCookie(Constants.Cookies.ReturnUrl, returnUrl)
         window.location = "/builder/auth/login"
->>>>>>> 32491291
       }
     }
   }
@@ -87,10 +82,10 @@
     id="spectrum-root"
     lang="en"
     dir="ltr"
-    class="spectrum spectrum--medium {$themeStore.theme}"
+    className="spectrum spectrum--medium {$themeStore.theme}"
   >
     {#if permissionError}
-      <div class="error">
+      <div className="error">
         <Layout justifyItems="center" gap="S">
           {@html ErrorSVG}
           <Heading size="L">You don't have permission to use this app</Heading>
@@ -187,6 +182,7 @@
     justify-content: center;
     align-items: center;
   }
+
   #clip-root {
     max-width: 100%;
     max-height: 100%;
@@ -196,6 +192,7 @@
     overflow: hidden;
     background-color: transparent;
   }
+
   #app-root {
     overflow: hidden;
     height: 100%;
@@ -223,19 +220,23 @@
     text-align: center;
     padding: 20px;
   }
+
   .error :global(svg) {
     fill: var(--spectrum-global-color-gray-500);
     width: 80px;
     height: 80px;
   }
+
   .error :global(h1),
   .error :global(p) {
     color: var(--spectrum-global-color-gray-800);
   }
+
   .error :global(p) {
     font-style: italic;
     margin-top: -0.5em;
   }
+
   .error :global(h1) {
     font-weight: 400;
   }
@@ -245,14 +246,17 @@
   #clip-root.preview {
     padding: 2px;
   }
+
   #clip-root.tablet-preview {
     width: calc(1024px + 6px);
     height: calc(768px + 6px);
   }
+
   #clip-root.mobile-preview {
     width: calc(390px + 6px);
     height: calc(844px + 6px);
   }
+
   .preview #app-root {
     border: 1px solid var(--spectrum-global-color-gray-300);
     border-radius: 4px;
