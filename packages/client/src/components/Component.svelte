--- conflicted
+++ resolved
@@ -223,24 +223,6 @@
     return type ? Manifest[type] : null
   }
 
-<<<<<<< HEAD
-=======
-  // Gets the definition of this component's settings from the manifest
-  const getSettingsDefinition = definition => {
-    if (!definition) {
-      return []
-    }
-    let settings = []
-    definition.settings?.forEach(setting => {
-      if (setting.section) {
-        settings = settings.concat(setting.settings || [])
-      } else {
-        settings.push(setting)
-      }
-    })
-    return settings
-  }
-
   const getSettingsDefinitionMap = settingsDefinition => {
     let map = {}
     settingsDefinition?.forEach(setting => {
@@ -249,7 +231,6 @@
     return map
   }
 
->>>>>>> 57f5f573
   const getInstanceSettings = (instance, settingsDefinition) => {
     // Get raw settings
     let settings = {}
