<script>
  import { getContext, setContext } from "svelte"
  import { writable } from "svelte/store"
  import * as ComponentLibrary from "@budibase/standard-components"
  import Router from "./Router.svelte"
  import { enrichProps, propsAreSame } from "../utils/componentProps"
  import { bindingStore, builderStore } from "../store"

  export let definition = {}
  let componentProps = {}

  // Get contexts
  const dataContext = getContext("data")
  const screenslotContext = getContext("screenslot")

  // Create component context
  const componentStore = writable({})
  setContext("component", componentStore)

  // Enrich component props
  let enrichedProps
  $: enrichComponentProps(definition, $dataContext, $bindingStore)

  // Extract component definition info
  $: constructor = getComponentConstructor(definition._component)
  $: children = definition._children
  $: id = definition._id
<<<<<<< HEAD
  $: enrichedProps = enrichProps(definition, $dataContext, $bindingStore)
  $: updateProps(enrichedProps)
=======
>>>>>>> 3dd985cf
  $: styles = definition._styles

  // Allow component selection in the builder preview if we're previewing a
  // layout, or we're preview a screen and we're inside the screenslot
  $: allowSelection =
    $builderStore.previewType === "layout" || screenslotContext

  // Update component context
  $: componentStore.set({ id, styles: { ...styles, id, allowSelection } })

  // Updates the component props.
  // Most props are deeply compared so that svelte will only trigger reactive
  // statements on props that have actually changed.
  const updateProps = props => {
    Object.keys(props).forEach(key => {
      if (!propsAreSame(props[key], componentProps[key])) {
        componentProps[key] = props[key]
      }
    })
  }

  // Gets the component constructor for the specified component
  const getComponentConstructor = component => {
    const split = component?.split("/")
    const name = split?.[split.length - 1]
    if (name === "screenslot" && $builderStore.previewType !== "layout") {
      return Router
    }
    return ComponentLibrary[name]
  }

  // Enriches any string component props using handlebars
  const enrichComponentProps = async (definition, context, bindingStore) => {
    enrichedProps = await enrichProps(definition, context, bindingStore)
  }

  // Returns a unique key to let svelte know when to remount components.
  // If a component is selected we want to remount it every time any props
  // change.
  const getChildKey = childId => {
    const selected = childId === $builderStore.selectedComponentId
    return selected ? `${childId}-${$builderStore.previewId}` : childId
  }
</script>

<<<<<<< HEAD
{#if constructor}
  <svelte:component this={constructor} {...componentProps}>
=======
{#if constructor && enrichedProps}
  <svelte:component this={constructor} {...enrichedProps}>
>>>>>>> 3dd985cf
    {#if children && children.length}
      {#each children as child (getChildKey(child._id))}
        <svelte:self definition={child} />
      {/each}
    {/if}
  </svelte:component>
{/if}<|MERGE_RESOLUTION|>--- conflicted
+++ resolved
@@ -7,7 +7,9 @@
   import { bindingStore, builderStore } from "../store"
 
   export let definition = {}
-  let componentProps = {}
+
+  let enrichedProps
+  let componentProps
 
   // Get contexts
   const dataContext = getContext("data")
@@ -17,19 +19,12 @@
   const componentStore = writable({})
   setContext("component", componentStore)
 
-  // Enrich component props
-  let enrichedProps
-  $: enrichComponentProps(definition, $dataContext, $bindingStore)
-
   // Extract component definition info
   $: constructor = getComponentConstructor(definition._component)
   $: children = definition._children
   $: id = definition._id
-<<<<<<< HEAD
-  $: enrichedProps = enrichProps(definition, $dataContext, $bindingStore)
+  $: enrichComponentProps(definition, $dataContext, $bindingStore)
   $: updateProps(enrichedProps)
-=======
->>>>>>> 3dd985cf
   $: styles = definition._styles
 
   // Allow component selection in the builder preview if we're previewing a
@@ -44,6 +39,12 @@
   // Most props are deeply compared so that svelte will only trigger reactive
   // statements on props that have actually changed.
   const updateProps = props => {
+    if (!props) {
+      return
+    }
+    if (!componentProps) {
+      componentProps = {}
+    }
     Object.keys(props).forEach(key => {
       if (!propsAreSame(props[key], componentProps[key])) {
         componentProps[key] = props[key]
@@ -75,13 +76,8 @@
   }
 </script>
 
-<<<<<<< HEAD
-{#if constructor}
+{#if constructor && componentProps}
   <svelte:component this={constructor} {...componentProps}>
-=======
-{#if constructor && enrichedProps}
-  <svelte:component this={constructor} {...enrichedProps}>
->>>>>>> 3dd985cf
     {#if children && children.length}
       {#each children as child (getChildKey(child._id))}
         <svelte:self definition={child} />
