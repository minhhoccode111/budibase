--- conflicted
+++ resolved
@@ -1,12 +1,7 @@
 <script>
   import { getContext, onDestroy, onMount, setContext } from "svelte"
-<<<<<<< HEAD
-  import { builderStore } from "stores/builder"
-  import { blockStore } from "stores/blocks"
-=======
-  import { builderStore } from "@/stores/builder.js"
+  import { builderStore } from "@/stores/builder"
   import { blockStore } from "@/stores/blocks"
->>>>>>> 2c29dab8
 
   const component = getContext("component")
   const { styleable } = getContext("sdk")
