--- conflicted
+++ resolved
@@ -14,11 +14,8 @@
   export let linkURL
   export let linkColumn
   export let linkPeek
-<<<<<<< HEAD
   export let allowSelectRows
-=======
   export let compact
->>>>>>> 63e2adbb
 
   const component = getContext("component")
   const { styleable, getAction, ActionTypes, routeStore, rowSelectionStore } =
@@ -141,7 +138,6 @@
     {customRenderers}
     {allowSelectRows}
     bind:selectedRows
-    allowSelectAllRows={true}
     allowEditRows={false}
     allowEditColumns={false}
     showAutoColumns={true}
