--- conflicted
+++ resolved
@@ -15,10 +15,7 @@
   export let linkURL
   export let linkColumn
   export let linkPeek
-<<<<<<< HEAD
-=======
   export let allowSelectRows
->>>>>>> 62b9983d
   export let compact
 
   const component = getContext("component")
