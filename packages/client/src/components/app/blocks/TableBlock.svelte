--- conflicted
+++ resolved
@@ -166,10 +166,7 @@
               rowCount,
               quiet,
               compact,
-<<<<<<< HEAD
-=======
               allowSelectRows,
->>>>>>> 01e14346
               size,
               linkRows,
               linkURL,
