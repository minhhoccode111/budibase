<script>
  import { getContext } from "svelte"
  import { ProgressCircle, Pagination } from "@budibase/bbui"
  import Placeholder from "./Placeholder.svelte"
  import { fetchData } from "utils/fetch/fetchData.js"
  import { buildLuceneQuery } from "builder/src/helpers/lucene"

  export let dataSource
  export let filter
  export let sortColumn
  export let sortOrder
  export let limit
  export let paginate

  const { styleable, Provider, ActionTypes } = getContext("sdk")
  const component = getContext("component")

<<<<<<< HEAD
  // We need to manage our lucene query manually as we want to allow components
  // to extend it
=======
  // Loading flag every time data is being fetched
  let loading = false

  // Loading flag for the initial load
  // Mark as loaded if we have no datasource so we don't stall forever
  let loaded = !dataSource
  let schemaLoaded = false

  // Provider state
  let rows = []
  let allRows = []
  let info = {}
  let schema = {}
  let bookmarks = [null]
  let pageNumber = 0
  let query = null
>>>>>>> 4ceed6c3
  let queryExtensions = {}
  $: defaultQuery = buildLuceneQuery(filter)
  $: query = extendQuery(defaultQuery, queryExtensions)

  // Keep our data fetch instance up to date
  $: fetch = createFetch(dataSource)
  $: fetch.update({
    query,
    sortColumn,
    sortOrder,
    limit,
    paginate,
  })

  // Build our action context
  $: actions = [
    {
      type: ActionTypes.RefreshDatasource,
      callback: () => fetch.refresh(),
      metadata: { dataSource },
    },
    {
      type: ActionTypes.AddDataProviderQueryExtension,
      callback: addQueryExtension,
    },
    {
      type: ActionTypes.RemoveDataProviderQueryExtension,
      callback: removeQueryExtension,
    },
    {
      type: ActionTypes.SetDataProviderSorting,
      callback: ({ column, order }) => {
        let newOptions = {}
        if (column) {
          newOptions.sortColumn = column
        }
        if (order) {
          newOptions.sortOrder = order
        }
        if (Object.keys(newOptions)?.length) {
          fetch.update(newOptions)
        }
      },
    },
  ]

  // Build our data context
  $: dataContext = {
<<<<<<< HEAD
    rows: $fetch.rows,
    schema: $fetch.schema,
    rowsLength: $fetch.rows.length,
=======
    rows,
    info,
    schema,
    rowsLength: rows.length,
>>>>>>> 4ceed6c3

    // Undocumented properties. These aren't supposed to be used in builder
    // bindings, but are used internally by other components
    id: $component?.id,
    state: {
      query: $fetch.query,
      sortColumn: $fetch.sortColumn,
      sortOrder: $fetch.sortOrder,
    },
    loaded: $fetch.loaded,
  }

<<<<<<< HEAD
  const createFetch = datasource => {
    return fetchData(datasource, {
=======
  const refresh = async () => {
    if (schemaLoaded && !nestedProvider) {
      fetchData(
        dataSource,
        schema,
        query,
        limit,
        currentSortColumn,
        currentSortOrder,
        sortType,
        paginate
      )
    }
  }

  const fetchData = async (
    dataSource,
    schema,
    query,
    limit,
    sortColumn,
    sortOrder,
    sortType,
    paginate
  ) => {
    loading = true
    if (dataSource?.type === "table") {
      // Sanity check sort column, as using a non-existant column will prevent
      // results coming back at all
      const sort = schema?.[sortColumn] ? sortColumn : undefined

      // For internal tables we use server-side processing
      const res = await API.searchTable({
        tableId: dataSource.tableId,
        query,
        limit,
        sort,
        sortOrder: sortOrder?.toLowerCase() ?? "ascending",
        sortType,
        paginate,
      })
      pageNumber = 0
      allRows = res.rows
      if (res.hasNextPage) {
        bookmarks = [null, res.bookmark]
      } else {
        bookmarks = [null]
      }
    } else if (dataSource?.type === "provider") {
      // For providers referencing another provider, just use the rows it
      // provides
      allRows = dataSource?.value?.rows || []
    } else if (dataSource?.type === "field") {
      // Field sources will be available from context.
      // Enrich non object elements into object to ensure a valid schema.
      const data = dataSource?.value || []
      if (Array.isArray(data) && data[0] && typeof data[0] !== "object") {
        allRows = data.map(value => ({ value }))
      } else {
        allRows = data
      }
    } else {
      // For other data sources like queries or views, fetch all rows from the
      // server
      const data = await API.fetchDatasource(dataSource)
      allRows = data.rows
      info = data.info
    }
    loading = false
    loaded = true
  }

  const getSchema = async dataSource => {
    let newSchema = (await API.fetchDatasourceSchema(dataSource)) || {}

    // Ensure there are "name" properties for all fields and that field schema
    // are objects
    Object.entries(newSchema).forEach(([fieldName, fieldSchema]) => {
      if (typeof fieldSchema === "string") {
        newSchema[fieldName] = {
          type: fieldSchema,
          name: fieldName,
        }
      } else {
        newSchema[fieldName] = {
          ...fieldSchema,
          name: fieldName,
        }
      }
    })
    schema = newSchema
    schemaLoaded = true
  }

  const nextPage = async () => {
    if (!hasNextPage || !internalTable) {
      return
    }
    const sort = schema?.[currentSortColumn] ? currentSortColumn : undefined
    const res = await API.searchTable({
      tableId: dataSource?.tableId,
      query,
      bookmark: bookmarks[pageNumber + 1],
      limit,
      sort,
      sortOrder: currentSortOrder?.toLowerCase() ?? "ascending",
      sortType,
      paginate: true,
    })
    pageNumber++
    allRows = res.rows
    if (res.hasNextPage) {
      bookmarks[pageNumber + 1] = res.bookmark
    }
  }

  const prevPage = async () => {
    if (!hasPrevPage || !internalTable) {
      return
    }
    const sort = schema?.[currentSortColumn] ? currentSortColumn : undefined
    const res = await API.searchTable({
      tableId: dataSource?.tableId,
>>>>>>> 4ceed6c3
      query,
      sortColumn,
      sortOrder,
      limit,
      paginate,
    })
  }

  const addQueryExtension = (key, extension) => {
    if (!key || !extension) {
      return
    }
    queryExtensions = { ...queryExtensions, [key]: extension }
  }

  const removeQueryExtension = key => {
    if (!key) {
      return
    }
    const newQueryExtensions = { ...queryExtensions }
    delete newQueryExtensions[key]
    queryExtensions = newQueryExtensions
  }

  const extendQuery = (defaultQuery, extensions) => {
    const extensionValues = Object.values(extensions || {})
    let extendedQuery = { ...defaultQuery }
    extensionValues.forEach(extension => {
      Object.entries(extension || {}).forEach(([operator, fields]) => {
        extendedQuery[operator] = {
          ...extendedQuery[operator],
          ...fields,
        }
      })
    })
    return extendedQuery
  }
</script>

<div use:styleable={$component.styles} class="container">
  <Provider {actions} data={dataContext}>
    {#if !$fetch.loaded}
      <div class="loading">
        <ProgressCircle />
      </div>
    {:else}
      {#if $component.emptyState}
        <Placeholder />
      {:else}
        <slot />
      {/if}
      {#if paginate && dataSource?.type === "table"}
        <div class="pagination">
          <Pagination
            page={$fetch.pageNumber + 1}
            hasPrevPage={$fetch.hasPrevPage}
            hasNextPage={$fetch.hasNextPage}
            goToPrevPage={fetch.prevPage}
            goToNextPage={fetch.nextPage}
          />
        </div>
      {/if}
    {/if}
  </Provider>
</div>

<style>
  .container {
    display: flex;
    flex-direction: column;
    justify-content: flex-start;
    align-items: stretch;
  }
  .loading {
    display: flex;
    flex-direction: row;
    justify-content: center;
    align-items: center;
    height: 100px;
  }
  .pagination {
    display: flex;
    flex-direction: row;
    justify-content: flex-end;
    align-items: center;
    margin-top: var(--spacing-xl);
  }
</style><|MERGE_RESOLUTION|>--- conflicted
+++ resolved
@@ -15,27 +15,8 @@
   const { styleable, Provider, ActionTypes } = getContext("sdk")
   const component = getContext("component")
 
-<<<<<<< HEAD
   // We need to manage our lucene query manually as we want to allow components
   // to extend it
-=======
-  // Loading flag every time data is being fetched
-  let loading = false
-
-  // Loading flag for the initial load
-  // Mark as loaded if we have no datasource so we don't stall forever
-  let loaded = !dataSource
-  let schemaLoaded = false
-
-  // Provider state
-  let rows = []
-  let allRows = []
-  let info = {}
-  let schema = {}
-  let bookmarks = [null]
-  let pageNumber = 0
-  let query = null
->>>>>>> 4ceed6c3
   let queryExtensions = {}
   $: defaultQuery = buildLuceneQuery(filter)
   $: query = extendQuery(defaultQuery, queryExtensions)
@@ -84,16 +65,10 @@
 
   // Build our data context
   $: dataContext = {
-<<<<<<< HEAD
     rows: $fetch.rows,
+    info: $fetch.info,
     schema: $fetch.schema,
     rowsLength: $fetch.rows.length,
-=======
-    rows,
-    info,
-    schema,
-    rowsLength: rows.length,
->>>>>>> 4ceed6c3
 
     // Undocumented properties. These aren't supposed to be used in builder
     // bindings, but are used internally by other components
@@ -106,134 +81,8 @@
     loaded: $fetch.loaded,
   }
 
-<<<<<<< HEAD
   const createFetch = datasource => {
     return fetchData(datasource, {
-=======
-  const refresh = async () => {
-    if (schemaLoaded && !nestedProvider) {
-      fetchData(
-        dataSource,
-        schema,
-        query,
-        limit,
-        currentSortColumn,
-        currentSortOrder,
-        sortType,
-        paginate
-      )
-    }
-  }
-
-  const fetchData = async (
-    dataSource,
-    schema,
-    query,
-    limit,
-    sortColumn,
-    sortOrder,
-    sortType,
-    paginate
-  ) => {
-    loading = true
-    if (dataSource?.type === "table") {
-      // Sanity check sort column, as using a non-existant column will prevent
-      // results coming back at all
-      const sort = schema?.[sortColumn] ? sortColumn : undefined
-
-      // For internal tables we use server-side processing
-      const res = await API.searchTable({
-        tableId: dataSource.tableId,
-        query,
-        limit,
-        sort,
-        sortOrder: sortOrder?.toLowerCase() ?? "ascending",
-        sortType,
-        paginate,
-      })
-      pageNumber = 0
-      allRows = res.rows
-      if (res.hasNextPage) {
-        bookmarks = [null, res.bookmark]
-      } else {
-        bookmarks = [null]
-      }
-    } else if (dataSource?.type === "provider") {
-      // For providers referencing another provider, just use the rows it
-      // provides
-      allRows = dataSource?.value?.rows || []
-    } else if (dataSource?.type === "field") {
-      // Field sources will be available from context.
-      // Enrich non object elements into object to ensure a valid schema.
-      const data = dataSource?.value || []
-      if (Array.isArray(data) && data[0] && typeof data[0] !== "object") {
-        allRows = data.map(value => ({ value }))
-      } else {
-        allRows = data
-      }
-    } else {
-      // For other data sources like queries or views, fetch all rows from the
-      // server
-      const data = await API.fetchDatasource(dataSource)
-      allRows = data.rows
-      info = data.info
-    }
-    loading = false
-    loaded = true
-  }
-
-  const getSchema = async dataSource => {
-    let newSchema = (await API.fetchDatasourceSchema(dataSource)) || {}
-
-    // Ensure there are "name" properties for all fields and that field schema
-    // are objects
-    Object.entries(newSchema).forEach(([fieldName, fieldSchema]) => {
-      if (typeof fieldSchema === "string") {
-        newSchema[fieldName] = {
-          type: fieldSchema,
-          name: fieldName,
-        }
-      } else {
-        newSchema[fieldName] = {
-          ...fieldSchema,
-          name: fieldName,
-        }
-      }
-    })
-    schema = newSchema
-    schemaLoaded = true
-  }
-
-  const nextPage = async () => {
-    if (!hasNextPage || !internalTable) {
-      return
-    }
-    const sort = schema?.[currentSortColumn] ? currentSortColumn : undefined
-    const res = await API.searchTable({
-      tableId: dataSource?.tableId,
-      query,
-      bookmark: bookmarks[pageNumber + 1],
-      limit,
-      sort,
-      sortOrder: currentSortOrder?.toLowerCase() ?? "ascending",
-      sortType,
-      paginate: true,
-    })
-    pageNumber++
-    allRows = res.rows
-    if (res.hasNextPage) {
-      bookmarks[pageNumber + 1] = res.bookmark
-    }
-  }
-
-  const prevPage = async () => {
-    if (!hasPrevPage || !internalTable) {
-      return
-    }
-    const sort = schema?.[currentSortColumn] ? currentSortColumn : undefined
-    const res = await API.searchTable({
-      tableId: dataSource?.tableId,
->>>>>>> 4ceed6c3
       query,
       sortColumn,
       sortOrder,
