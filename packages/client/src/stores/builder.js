--- conflicted
+++ resolved
@@ -85,10 +85,9 @@
     highlightSetting: setting => {
       dispatchEvent("highlight-setting", { setting })
     },
-<<<<<<< HEAD
     ejectBlock: (id, definition) => {
       dispatchEvent("eject-block", { id, definition })
-=======
+    },
     updateUsedPlugin: (name, hash) => {
       // Check if we used this plugin
       const used = get(store)?.usedPlugins?.find(x => x.name === name)
@@ -102,7 +101,6 @@
           return state
         })
       }
->>>>>>> 8a5545f8
     },
   }
   return {
