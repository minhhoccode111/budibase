<<<<<<< HEAD
import { writable, get } from "svelte/store"
import { pingEndUser } from "../api"
import { devToolsStore } from "./devTools"
=======
import { writable, derived, get } from "svelte/store"
import Manifest from "manifest.json"
import { findComponentById, findComponentPathById } from "../utils/components"
import { API } from "api"
>>>>>>> 32491291

const dispatchEvent = (type, data = {}) => {
  window.parent.postMessage({ type, data })
}

const createBuilderStore = () => {
  const initialState = {
    inBuilder: false,
    layout: null,
    screen: null,
    selectedComponentId: null,
    editMode: false,
    previewId: null,
    previewType: null,
    selectedPath: [],
    theme: null,
    customTheme: null,
    previewDevice: "desktop",
    isDragging: false,
  }
  const store = writable(initialState)

  const actions = {
    selectComponent: id => {
      if (id === get(store).selectedComponentId) {
        return
      }
      store.update(state => ({
        ...state,
        editMode: false,
        selectedComponentId: id,
      }))
      devToolsStore.actions.setAllowSelection(false)
      dispatchEvent("select-component", { id })
    },
    updateProp: (prop, value) => {
      dispatchEvent("update-prop", { prop, value })
    },
    deleteComponent: id => {
      dispatchEvent("delete-component", { id })
    },
    notifyLoaded: () => {
      dispatchEvent("preview-loaded")
    },
    pingEndUser: async () => {
      try {
        await API.pingEndUser()
      } catch (error) {
        // Do nothing
      }
    },
    setSelectedPath: path => {
      store.update(state => ({ ...state, selectedPath: path }))
    },
    moveComponent: (componentId, destinationComponentId, mode) => {
      dispatchEvent("move-component", {
        componentId,
        destinationComponentId,
        mode,
      })
    },
    setDragging: dragging => {
      if (dragging === get(store).isDragging) {
        return
      }
      store.update(state => ({ ...state, isDragging: dragging }))
    },
    setEditMode: enabled => {
      if (enabled === get(store).editMode) {
        return
      }
      store.update(state => ({ ...state, editMode: enabled }))
    },
  }
  return {
    ...store,
    set: state => store.set({ ...initialState, ...state }),
    actions,
  }
}

export const builderStore = createBuilderStore()<|MERGE_RESOLUTION|>--- conflicted
+++ resolved
@@ -1,13 +1,5 @@
-<<<<<<< HEAD
 import { writable, get } from "svelte/store"
-import { pingEndUser } from "../api"
-import { devToolsStore } from "./devTools"
-=======
-import { writable, derived, get } from "svelte/store"
-import Manifest from "manifest.json"
-import { findComponentById, findComponentPathById } from "../utils/components"
 import { API } from "api"
->>>>>>> 32491291
 
 const dispatchEvent = (type, data = {}) => {
   window.parent.postMessage({ type, data })
@@ -29,7 +21,6 @@
     isDragging: false,
   }
   const store = writable(initialState)
-
   const actions = {
     selectComponent: id => {
       if (id === get(store).selectedComponentId) {
@@ -40,7 +31,6 @@
         editMode: false,
         selectedComponentId: id,
       }))
-      devToolsStore.actions.setAllowSelection(false)
       dispatchEvent("select-component", { id })
     },
     updateProp: (prop, value) => {
