--- conflicted
+++ resolved
@@ -34,14 +34,6 @@
           icon,
         },
       })
-<<<<<<< HEAD
-      // window.dispatchEvent(
-      //   new CustomEvent("notification", {
-      //     detail: { message, type, icon },
-      //   })
-      // )
-=======
->>>>>>> ec321ba7
       return
     }
 
