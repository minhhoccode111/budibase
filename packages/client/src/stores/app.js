--- conflicted
+++ resolved
@@ -4,15 +4,11 @@
 const initialState = {
   appId: null,
   isDevApp: false,
-  clientLoadTime: Date.now() - window.INIT_TIME,
+  clientLoadTime: Date.now() - (window.INIT_TIME || Date.now()),
 }
 
 const createAppStore = () => {
-<<<<<<< HEAD
   const store = writable(initialState)
-=======
-  const store = writable(null)
->>>>>>> 32491291
 
   // Fetches the app definition including screens, layouts and theme
   const fetchAppDefinition = async () => {
@@ -20,25 +16,16 @@
     if (!appId) {
       throw "Cannot fetch app definition without app ID set"
     }
-<<<<<<< HEAD
-    const appDefinition = await API.fetchAppPackage(appId)
-    store.set({
-      ...initialState,
-      ...appDefinition,
-      appId: appDefinition?.application?.appId,
-      isDevApp: appId.startsWith("app_dev"),
-    })
-=======
     try {
       const appDefinition = await API.fetchAppPackage(appId)
       store.set({
         ...appDefinition,
         appId: appDefinition?.application?.appId,
+        isDevApp: appId.startsWith("app_dev"),
       })
     } catch (error) {
-      store.set(null)
+      store.set(initialState)
     }
->>>>>>> 32491291
   }
 
   // Sets the initial app ID
