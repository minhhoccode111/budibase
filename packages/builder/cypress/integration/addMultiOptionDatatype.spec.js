context("Add Multi-Option Datatype", () => {
  before(() => {
    cy.login()
    cy.createTestApp()
  })

  it("should create a new table, with data", () => {
    cy.createTable("Multi Data")
    cy.addColumn("Multi Data", "Test Data", "Multi-select", "1\n2\n3\n4\n5")
    cy.addRowMultiValue(["1", "2", "3", "4", "5"])
  })

<<<<<<< HEAD
    it ("should add form with multi select picker, containing 5 options", () => {
        cy.navigateToFrontend()
        cy.wait(500)
        // Add data provider
        cy.addComponent("Data", "Data Provider")
        cy.get('[data-cy="dataSource-prop-control"]').click()
        cy.get(".dropdown").contains("Multi Data").click()
        cy.wait(500)
        // Add Form with schema to match table
        cy.addComponent("Form", "Form")
        cy.get('[data-cy="dataSource-prop-control"').click()
        cy.get(".dropdown").contains("Multi Data").click()
        cy.wait(500)
        // Add multi-select picker to form
        cy.addComponent("Form", "Multi-select Picker").then((componentId) => {
            cy.get('[data-cy="field-prop-control"]').type("Test Data").type('{enter}')
            cy.wait(1000)
            cy.getComponent(componentId).contains("Choose some options").click()
            // Check picker has 5 items
            cy.getComponent(componentId).find('li').should('have.length', 5)
            // Select all items
            for (let i = 1; i < 6; i++) {
                cy.getComponent(componentId).find('li').contains(i).click()
            }
            // Check items have been selected
            cy.getComponent(componentId).find('.spectrum-Picker-label').contains("(5)")
        })
=======
  it("should add form with multi select picker, containing 5 options", () => {
    cy.navigateToFrontend()
    cy.wait(500)
    // Add data provider
    cy.get(`[data-cy="category-Data"]`).click()
    cy.get(`[data-cy="component-Data Provider"]`).click()
    cy.get('[data-cy="dataSource-prop-control"]').click()
    cy.get(".dropdown").contains("Multi Data").click()
    cy.wait(500)
    // Add Form with schema to match table
    cy.addComponent("Form", "Form")
    cy.get('[data-cy="dataSource-prop-control"').click()
    cy.get(".dropdown").contains("Multi Data").click()
    cy.wait(500)
    // Add multi-select picker to form
    cy.addComponent("Form", "Multi-select Picker").then(componentId => {
      cy.get('[data-cy="field-prop-control"]').type("Test Data").type("{enter}")
      cy.wait(1000)
      cy.getComponent(componentId).contains("Choose some options").click()
      // Check picker has 5 items
      cy.getComponent(componentId).find("li").should("have.length", 5)
      // Select all items
      for (let i = 1; i < 6; i++) {
        cy.getComponent(componentId).find("li").contains(i).click()
      }
      // Check items have been selected
      cy.getComponent(componentId)
        .find(".spectrum-Picker-label")
        .contains("(5)")
>>>>>>> 961d9ea4
    })
  })
})<|MERGE_RESOLUTION|>--- conflicted
+++ resolved
@@ -10,7 +10,6 @@
     cy.addRowMultiValue(["1", "2", "3", "4", "5"])
   })
 
-<<<<<<< HEAD
     it ("should add form with multi select picker, containing 5 options", () => {
         cy.navigateToFrontend()
         cy.wait(500)
@@ -38,37 +37,6 @@
             // Check items have been selected
             cy.getComponent(componentId).find('.spectrum-Picker-label').contains("(5)")
         })
-=======
-  it("should add form with multi select picker, containing 5 options", () => {
-    cy.navigateToFrontend()
-    cy.wait(500)
-    // Add data provider
-    cy.get(`[data-cy="category-Data"]`).click()
-    cy.get(`[data-cy="component-Data Provider"]`).click()
-    cy.get('[data-cy="dataSource-prop-control"]').click()
-    cy.get(".dropdown").contains("Multi Data").click()
-    cy.wait(500)
-    // Add Form with schema to match table
-    cy.addComponent("Form", "Form")
-    cy.get('[data-cy="dataSource-prop-control"').click()
-    cy.get(".dropdown").contains("Multi Data").click()
-    cy.wait(500)
-    // Add multi-select picker to form
-    cy.addComponent("Form", "Multi-select Picker").then(componentId => {
-      cy.get('[data-cy="field-prop-control"]').type("Test Data").type("{enter}")
-      cy.wait(1000)
-      cy.getComponent(componentId).contains("Choose some options").click()
-      // Check picker has 5 items
-      cy.getComponent(componentId).find("li").should("have.length", 5)
-      // Select all items
-      for (let i = 1; i < 6; i++) {
-        cy.getComponent(componentId).find("li").contains(i).click()
-      }
-      // Check items have been selected
-      cy.getComponent(componentId)
-        .find(".spectrum-Picker-label")
-        .contains("(5)")
->>>>>>> 961d9ea4
     })
   })
 })