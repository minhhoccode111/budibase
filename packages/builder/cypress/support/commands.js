// ***********************************************
// This example commands.js shows you how to
// create various custom commands and overwrite
// existing commands.
//
// For more comprehensive examples of custom
// commands please read more here:
// https://on.cypress.io/custom-commands
// ***********************************************
//
//
// -- This is a parent command --
// Cypress.Commands.add("login", (email, password) => { ... })
//
//
// -- This is a child command --
// Cypress.Commands.add("drag", { prevSubject: 'element'}, (subject, options) => { ... })
//
//
// -- This is a dual command --
// Cypress.Commands.add("dismiss", { prevSubject: 'optional'}, (subject, options) => { ... })
//
//
// -- This will overwrite an existing command --
// Cypress.Commands.overwrite("visit", (originalFn, url, options) => { ... })

Cypress.Commands.add("createApp", name => {
  cy.contains("Create New Web App").click()

  cy.get("body")
    .then($body => {
      if ($body.find("input[name=apiKey]").length) {
        // input was found, do something else here
        cy.get("input[name=apiKey]")
          .type(name)
          .should("have.value", name)
        cy.contains("Next").click()
      }
    })
    .then(() => {
      cy.get("input[name=applicationName]")
        .type(name)
        .should("have.value", name)

      cy.contains("Next").click()

      cy.get("input[name=email]")
        .click()
        .type("test@test.com")
      cy.get("input[name=password]")
        .click()
        .type("test")
      cy.contains("Submit").click()
      cy.get("[data-cy=new-table]", {
        timeout: 20000,
      }).should("be.visible")
    })
})

Cypress.Commands.add("createTestTableWithData", () => {
  cy.createTable("dog")
  cy.addColumn("dog", "name", "Text")
  cy.addColumn("dog", "age", "Number")
})

Cypress.Commands.add("createTable", tableName => {
  // Enter table name
  cy.get("[data-cy=new-table]").click()
  cy.get(".modal").within(() => {
    cy.get("input")
      .first()
      .type(tableName)
    cy.get(".buttons")
      .contains("Create")
      .click()
  })
  cy.contains(tableName).should("be.visible")
})

Cypress.Commands.add("addColumn", (tableName, columnName, type) => {
  // Select Table
  cy.contains(".nav-item", tableName).click()
  cy.contains("Create New Column").click()

  // Configure column
  cy.get(".actions").within(() => {
    cy.get("input")
      .first()
      .type(columnName)
    // Unset table display column
    cy.contains("display column").click()
    cy.get("select").select(type)
    cy.contains("Save").click()
  })
})

Cypress.Commands.add("addRow", values => {
  cy.contains("Create New Row").click()

  cy.get(".modal").within(() => {
    for (let i = 0; i < values.length; i++) {
      cy.get("input")
        .eq(i)
        .type(values[i])
    }

    // Save
    cy.get(".buttons")
      .contains("Create")
      .click()
  })
})

<<<<<<< HEAD
Cypress.Commands.add("createUser", (username, password, role) => {
=======
Cypress.Commands.add("createUser", (email, password, accessLevel) => {
>>>>>>> 8980895d
  // Create User
  cy.contains("Users").click()

  cy.contains("Create New Row").click()

  cy.get(".modal").within(() => {
    cy.get("input")
      .first()
      .type(password)
    cy.get("input")
      .eq(1)
      .type(email)
    cy.get("select")
      .first()
      .select(role)

    // Save
    cy.get(".buttons")
      .contains("Create Row")
      .click()
  })
})

Cypress.Commands.add("addHeadlineComponent", text => {
  cy.get(".switcher > :nth-child(2)").click()

  cy.get("[data-cy=Text]").click()
  cy.get("[data-cy=Headline]").click()
  cy.get(".tabs > :nth-child(2)").click()
  cy.contains("Settings").click()
  cy.get('input[name="text"]').type(text)
  cy.contains("Design").click()
})
Cypress.Commands.add("addButtonComponent", () => {
  cy.get(".switcher > :nth-child(2)").click()

  cy.get("[data-cy=Button]").click()
})

Cypress.Commands.add("navigateToFrontend", () => {
  cy.contains("design").click()
})

Cypress.Commands.add("createScreen", (screenName, route) => {
  cy.get("[data-cy=new-screen]").click()
  cy.get(".modal").within(() => {
    cy.get("input")
      .eq(0)
      .type(screenName)
    if (route) {
      cy.get("input")
        .eq(1)
        .type(route)
    }
    cy.contains("Create Screen").click()
  })
  cy.get(".nav-items-container").within(() => {
    cy.contains(route).should("exist")
  })
})<|MERGE_RESOLUTION|>--- conflicted
+++ resolved
@@ -1,121 +1,117 @@
-// ***********************************************
-// This example commands.js shows you how to
-// create various custom commands and overwrite
-// existing commands.
-//
-// For more comprehensive examples of custom
-// commands please read more here:
-// https://on.cypress.io/custom-commands
-// ***********************************************
-//
-//
-// -- This is a parent command --
-// Cypress.Commands.add("login", (email, password) => { ... })
-//
-//
-// -- This is a child command --
-// Cypress.Commands.add("drag", { prevSubject: 'element'}, (subject, options) => { ... })
-//
-//
-// -- This is a dual command --
-// Cypress.Commands.add("dismiss", { prevSubject: 'optional'}, (subject, options) => { ... })
-//
-//
-// -- This will overwrite an existing command --
-// Cypress.Commands.overwrite("visit", (originalFn, url, options) => { ... })
+	/ ***********************************************
+	// This example commands.js shows you how to
+	// create various custom commands and overwrite
+	// existing commands.
+	//
+	// For more comprehensive examples of custom
+	// commands please read more here:
+	// https://on.cypress.io/custom-commands
+	// ***********************************************
+	//
+	//
+	// -- This is a parent command --
+	// Cypress.Commands.add("login", (email, password) => { ... })
+	//
+	//
+	// -- This is a child command --
+	// Cypress.Commands.add("drag", { prevSubject: 'element'}, (subject, options) => { ... })
+	//
+	//
+	// -- This is a dual command --
+	// Cypress.Commands.add("dismiss", { prevSubject: 'optional'}, (subject, options) => { ... })
+	//
+	//
+	// -- This will overwrite an existing command --
+	// Cypress.Commands.overwrite("visit", (originalFn, url, options) => { ... })
 
-Cypress.Commands.add("createApp", name => {
-  cy.contains("Create New Web App").click()
+	Cypress.Commands.add("createApp", name => {
+	  cy.contains("Create New Web App").click()
 
-  cy.get("body")
-    .then($body => {
-      if ($body.find("input[name=apiKey]").length) {
-        // input was found, do something else here
-        cy.get("input[name=apiKey]")
-          .type(name)
-          .should("have.value", name)
-        cy.contains("Next").click()
-      }
-    })
-    .then(() => {
-      cy.get("input[name=applicationName]")
-        .type(name)
-        .should("have.value", name)
+	  cy.get("body")
+	    .then($body => {
+	      if ($body.find("input[name=apiKey]").length) {
+		// input was found, do something else here
+		cy.get("input[name=apiKey]")
+		  .type(name)
+		  .should("have.value", name)
+		cy.contains("Next").click()
+	      }
+	    })
+	    .then(() => {
+	      cy.get("input[name=applicationName]")
+		.type(name)
+		.should("have.value", name)
 
-      cy.contains("Next").click()
+	      cy.contains("Next").click()
 
-      cy.get("input[name=email]")
-        .click()
-        .type("test@test.com")
-      cy.get("input[name=password]")
-        .click()
-        .type("test")
-      cy.contains("Submit").click()
-      cy.get("[data-cy=new-table]", {
-        timeout: 20000,
-      }).should("be.visible")
-    })
-})
+	      cy.get("input[name=email]")
+		.click()
+		.type("test@test.com")
+	      cy.get("input[name=password]")
+		.click()
+		.type("test")
+	      cy.contains("Submit").click()
+	      cy.get("[data-cy=new-table]", {
+		timeout: 20000,
+	      }).should("be.visible")
+	    })
+	})
 
-Cypress.Commands.add("createTestTableWithData", () => {
-  cy.createTable("dog")
-  cy.addColumn("dog", "name", "Text")
-  cy.addColumn("dog", "age", "Number")
-})
+	Cypress.Commands.add("createTestTableWithData", () => {
+	  cy.createTable("dog")
+	  cy.addColumn("dog", "name", "Text")
+	  cy.addColumn("dog", "age", "Number")
+	})
 
-Cypress.Commands.add("createTable", tableName => {
-  // Enter table name
-  cy.get("[data-cy=new-table]").click()
-  cy.get(".modal").within(() => {
-    cy.get("input")
-      .first()
-      .type(tableName)
-    cy.get(".buttons")
-      .contains("Create")
-      .click()
-  })
-  cy.contains(tableName).should("be.visible")
-})
+	Cypress.Commands.add("createTable", tableName => {
+	  // Enter table name
+	  cy.get("[data-cy=new-table]").click()
+	  cy.get(".modal").within(() => {
+	    cy.get("input")
+	      .first()
+	      .type(tableName)
+	    cy.get(".buttons")
+	      .contains("Create")
+	      .click()
+	  })
+	  cy.contains(tableName).should("be.visible")
+	})
 
-Cypress.Commands.add("addColumn", (tableName, columnName, type) => {
-  // Select Table
-  cy.contains(".nav-item", tableName).click()
-  cy.contains("Create New Column").click()
+	Cypress.Commands.add("addColumn", (tableName, columnName, type) => {
+	  // Select Table
+	  cy.contains(".nav-item", tableName).click()
+	  cy.contains("Create New Column").click()
 
-  // Configure column
-  cy.get(".actions").within(() => {
-    cy.get("input")
-      .first()
-      .type(columnName)
-    // Unset table display column
-    cy.contains("display column").click()
-    cy.get("select").select(type)
-    cy.contains("Save").click()
-  })
-})
+	  // Configure column
+	  cy.get(".actions").within(() => {
+	    cy.get("input")
+	      .first()
+	      .type(columnName)
+	    // Unset table display column
+	    cy.contains("display column").click()
+	    cy.get("select").select(type)
+	    cy.contains("Save").click()
+	  })
+	})
 
-Cypress.Commands.add("addRow", values => {
-  cy.contains("Create New Row").click()
+	Cypress.Commands.add("addRow", values => {
+	  cy.contains("Create New Row").click()
 
-  cy.get(".modal").within(() => {
-    for (let i = 0; i < values.length; i++) {
-      cy.get("input")
-        .eq(i)
-        .type(values[i])
-    }
+	  cy.get(".modal").within(() => {
+	    for (let i = 0; i < values.length; i++) {
+	      cy.get("input")
+		.eq(i)
+		.type(values[i])
+	    }
 
-    // Save
-    cy.get(".buttons")
-      .contains("Create")
-      .click()
-  })
-})
+	    // Save
+	    cy.get(".buttons")
+	      .contains("Create")
+	      .click()
+	  })
+	})
 
-<<<<<<< HEAD
-Cypress.Commands.add("createUser", (username, password, role) => {
-=======
-Cypress.Commands.add("createUser", (email, password, accessLevel) => {
->>>>>>> 8980895d
+Cypress.Commands.add("createUser", (email, password, role) => {
   // Create User
   cy.contains("Users").click()
 
