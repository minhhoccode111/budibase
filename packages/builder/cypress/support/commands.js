--- conflicted
+++ resolved
@@ -111,11 +111,7 @@
   })
 })
 
-<<<<<<< HEAD
-Cypress.Commands.add("createUser", (username, password, role) => {
-=======
-Cypress.Commands.add("createUser", (email, password, accessLevel) => {
->>>>>>> ab9c594d
+Cypress.Commands.add("createUser", (email, password, role) => {
   // Create User
   cy.contains("Users").click()
 
