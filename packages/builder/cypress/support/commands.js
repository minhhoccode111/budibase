// ***********************************************
// For more comprehensive examples of custom
// commands please read more here:
// https://on.cypress.io/custom-commands
// ***********************************************
//

Cypress.on("uncaught:exception", () => {
  return false
})

Cypress.Commands.add("login", () => {
  cy.visit(`localhost:${Cypress.env("PORT")}/builder`)
  cy.wait(2000)
  cy.url().then(url => {
    if (url.includes("builder/admin")) {
      // create admin user
      cy.get("input").first().type("test@test.com")
      cy.get('input[type="password"]').first().type("test")
      cy.get('input[type="password"]').eq(1).type("test")
      cy.contains("Create super admin user").click()
    }
    if (url.includes("builder/auth/login") || url.includes("builder/admin")) {
      // login
      cy.contains("Sign in to Budibase").then(() => {
        cy.get("input").first().type("test@test.com")
        cy.get('input[type="password"]').type("test")
        cy.get("button").first().click()
        cy.wait(1000)
      })
    }
  })
})

Cypress.Commands.add("createApp", name => {
  cy.visit(`localhost:${Cypress.env("PORT")}/builder`)
  cy.wait(500)
<<<<<<< HEAD
  cy.request(`${Cypress.config().baseUrl}/api/applications?status=all`)
    .its("body")
    .then(body => {
      if (body.length > 0) {
        cy.get(".spectrum-Button").contains("Create app").click({ force: true })
      }
    })
  cy.contains(/Create App/).click()
=======
  cy.contains(/Start from scratch/).dblclick()
>>>>>>> e8915adc
  cy.get(".spectrum-Modal").within(() => {
    cy.get("input").eq(0).type(name).should("have.value", name).blur()
    cy.get(".spectrum-ButtonGroup").contains("Create app").click()
    cy.wait(7000)
  })
})

Cypress.Commands.add("deleteApp", appName => {
  cy.visit(`localhost:${Cypress.env("PORT")}/builder`)
  cy.wait(1000)
  cy.request(`localhost:${Cypress.env("PORT")}/api/applications?status=all`)
    .its("body")
    .then(val => {
      if (val.length > 0) {
        cy.get(
          ".appTable > :nth-child(5) > :nth-child(2) > .spectrum-Icon"
        ).click()
        cy.contains("Delete").click()
        cy.get(".spectrum-Modal").within(() => {
          cy.get("input").type(appName)
          cy.get(".spectrum-Button--warning").click()
        })
      }
    })
})

Cypress.Commands.add("createTestApp", () => {
  const appName = "Cypress Tests"
  cy.deleteApp(appName)
  cy.createApp(appName, "This app is used for Cypress testing.")
})

Cypress.Commands.add("createTestTableWithData", () => {
  cy.createTable("dog")
  cy.addColumn("dog", "name", "Text")
  cy.addColumn("dog", "age", "Number")
})

Cypress.Commands.add("createTable", tableName => {
  cy.contains("Budibase DB").click()
  cy.contains("Create new table").click()

  cy.get(".spectrum-Modal").within(() => {
    cy.wait(1000)
    cy.get("input").first().type(tableName).blur()
    cy.get(".spectrum-ButtonGroup").contains("Create").click()
  })
  cy.contains(tableName).should("be.visible")
})

Cypress.Commands.add(
  "addColumn",
  (tableName, columnName, type, multiOptions = null) => {
    // Select Table
    cy.selectTable(tableName)
    cy.contains(".nav-item", tableName).click()
    cy.contains("Create column").click()

    // Configure column
    cy.get(".spectrum-Modal").within(() => {
      cy.get("input").first().type(columnName).blur()

      // Unset table display column
      cy.contains("display column").click({ force: true })
      cy.get(".spectrum-Picker-label").click()
      cy.contains(type).click()

      // Add options for Multi-select Type
      if (multiOptions !== null) {
        cy.get(".spectrum-Textfield-input").eq(1).type(multiOptions)
      }

      cy.contains("Save Column").click()
    })
  }
)

Cypress.Commands.add("addRow", values => {
  cy.contains("Create row").click()
  cy.get(".spectrum-Modal").within(() => {
    for (let i = 0; i < values.length; i++) {
      cy.get("input").eq(i).type(values[i]).blur()
    }
    cy.get(".spectrum-ButtonGroup").contains("Create").click()
  })
})

Cypress.Commands.add("addRowMultiValue", values => {
  cy.contains("Create row").click()
  cy.get(".spectrum-Form-itemField")
    .click()
    .then(() => {
      cy.get(".spectrum-Popover").within(() => {
        for (let i = 0; i < values.length; i++) {
          cy.get(".spectrum-Menu-item").eq(i).click()
        }
      })
      cy.get(".spectrum-Dialog-grid").click("top")
      cy.get(".spectrum-ButtonGroup").contains("Create").click()
    })
})

Cypress.Commands.add("createUser", email => {
  // quick hacky recorded way to create a user
  cy.contains("Users").click()
  cy.get(".spectrum-Button--primary").click()
  cy.get(".spectrum-Picker-label").click()
  cy.get(".spectrum-Menu-item:nth-child(2) > .spectrum-Menu-itemLabel").click()
  cy.get(
    ":nth-child(2) > .spectrum-Form-itemField > .spectrum-Textfield > .spectrum-Textfield-input"
  )
    .first()
    .type(email, { force: true })
  cy.get(".spectrum-Button--cta").click({ force: true })
})

Cypress.Commands.add("addComponent", (category, component) => {
  if (category) {
    cy.get(`[data-cy="category-${category}"]`).click()
  }
  if (component) {
    cy.get(`[data-cy="component-${component}"]`).click()
  }
  cy.wait(1000)
  cy.location().then(loc => {
    const params = loc.pathname.split("/")
    const componentId = params[params.length - 1]
    cy.getComponent(componentId).should("exist")
    return cy.wrap(componentId)
  })
})

Cypress.Commands.add("getComponent", componentId => {
  return cy
    .get("iframe")
    .its("0.contentDocument")
    .should("exist")
    .its("body")
    .should("not.be.null")
    .then(cy.wrap)
    .find(`[data-id=${componentId}]`)
})

Cypress.Commands.add("navigateToFrontend", () => {
  // Clicks on Design tab and then the Home nav item
  cy.wait(1000)
  cy.contains("Design").click()
  cy.get(".spectrum-Search").type("/")
  cy.createScreen("home", "home")
  cy.addComponent("Elements", "Headline")
  cy.get(".nav-item").contains("home").click()
})

Cypress.Commands.add("createScreen", (screenName, route) => {
  cy.get("[aria-label=AddCircle]").click()
  cy.get(".spectrum-Modal").within(() => {
    cy.get(".item").first().click()
    cy.get(".spectrum-Button--cta").click()
  })
  cy.get(".spectrum-Modal").within(() => {
    cy.get("input").first().clear().type(screenName)
    cy.get("input").eq(1).clear().type(route)
    cy.get(".spectrum-Button--cta").click()
    cy.wait(2000)
  })
})

Cypress.Commands.add("expandBudibaseConnection", () => {
  if (Cypress.$(".nav-item > .content > .opened").length === 0) {
    // expand the Budibase DB connection string
    cy.get(".icon.arrow").eq(0).click()
  }
})

Cypress.Commands.add("selectTable", tableName => {
  cy.expandBudibaseConnection()
  cy.contains(".nav-item", tableName).click()
})

Cypress.Commands.add("addCustomSourceOptions", totalOptions => {
  cy.get(".spectrum-ActionButton")
    .contains("Define Options")
    .click()
    .then(() => {
      for (let i = 0; i < totalOptions; i++) {
        // Add radio button options
        cy.get(".spectrum-Button")
          .contains("Add Option")
          .click({ force: true })
          .then(() => {
            cy.wait(500)
            cy.get("[placeholder='Label']").eq(i).type(i)
            cy.get("[placeholder='Value']").eq(i).type(i)
          })
      }
      // Save options
      cy.get(".spectrum-Button").contains("Save").click({ force: true })
    })
})

Cypress.Commands.add("searchForApplication", appName => {
  cy.get(".spectrum-Textfield").within(() => {
    cy.get("input").eq(0).type(appName)
  })
})<|MERGE_RESOLUTION|>--- conflicted
+++ resolved
@@ -35,7 +35,6 @@
 Cypress.Commands.add("createApp", name => {
   cy.visit(`localhost:${Cypress.env("PORT")}/builder`)
   cy.wait(500)
-<<<<<<< HEAD
   cy.request(`${Cypress.config().baseUrl}/api/applications?status=all`)
     .its("body")
     .then(body => {
@@ -43,10 +42,6 @@
         cy.get(".spectrum-Button").contains("Create app").click({ force: true })
       }
     })
-  cy.contains(/Create App/).click()
-=======
-  cy.contains(/Start from scratch/).dblclick()
->>>>>>> e8915adc
   cy.get(".spectrum-Modal").within(() => {
     cy.get("input").eq(0).type(name).should("have.value", name).blur()
     cy.get(".spectrum-ButtonGroup").contains("Create app").click()
