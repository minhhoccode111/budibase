Cypress.on("uncaught:exception", () => {
  return false
})

// ACCOUNTS & USERS
Cypress.Commands.add("login", () => {
  cy.visit(`${Cypress.config().baseUrl}/builder`)
  cy.wait(2000)
  cy.url().then(url => {
    if (url.includes("builder/admin")) {
      // create admin user
      cy.get("input").first().type("test@test.com")
      cy.get('input[type="password"]').first().type("test")
      cy.get('input[type="password"]').eq(1).type("test")
      cy.contains("Create super admin user").click({ force: true })
    }
    if (url.includes("builder/auth/login") || url.includes("builder/admin")) {
      // login
      cy.contains("Sign in to Budibase").then(() => {
        cy.get("input").first().type("test@test.com")
        cy.get('input[type="password"]').type("test")
        cy.get("button").first().click({ force: true })
        cy.wait(1000)
      })
    }
  })
})

Cypress.Commands.add("logOut", () => {
  cy.visit(`${Cypress.config().baseUrl}/builder`)
  cy.get(".user-dropdown .avatar > .icon").click({ force: true })
  cy.get(".spectrum-Popover[data-cy='user-menu']").within(() => {
    cy.get("li[data-cy='user-logout']").click({ force: true })
  })
  cy.wait(2000)
})

Cypress.Commands.add("createUser", email => {
  // quick hacky recorded way to create a user
  cy.contains("Users").click()
  cy.get(`[data-cy="add-user"]`).click()
  cy.get(".spectrum-Picker-label").click()
  cy.get(".spectrum-Menu-item:nth-child(2) > .spectrum-Menu-itemLabel").click()

  //Onboarding type selector
  cy.get(
    ":nth-child(2) > .spectrum-Form-itemField > .spectrum-Textfield > .spectrum-Textfield-input"
  )
    .first()
    .type(email, { force: true })
  cy.get(".spectrum-Button--cta").click({ force: true })
})

Cypress.Commands.add("updateUserInformation", (firstName, lastName) => {
  cy.get(".user-dropdown .avatar > .icon").click({ force: true })

  cy.get(".spectrum-Popover[data-cy='user-menu']").within(() => {
    cy.get("li[data-cy='user-info']").click({ force: true })
  })

  cy.get(".spectrum-Modal.is-open").within(() => {
    cy.get("[data-cy='user-first-name']").clear()

    if (!firstName || firstName == "") {
      cy.get("[data-cy='user-first-name']").invoke("val").should("be.empty")
    } else {
      cy.get("[data-cy='user-first-name']")
        .type(firstName)
        .should("have.value", firstName)
        .blur()
    }

    cy.get("[data-cy='user-last-name']").clear()

    if (!lastName || lastName == "") {
      cy.get("[data-cy='user-last-name']").invoke("val").should("be.empty")
    } else {
      cy.get("[data-cy='user-last-name']")
        .type(lastName)
        .should("have.value", lastName)
        .blur()
    }
    cy.get("button").contains("Update information").click({ force: true })
  })
})

// APPLICATIONS
Cypress.Commands.add("createTestApp", () => {
  const appName = "Cypress Tests"
  cy.deleteApp(appName)
  cy.createApp(appName, "This app is used for Cypress testing.")
})

Cypress.Commands.add("createApp", (name, addDefaultTable) => {
  const shouldCreateDefaultTable =
    typeof addDefaultTable != "boolean" ? true : addDefaultTable

  cy.visit(`${Cypress.config().baseUrl}/builder`)
  cy.wait(1000)
  cy.get(`[data-cy="create-app-btn"]`).click({ force: true })

  // If apps already exist
  cy.request(`${Cypress.config().baseUrl}/api/applications?status=all`)
    .its("body")
    .then(val => {
      if (val.length > 0) {
        cy.get(`[data-cy="create-app-btn"]`).click({ force: true })
      }
    })

  cy.get(".spectrum-Modal").within(() => {
    cy.get("input").eq(0).should("have.focus")
    if (name && name != "") {
      cy.get("input").eq(0).clear()
      cy.get("input").eq(0).type(name).should("have.value", name).blur()
    }
    cy.get(".spectrum-ButtonGroup")
      .contains("Create app")
      .click({ force: true })
    cy.wait(10000)
  })
  if (shouldCreateDefaultTable) {
    cy.createTable("Cypress Tests", true)
  }
})

Cypress.Commands.add("deleteApp", name => {
  cy.visit(`${Cypress.config().baseUrl}/builder`)
  cy.wait(2000)
  cy.request(`${Cypress.config().baseUrl}/api/applications?status=all`)
    .its("body")
    .then(val => {
      const findAppName = val.some(val => val.name == name)
      if (findAppName) {
        if (val.length > 0) {
          const appId = val.reduce((acc, app) => {
            if (name === app.name) {
              acc = app.appId
            }
            return acc
          }, "")

          if (appId == "") {
            return
          }

          const appIdParsed = appId.split("_").pop()
          const actionEleId = `[data-cy=row_actions_${appIdParsed}]`
          cy.get(actionEleId).within(() => {
            cy.get(".spectrum-Icon").eq(0).click({ force: true })
          })
          cy.get(".spectrum-Menu").then($menu => {
            if ($menu.text().includes("Unpublish")) {
              cy.get(".spectrum-Menu").contains("Unpublish").click()
              cy.get(".spectrum-Dialog-grid").contains("Unpublish app").click()
            }
          })

          cy.get(actionEleId).within(() => {
            cy.get(".spectrum-Icon").eq(0).click({ force: true })
          })
          cy.get(".spectrum-Menu").contains("Delete").click()
          cy.get(".spectrum-Dialog-grid").within(() => {
            cy.get("input").type(name)
          })
          cy.get(".spectrum-Button--warning").click()
        } else {
          return
        }
      } else {
        return
      }
    })
})

Cypress.Commands.add("deleteAllApps", () => {
  cy.visit(`${Cypress.config().baseUrl}/builder`)
  cy.wait(500)
  cy.request(`${Cypress.config().baseUrl}/api/applications?status=all`)
    .its("body")
    .then(val => {
      for (let i = 0; i < val.length; i++) {
        const appIdParsed = val[i].appId.split("_").pop()
        const actionEleId = `[data-cy=row_actions_${appIdParsed}]`
        cy.get(actionEleId).within(() => {
          cy.get(".spectrum-Icon").eq(0).click({ force: true })
        })

        cy.get(".spectrum-Menu").contains("Delete").click()
        cy.get(".spectrum-Dialog-grid").within(() => {
          cy.get("input").type(val[i].name)
          cy.get(".spectrum-Button--warning").click()
        })
        cy.reload()
      }
    })
})

Cypress.Commands.add("unlockApp", unlock_config => {
  let config = { ...unlock_config }

  cy.get(".spectrum-Modal .spectrum-Dialog[data-cy='app-lock-modal']")
    .should("be.visible")
    .within(() => {
      if (config.owned) {
        cy.get(".spectrum-Dialog-heading").contains("Locked by you")
        cy.get(".lock-expiry-body").contains(
          "This lock will expire in 10 minutes from now"
        )

        cy.intercept("**/lock").as("unlockApp")
        cy.get(".spectrum-Button")
          .contains("Release Lock")
          .click({ force: true })
        cy.wait("@unlockApp")
        cy.get("@unlockApp").its("response.statusCode").should("eq", 200)
        cy.get("@unlockApp").its("response.body").should("deep.equal", {
          message: "Lock released successfully.",
        })
      } else {
        //Show the name ?
        cy.get(".lock-expiry-body").should("not.be.visible")
        cy.get(".spectrum-Button").contains("Done")
      }
    })
})

Cypress.Commands.add("updateAppName", (changedName, noName) => {
  cy.get(".spectrum-Modal").within(() => {
    if (noName == true) {
      cy.get("input").clear()
      cy.get(".spectrum-Dialog-grid")
        .click()
        .contains("App name must be letters, numbers and spaces only")
      return cy
    }
    cy.get("input").clear()
    cy.get("input")
      .eq(0)
      .type(changedName)
      .should("have.value", changedName)
      .blur()
    cy.get(".spectrum-ButtonGroup").contains("Save").click({ force: true })
    cy.wait(500)
  })
})

Cypress.Commands.add("publishApp", resolvedAppPath => {
  //Assumes you have navigated to an application first
  cy.get(".toprightnav button.spectrum-Button")
    .contains("Publish")
    .click({ force: true })

  cy.get(".spectrum-Modal [data-cy='deploy-app-modal']")
    .should("be.visible")
    .within(() => {
      cy.get(".spectrum-Button").contains("Publish").click({ force: true })
      cy.wait(1000)
    })

  //Verify that the app url is presented correctly to the user
  cy.get(".spectrum-Modal [data-cy='deploy-app-success-modal']")
    .should("be.visible")
    .within(() => {
      let appUrl = Cypress.config().baseUrl + "/app/" + resolvedAppPath
      cy.get("[data-cy='deployed-app-url'] input").should("have.value", appUrl)
      cy.get(".spectrum-Button").contains("Done").click({ force: true })
    })
})

Cypress.Commands.add("alterAppVersion", (appId, version) => {
  return cy
    .request("put", `${Cypress.config().baseUrl}/api/applications/${appId}`, {
      version: version || "0.0.1-alpha.0",
    })
    .then(resp => {
      expect(resp.status).to.eq(200)
    })
})

Cypress.Commands.add("importApp", (exportFilePath, name) => {
  cy.visit(`${Cypress.config().baseUrl}/builder`)

  cy.request(`${Cypress.config().baseUrl}/api/applications?status=all`)
    .its("body")
    .then(val => {
      if (val.length > 0) {
        cy.get(`[data-cy="create-app-btn"]`).click({ force: true })
        cy.wait(500)
      }
      cy.get(`[data-cy="import-app-btn"]`).click({ force: true })
    })

  cy.get(".spectrum-Modal").within(() => {
    cy.get("input").eq(1).should("have.focus")

    cy.get(".spectrum-Dropzone").selectFile(exportFilePath, {
      action: "drag-drop",
    })

    cy.get(".gallery .filename").contains("exported-app.txt")

    if (name && name != "") {
      cy.get("input").eq(0).type(name).should("have.value", name).blur()
    }
    cy.get(".confirm-wrap button")
      .should("not.be.disabled")
      .click({ force: true })
    cy.wait(5000)
  })
})

// Filters visible with 1 or more
Cypress.Commands.add("searchForApplication", appName => {
  cy.visit(`${Cypress.config().baseUrl}/builder`)
  cy.wait(2000)

  // No app filter functionality if only 1 app exists
  cy.request(`${Cypress.config().baseUrl}/api/applications?status=all`)
    .its("body")
    .then(val => {
      if (val.length < 2) {
        return
      } else {
        // Searches for the app
        cy.get(".filter").then(() => {
          cy.get(".spectrum-Textfield").within(() => {
            cy.get("input").eq(0).clear()
            cy.get("input").eq(0).type(appName)
          })
        })
      }
    })
})

// Assumes there are no others
Cypress.Commands.add("applicationInAppTable", appName => {
  cy.get(".appTable").within(() => {
    cy.get(".title").contains(appName).should("exist")
  })
})

Cypress.Commands.add("createAppFromScratch", appName => {
  cy.get(`[data-cy="create-app-btn"]`)
    .contains("Start from scratch")
    .click({ force: true })
  cy.get(".spectrum-Modal").within(() => {
    cy.get("input")
      .eq(0)
      .clear()
      .type(appName)
      .should("have.value", appName)
      .blur()
    cy.get(".spectrum-ButtonGroup").contains("Create app").click()
    cy.wait(10000)
  })
  cy.createTable("Cypress Tests", true)
})

// TABLES
Cypress.Commands.add("createTable", (tableName, initialTable) => {
  if (!initialTable) {
    cy.navigateToDataSection()
    cy.get(`[data-cy="new-table"]`).click()
  }
  cy.wait(5000)
  cy.get(".spectrum-Dialog-grid")
    .contains("Budibase DB")
    .click({ force: true })
    .then(() => {
      cy.get(".spectrum-Button").contains("Continue").click({ force: true })
    })
  cy.get(".spectrum-Modal").within(() => {
    cy.wait(1000)
    cy.get("input").first().type(tableName).blur()
    cy.get(".spectrum-ButtonGroup").contains("Create").click()
  })
  cy.contains(tableName).should("be.visible")
})

Cypress.Commands.add("createTestTableWithData", () => {
  cy.createTable("dog")
  cy.addColumn("dog", "name", "Text")
  cy.addColumn("dog", "age", "Number")
})

Cypress.Commands.add(
  "addColumn",
  (tableName, columnName, type, multiOptions = null) => {
    // Select Table
    cy.selectTable(tableName)
    cy.contains(".nav-item", tableName).click()
    cy.contains("Create column").click()

    // Configure column
    cy.get(".spectrum-Modal").within(() => {
      cy.get("input").first().type(columnName).blur()

      // Unset table display column
      cy.contains("display column").click({ force: true })
      cy.get(".spectrum-Picker-label").click()
      cy.contains(type).click()

      // Add options for Multi-select Type
      if (multiOptions !== null) {
        cy.get(".spectrum-Textfield-input").eq(1).type(multiOptions)
      }

      cy.contains("Save Column").click()
    })
  }
)

Cypress.Commands.add("addRow", values => {
  cy.contains("Create row").click()
  cy.get(".spectrum-Modal").within(() => {
    for (let i = 0; i < values.length; i++) {
      cy.get("input").eq(i).type(values[i]).blur()
    }
    cy.get(".spectrum-ButtonGroup").contains("Create").click()
  })
})

Cypress.Commands.add("addRowMultiValue", values => {
  cy.contains("Create row").click()
  cy.get(".spectrum-Modal").within(() => {
    cy.get(".spectrum-Form-itemField")
      .click()
      .then(() => {
        cy.get(".spectrum-Popover").within(() => {
          for (let i = 0; i < values.length; i++) {
            cy.get(".spectrum-Menu-item").eq(i).click()
          }
        })
        cy.get(".spectrum-Dialog-grid").click("top")
        cy.get(".spectrum-ButtonGroup").contains("Create").click()
      })
  })
})

<<<<<<< HEAD
Cypress.Commands.add("addRowAttachment", (values, name, path) => {
  cy.contains("Create row").click()
  cy.get(".spectrum-Modal").within(() => {
    for (let i = 0; i < values.length; i++) {
      cy.get("input").eq(i).type(values[i]).blur()
    }

    cy.get(".spectrum-Dropzone").selectFile(path, {
      action: "drag-drop",
    })

    cy.get(".gallery .filename").contains(name)
    cy.get(".confirm-wrap .spectrum-Button")
      .contains("Create Row")
      .click({ force: true })
  })
})

Cypress.Commands.add("createUser", email => {
  // quick hacky recorded way to create a user
  cy.contains("Users").click()
  cy.get(`[data-cy="add-user"]`).click()
  cy.get(".spectrum-Picker-label").click()
  cy.get(".spectrum-Menu-item:nth-child(2) > .spectrum-Menu-itemLabel").click()
=======
Cypress.Commands.add("selectTable", tableName => {
  cy.expandBudibaseConnection()
  cy.contains(".nav-item", tableName).click()
})
>>>>>>> b0b69222

Cypress.Commands.add("addCustomSourceOptions", totalOptions => {
  cy.get(".spectrum-ActionButton")
    .contains("Define Options")
    .click()
    .then(() => {
      for (let i = 0; i < totalOptions; i++) {
        // Add radio button options
        cy.get(".spectrum-Button")
          .contains("Add Option")
          .click({ force: true })
          .then(() => {
            cy.wait(500)
            cy.get("[placeholder='Label']").eq(i).type(i)
            cy.get("[placeholder='Value']").eq(i).type(i)
          })
      }
      // Save options
      cy.get(".spectrum-Button").contains("Save").click({ force: true })
    })
})

// DESIGN AREA
Cypress.Commands.add("addComponent", (category, component) => {
  if (category) {
    cy.get(`[data-cy="category-${category}"]`).click({ force: true })
  }
  if (component) {
    cy.get(`[data-cy="component-${component}"]`).click({ force: true })
  }
  cy.wait(1000)
  cy.location().then(loc => {
    const params = loc.pathname.split("/")
    const componentId = params[params.length - 1]
    cy.getComponent(componentId).should("exist")
    return cy.wrap(componentId)
  })
})

Cypress.Commands.add("getComponent", componentId => {
  return cy
    .get("iframe")
    .its("0.contentDocument")
    .should("exist")
    .its("body")
    .should("not.be.undefined")
    .then(cy.wrap)
    .find(`[data-id='${componentId}']`)
})

Cypress.Commands.add("createScreen", (route, accessLevelLabel) => {
  // Blank Screen
  cy.contains("Design").click()
  cy.get("[aria-label=AddCircle]").click()
  cy.get(".spectrum-Modal").within(() => {
    cy.get("[data-cy='blank-screen']").click()
    cy.get(".spectrum-Button").contains("Continue").click({ force: true })
    cy.wait(500)
  })
  cy.get(".spectrum-Dialog-grid").within(() => {
    cy.get(".spectrum-Form-itemField").eq(0).type(route)
    cy.get(".spectrum-Button").contains("Continue").click({ force: true })
    cy.wait(1000)
  })

  cy.get(".spectrum-Modal").within(() => {
    if (accessLevelLabel) {
      cy.get(".spectrum-Picker-label").click()
      cy.wait(500)
      cy.contains(accessLevelLabel).click()
    }
    cy.get(".spectrum-Button").contains("Done").click({ force: true })
  })
})

Cypress.Commands.add(
  "createDatasourceScreen",
  (datasourceNames, accessLevelLabel) => {
    cy.contains("Design").click()
    cy.get("[aria-label=AddCircle]").click()
    cy.get(".spectrum-Modal").within(() => {
      cy.get(".item").contains("Autogenerated screens").click()
      cy.get(".spectrum-Button").contains("Continue").click({ force: true })
      cy.wait(500)
    })
    cy.get(".spectrum-Modal [data-cy='data-source-modal']").within(() => {
      for (let i = 0; i < datasourceNames.length; i++) {
        cy.get(".data-source-entry").contains(datasourceNames[i]).click()
        //Ensure the check mark is visible
        cy.get(".data-source-entry")
          .contains(datasourceNames[i])
          .get(".data-source-check")
          .should("exist")
      }

      cy.get(".spectrum-Button").contains("Confirm").click({ force: true })
    })

    cy.get(".spectrum-Modal").within(() => {
      if (accessLevelLabel) {
        cy.get(".spectrum-Picker-label").click()
        cy.wait(500)
        cy.contains(accessLevelLabel).click()
      }
      cy.get(".spectrum-Button").contains("Done").click({ force: true })
    })

    cy.contains("Design").click()
  }
)

Cypress.Commands.add(
  "createAutogeneratedScreens",
  (screenNames, accessLevelLabel) => {
    cy.navigateToAutogeneratedModal()

    for (let i = 0; i < screenNames.length; i++) {
      cy.get(".data-source-entry").contains(screenNames[i]).click()
    }

    cy.get(".spectrum-Modal").within(() => {
      if (accessLevelLabel) {
        cy.get(".spectrum-Picker-label").click()
        cy.wait(500)
        cy.contains(accessLevelLabel).click()
      }
      cy.get(".spectrum-Button").contains("Confirm").click({ force: true })
      cy.wait(4000)
    })
  }
)

// NAVIGATION
Cypress.Commands.add("navigateToFrontend", () => {
  // Clicks on Design tab and then the Home nav item
  cy.wait(1000)
  cy.contains("Design").click()
  cy.get(".spectrum-Search").type("/")
  cy.get(".nav-item").contains("home").click()
})

Cypress.Commands.add("navigateToDataSection", () => {
  // Clicks on the Data tab
  cy.wait(500)
  cy.contains("Data").click()
})

Cypress.Commands.add("navigateToAutogeneratedModal", () => {
  // Screen name must already exist within data source
  cy.contains("Design").click()
  cy.get("[aria-label=AddCircle]").click()
  cy.get(".spectrum-Modal").within(() => {
    cy.get(".item").contains("Autogenerated screens").click()
    cy.get(".spectrum-Button").contains("Continue").click({ force: true })
    cy.wait(500)
  })
})

// DATASOURCES
Cypress.Commands.add("selectExternalDatasource", datasourceName => {
  // Navigates to Data Section
  cy.navigateToDataSection()
  // Open Data Source modal
  cy.get(".nav").within(() => {
    cy.get(".add-button").click()
  })
  // Clicks specified datasource & continue
  cy.wait(1000)
  cy.get(".item-list").contains(datasourceName).click()
  cy.get(".spectrum-Dialog-grid").within(() => {
    cy.get(".spectrum-Button").contains("Continue").click({ force: true })
  })
})

Cypress.Commands.add("addDatasourceConfig", (datasource, skipFetch) => {
  // selectExternalDatasource should be called prior to this
  // Adds the config for specified datasource & fetches tables
  // Currently supports MySQL, PostgreSQL, Oracle
  // Host IP Address
  cy.wait(500)
  cy.get(".spectrum-Dialog-grid").within(() => {
    cy.get(".form-row")
      .eq(0)
      .within(() => {
        cy.get(".spectrum-Textfield").within(() => {
          if (datasource == "Oracle") {
            cy.get("input").clear().type(Cypress.env("oracle").HOST)
          } else {
            cy.get("input")
              .clear({ force: true })
              .type(Cypress.env("HOST_IP"), { force: true })
          }
        })
      })
  })
  // Database Name
  cy.get(".spectrum-Dialog-grid").within(() => {
    if (datasource == "MySQL") {
      cy.get(".form-row")
        .eq(4)
        .within(() => {
          cy.get("input").clear().type(Cypress.env("mysql").DATABASE)
        })
    } else {
      cy.get(".form-row")
        .eq(2)
        .within(() => {
          if (datasource == "PostgreSQL") {
            cy.get("input").clear().type(Cypress.env("postgresql").DATABASE)
          }
          if (datasource == "Oracle") {
            cy.get("input").clear().type(Cypress.env("oracle").DATABASE)
          }
        })
    }
  })
  // User
  cy.get(".spectrum-Dialog-grid").within(() => {
    if (datasource == "MySQL") {
      cy.get(".form-row")
        .eq(2)
        .within(() => {
          cy.get("input").clear().type(Cypress.env("mysql").USER)
        })
    } else {
      cy.get(".form-row")
        .eq(3)
        .within(() => {
          if (datasource == "PostgreSQL") {
            cy.get("input").clear().type(Cypress.env("postgresql").USER)
          }
          if (datasource == "Oracle") {
            cy.get("input").clear().type(Cypress.env("oracle").USER)
          }
        })
    }
  })
  // Password
  cy.get(".spectrum-Dialog-grid").within(() => {
    if (datasource == "MySQL") {
      cy.get(".form-row")
        .eq(3)
        .within(() => {
          cy.get("input").clear().type(Cypress.env("mysql").PASSWORD)
        })
    } else {
      cy.get(".form-row")
        .eq(4)
        .within(() => {
          if (datasource == "PostgreSQL") {
            cy.get("input").clear().type(Cypress.env("postgresql").PASSWORD)
          }
          if (datasource == "Oracle") {
            cy.get("input").clear().type(Cypress.env("oracle").PASSWORD)
          }
        })
    }
  })
  // Click to fetch tables
  if (skipFetch) {
    cy.get(".spectrum-Dialog-grid").within(() => {
      cy.get(".spectrum-Button")
        .contains("Skip table fetch")
        .click({ force: true })
    })
  } else {
    cy.intercept("**/tables").as("datasourceTables")
    cy.get(".spectrum-Dialog-grid").within(() => {
      cy.get(".spectrum-Button")
        .contains("Save and fetch tables")
        .click({ force: true })
    })
    // Wait for tables to be fetched
    cy.wait("@datasourceTables", { timeout: 60000 })
  }
})

Cypress.Commands.add("createRestQuery", (method, restUrl, queryPrettyName) => {
  // addExternalDatasource should be called prior to this
  // Configures REST datasource & sends query
  cy.wait(1000)
  cy.get(".spectrum-Button").contains("Add query").click({ force: true })
  // Select Method & add Rest URL
  cy.get(".spectrum-Picker-label").eq(1).click()
  cy.get(".spectrum-Menu").contains(method).click()
  cy.get("input").clear().type(restUrl)
  // Send query
  cy.get(".spectrum-Button").contains("Send").click({ force: true })
  cy.wait(500)
  cy.get(".spectrum-Button").contains("Save").click({ force: true })
  cy.get(".hierarchy-items-container")
    .should("contain", method)
    .and("contain", queryPrettyName)
})

// MISC
Cypress.Commands.add("closeModal", () => {
  cy.get(".spectrum-Modal").within(() => {
    cy.get(".close-icon").click()
    cy.wait(1000) // Wait for modal to close
  })
})

Cypress.Commands.add("expandBudibaseConnection", () => {
  if (Cypress.$(".nav-item > .content > .opened").length === 0) {
    // expand the Budibase DB connection string
    cy.get(".icon.arrow").eq(0).click()
  }
})<|MERGE_RESOLUTION|>--- conflicted
+++ resolved
@@ -438,37 +438,10 @@
   })
 })
 
-<<<<<<< HEAD
-Cypress.Commands.add("addRowAttachment", (values, name, path) => {
-  cy.contains("Create row").click()
-  cy.get(".spectrum-Modal").within(() => {
-    for (let i = 0; i < values.length; i++) {
-      cy.get("input").eq(i).type(values[i]).blur()
-    }
-
-    cy.get(".spectrum-Dropzone").selectFile(path, {
-      action: "drag-drop",
-    })
-
-    cy.get(".gallery .filename").contains(name)
-    cy.get(".confirm-wrap .spectrum-Button")
-      .contains("Create Row")
-      .click({ force: true })
-  })
-})
-
-Cypress.Commands.add("createUser", email => {
-  // quick hacky recorded way to create a user
-  cy.contains("Users").click()
-  cy.get(`[data-cy="add-user"]`).click()
-  cy.get(".spectrum-Picker-label").click()
-  cy.get(".spectrum-Menu-item:nth-child(2) > .spectrum-Menu-itemLabel").click()
-=======
 Cypress.Commands.add("selectTable", tableName => {
   cy.expandBudibaseConnection()
   cy.contains(".nav-item", tableName).click()
 })
->>>>>>> b0b69222
 
 Cypress.Commands.add("addCustomSourceOptions", totalOptions => {
   cy.get(".spectrum-ActionButton")
