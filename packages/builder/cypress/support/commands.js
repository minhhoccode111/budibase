--- conflicted
+++ resolved
@@ -38,7 +38,6 @@
       }
     })
     .then(() => {
-<<<<<<< HEAD
       cy.get(".spectrum-Modal")
         .within(() => {
           cy.get("input")
@@ -62,16 +61,6 @@
             timeout: 20000,
           }).should("be.visible")
         })
-=======
-      cy.get("input[name=applicationName]")
-        .type(name)
-        .should("have.value", name)
-      cy.contains("Next").click()
-      cy.contains("Submit").click()
-      cy.get("[data-cy=new-table]", {
-        timeout: 20000,
-      }).should("be.visible")
->>>>>>> b595f3f9
     })
 })
 
