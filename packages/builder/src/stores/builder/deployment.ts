--- conflicted
+++ resolved
@@ -89,17 +89,7 @@
   }) {
     try {
       this.update(state => ({ ...state, isPublishing: true }))
-<<<<<<< HEAD
-      await API.publishAppChanges(get(appStore).appId)
-      if (showNotification) {
-        notifications.send("App published successfully", {
-          type: "success",
-          icon: "globe",
-        })
-      }
-=======
       await API.publishAppChanges(get(appStore).appId, opts)
->>>>>>> 2e8bcb9a
       await this.completePublish()
     } catch (error: any) {
       analytics.captureException(error)
