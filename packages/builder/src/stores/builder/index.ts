--- conflicted
+++ resolved
@@ -31,14 +31,7 @@
 import { roles } from "./roles"
 import { datasources } from "./datasources"
 import { integrations } from "./integrations"
-<<<<<<< HEAD
-import { oauth2 } from "./oauth2"
-import { permissions } from "./permissions"
-import { projectAppStore, selectedProjectAppId } from "./projectApps"
-import { appPublished } from "./published"
-=======
 import { sortedIntegrations } from "./sortedIntegrations"
->>>>>>> 6cb29cf9
 import { queries } from "./queries"
 import { flags } from "./flags"
 import { rowActions } from "./rowActions"
@@ -56,12 +49,6 @@
   navigationStore,
   themeStore,
   screenStore,
-<<<<<<< HEAD
-  selectedAutomation,
-  selectedComponent,
-  selectedProjectAppId,
-=======
->>>>>>> 6cb29cf9
   selectedScreen,
   builderStore,
   userSelectedResourceMap,
