--- conflicted
+++ resolved
@@ -87,11 +87,8 @@
   workspaceAppStore,
   selectedAppUrls,
   workspaceDeploymentStore,
-<<<<<<< HEAD
   workspaceFavouriteStore,
-=======
   recaptchaStore,
->>>>>>> c94a7dc4
 }
 
 export const reset = () => {
