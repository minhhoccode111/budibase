import { derived, get } from "svelte/store"
import { cloneDeep } from "lodash/fp"
import { Helpers } from "@budibase/bbui"
import { RoleUtils, Utils } from "@budibase/frontend-core"
import { findAllMatchingComponents } from "@/helpers/components"
import {
  appStore,
  componentStore,
  layoutStore,
  navigationStore,
  previewStore,
  selectedComponent,
} from "@/stores/builder"
import { createHistoryStore, HistoryStore } from "@/stores/builder/history"
import { API } from "@/api"
import { BudiStore } from "../BudiStore"
import {
  Component,
  ComponentDefinition,
  DeleteScreenResponse,
  FeatureFlag,
  FetchAppPackageResponse,
  SaveScreenResponse,
  Screen,
  ScreenVariant,
  WithRequired,
} from "@budibase/types"
import { featureFlag } from "@/helpers"

interface ScreenState {
  screens: Screen[]
  selectedScreenId?: string
}

export const initialScreenState: ScreenState = {
  screens: [],
}

// Review the nulls
export class ScreenStore extends BudiStore<ScreenState> {
  history: HistoryStore<Screen>
  delete: (screens: Screen) => Promise<void>
  save: (screen: WithRequired<Screen, "workspaceAppId">) => Promise<Screen>

  constructor() {
    super(initialScreenState)

    // Bind scope
    this.select = this.select.bind(this)
    this.reset = this.reset.bind(this)
    this.syncAppScreens = this.syncAppScreens.bind(this)
    this.validate = this.validate.bind(this)
    this.patch = this.patch.bind(this)
    this.replace = this.replace.bind(this)
    this.saveScreen = this.saveScreen.bind(this)
    this.deleteScreen = this.deleteScreen.bind(this)
    this.syncScreenData = this.syncScreenData.bind(this)
    this.updateSetting = this.updateSetting.bind(this)
    this.sequentialScreenPatch = this.sequentialScreenPatch.bind(this)
    this.removeCustomLayout = this.removeCustomLayout.bind(this)

    this.history = createHistoryStore({
      getDoc: (id: string) =>
        get(this.store).screens?.find(screen => screen._id === id),
      selectDoc: this.select,
      afterAction: () => {
        // Ensure a valid component is selected
        if (!get(selectedComponent)) {
          componentStore.update(state => ({
            ...state,
            selectedComponentId: get(selectedScreen)?._id,
          }))
        }
      },
    })

    this.delete = this.history.wrapDeleteDoc(this.deleteScreen)
    this.save = this.history.wrapSaveDoc(this.saveScreen)
  }

  /**
   * Reset entire store back to base config
   */
  reset() {
    this.store.set({ ...initialScreenState })
  }

  /**
   * Replace ALL store screens with application package screens
   * @param {FetchAppPackageResponse} pkg
   */
  syncAppScreens(pkg: FetchAppPackageResponse) {
    let screens = [...pkg.screens]
    if (featureFlag.isEnabled(FeatureFlag.WORKSPACE_APPS)) {
      screens = [...pkg.workspaceApps.flatMap(p => p.screens)]
    }
    this.update(state => ({
      ...state,
<<<<<<< HEAD
      screens: [...pkg.projectApps.flatMap(pa => pa.screens)],
=======
      screens,
>>>>>>> 6cb29cf9
    }))
  }

  /**
   * Uses a screen _id value to find the corresponding screen in the
   * store. If found, the _id is persisted as selectedScreenId
   * @param {string} screenId
   * @returns
   */
  select(screenId: string) {
    // Check this screen exists
    const state = get(this.store)
    const screen = state.screens.find(screen => screen._id === screenId)
    if (!screen) {
      return
    }

    // Check screen isn't already selected
    if (state.selectedScreenId === screen._id) {
      return
    }

    // Select new screen
    this.update(state => {
      state.selectedScreenId = screen._id
      return state
    })

    // If this is a PDF screen, ensure we're on desktop
    if (
      screen.variant === ScreenVariant.PDF &&
      get(previewStore).previewDevice !== "desktop"
    ) {
      previewStore.setDevice("desktop")
    }
  }

  /**
   * Recursively parses the entire screen doc and checks for components
   * violating illegal child configurations.
   *
   * @param {Screen} screen
   * @throws Will throw an error containing the name of the component causing
   * the invalid screen state
   */
  validate(screen: Screen) {
    // Recursive function to find any illegal children in component trees
    const findIllegalChild = (
      component: Component,
      illegalChildren: string[] = [],
      legalDirectChildren: string[] = []
    ): string | undefined => {
      const type: string = component._component

      if (illegalChildren.includes(type)) {
        return type
      }
      if (legalDirectChildren.length && !legalDirectChildren.includes(type)) {
        return type
      }
      if (!component?._children?.length) {
        return
      }

      // Sidepanels and modals can be nested anywhere in the component tree, but really they are always rendered at the top level.
      // Because of this, it doesn't make sense to carry over any parent illegal children to them, so the array is reset here.
      if (
        [
          "@budibase/standard-components/sidepanel",
          "@budibase/standard-components/modal",
        ].includes(type)
      ) {
        illegalChildren = []
      }

      const definition: ComponentDefinition | null =
        componentStore.getDefinition(component._component)

      if (definition == null) {
        throw `Invalid defintion ${component._component}`
      }

      // Reset whitelist for direct children
      legalDirectChildren = []
      if (definition?.legalDirectChildren?.length) {
        legalDirectChildren = definition.legalDirectChildren.map(x => {
          return `@budibase/standard-components/${x}`
        })
      }

      // Append blacklisted components and remove duplicates
      if (definition?.illegalChildren?.length) {
        const blacklist = definition.illegalChildren.map(x => {
          return `@budibase/standard-components/${x}`
        })
        illegalChildren = [...new Set([...illegalChildren, ...blacklist])]
      }

      // Recurse on all children
      for (let child of component._children) {
        const illegalChild = findIllegalChild(
          child,
          illegalChildren,
          legalDirectChildren
        )
        if (illegalChild) {
          return illegalChild
        }
      }
    }

    // Validate the entire tree and throw an error if an illegal child is
    // found anywhere
    const illegalChild = findIllegalChild(screen.props)
    if (illegalChild) {
      const def = componentStore.getDefinition(illegalChild)
      throw `You can't place a ${def?.name} here`
    }
  }

  /**
   * Core save method. If creating a new screen, the store will sync the target
   * screen id to ensure that it is selected in the builder
   *
   * @param {Screen} screen The screen being modified/created
   */
  async saveScreen(screen: Screen) {
    const appState = get(appStore)

    // Validate screen structure if the app supports it
    if (appState.features?.componentValidation) {
      this.validate(screen)
    }

    // Check screen definition for any component settings which need updated
    this.enrichEmptySettings(screen)

    // Save screen
    const creatingNewScreen = screen._id === undefined
    const savedScreen = await API.saveScreen(screen)

    // Update state
    this.update(state => {
      // Update screen object
      const idx = state.screens.findIndex(x => x._id === savedScreen._id)
      if (idx !== -1) {
        state.screens.splice(idx, 1, savedScreen)
      } else {
        state.screens.push(savedScreen)
      }

      // Select the new screen if creating a new one
      if (creatingNewScreen) {
        state.selectedScreenId = savedScreen._id

        componentStore.update(state => ({
          ...state,
          selectedComponentId: savedScreen.props._id,
        }))
      }

      return state
    })

    await this.syncScreenData(savedScreen)

    return savedScreen
  }

  /**
   * After saving a screen, sync plugins and routes to the appStore
   * @param {Screen} savedScreen
   */
  async syncScreenData(savedScreen: Screen) {
    const appState = get(appStore)
    // If plugins changed we need to fetch the latest app metadata
    let usedPlugins = appState.usedPlugins
    if (savedScreen.pluginAdded) {
      const { application } = await API.fetchAppPackage(appState.appId)
      usedPlugins = application.usedPlugins || []
    }

    const routesResponse = await API.fetchAppRoutes()

    appStore.update(state => ({
      ...state,
      routes: routesResponse.routes,
      usedPlugins: usedPlugins,
    }))
  }

  /**
   * This is a fake implementation of a "patch" API endpoint to try and prevent
   * 409s. All screen doc mutations (aside from creation) use this function,
   * which queues up invocations sequentially and ensures pending mutations are
   * always applied to the most up-to-date doc revision.
   * This is slightly better than just a traditional "patch" endpoint and this
   * supports deeply mutating the current doc rather than just appending data.
   */
  sequentialScreenPatch = Utils.sequential(
    async (
      patchFn: (screen: Screen) => boolean,
      screenId: string
    ): Promise<Screen | void> => {
      const state = get(this.store)
      const screen = state.screens.find(screen => screen._id === screenId)
      if (!screen) {
        return
      }
      let clone = cloneDeep(screen)
      const result = patchFn(clone)

      // An explicit false result means skip this change
      if (result === false) {
        return
      }
      return this.save({
        ...clone,
        workspaceAppId: clone.workspaceAppId!,
      })
    }
  )

  /**
   * @param {Function} patchFn the patch action to be applied
   * @param {string | null} screenId
   */
  async patch(
    patchFn: (screen: Screen) => any,
    screenId?: string | null
  ): Promise<SaveScreenResponse | void> {
    // Default to the currently selected screen
    if (!screenId) {
      const state = get(this.store)
      screenId = state.selectedScreenId
    }
    if (!screenId || !patchFn) {
      return
    }
    return await this.sequentialScreenPatch(patchFn, screenId)
  }

  /**
   * Search the store by screen _id and replace the target with
   * the screen supplied. If no screen is provided, the target has
   * been removed by another user and will be filtered from the store.
   * Used to marshal updates for the websocket
   *
   * @param {string} screenId the target screen id
   * @param {Screen} screen the replacement screen
   */
  async replace(screenId: string, screen: Screen) {
    if (!screenId) {
      return
    }
    if (!screen) {
      // Screen deletion
      this.update(state => ({
        ...state,
        screens: state.screens.filter(x => x._id !== screenId),
      }))
    } else {
      const index = get(this.store).screens.findIndex(x => x._id === screen._id)
      if (index === -1) {
        // Screen addition
        this.update(state => ({
          ...state,
          screens: [...state.screens, screen],
        }))
      } else {
        // Screen update
        this.update(state => {
          state.screens[index] = screen
          return state
        })
      }
    }
  }

  /**
   * Takes one or more screens and builds an async delete for each.
   * Once the deletes are processed, the deleted screens are
   * filtered from the store by doc _id.
   *
   * Any deleted screens will then have their routes/links purged
   *
   * Wrapped by {@link delete}
   * @param {Screen } screens
   */
  async deleteScreen(screen: Screen) {
    const screensToDelete = [screen]
    // Build array of promises to speed up bulk deletions
    let promises: Promise<DeleteScreenResponse>[] = []
    let deleteUrls: string[] = []

    // In this instance _id will have been set
    // Underline the expectation that _id and _rev will be set after filtering
    screensToDelete
      .filter(
        (screen): screen is Screen & { _id: string; _rev: string } =>
          !!screen._id || !!screen._rev
      )
      .forEach(screen => {
        // Delete the screen
        promises.push(API.deleteScreen(screen._id, screen._rev))
        // Remove links to this screen
        deleteUrls.push(screen.routing.route)
      })
    await Promise.all(promises)
    await navigationStore.deleteLink(deleteUrls)
    const deletedIds = screensToDelete.map(screen => screen._id)
    const routesResponse = await API.fetchAppRoutes()
    this.update(state => {
      // Remove deleted screens from state
      state.screens = state.screens.filter(screen => {
        return !deletedIds.includes(screen._id)
      })

      // Deselect the current screen if it was deleted
      if (
        state.selectedScreenId &&
        deletedIds.includes(state.selectedScreenId)
      ) {
        delete state.selectedScreenId
        componentStore.update(state => {
          delete state.selectedComponentId
          return state
        })
      }

      // Update routing
      appStore.update(state => ({
        ...state,
        routes: routesResponse.routes,
      }))

      return state
    })
  }

  /**
   * Update a screen by deep setting a property value by name
   *
   * After a successful update, this method ensures that there is only
   * ONE home screen per user Role.
   *
   * @param {Screen} screen
   * @param {string} name e.g "routing.homeScreen" or "showNavigation"
   * @param {any} value
   */
  async updateSetting(screen: Screen, name: string, value: any) {
    if (!screen || !name) {
      return
    }

    // Apply setting update
    const patchFn = (screen: Screen) => {
      if (!screen) {
        return false
      }
      // Skip update if the value is the same
      if (Helpers.deepGet(screen, name) === value) {
        return false
      }
      Helpers.deepSet(screen, name, value)
    }
    await this.patch(patchFn, screen._id)

    // Ensure we don't have more than one home screen for this new role.
    // This could happen after updating multiple different settings.
    const state = get(this.store)
    const updatedScreen = state.screens.find(s => s._id === screen._id)
    if (!updatedScreen) {
      return
    }
    const otherHomeScreens = state.screens.filter(s => {
      return (
        s.routing.roleId === updatedScreen.routing.roleId &&
        s.routing.homeScreen &&
        s._id !== screen._id
      )
    })
    if (otherHomeScreens.length && updatedScreen.routing.homeScreen) {
      const patchFn = (screen: Screen) => {
        screen.routing.homeScreen = false
      }
      for (let otherHomeScreen of otherHomeScreens) {
        await this.patch(patchFn, otherHomeScreen._id)
      }
    }
  }

  // Move to layouts store
  async removeCustomLayout(screen: Screen) {
    // Pull relevant settings from old layout, if required
    const layout = get(layoutStore).layouts.find(x => x._id === screen.layoutId)
    const patchFn = (screen: Screen) => {
      delete screen.layoutId
      screen.showNavigation = layout?.props.navigation !== "None"
      screen.width = layout?.props.width || "Large"
    }
    await this.patch(patchFn, screen._id)
  }

  /**
   * Parse the entire screen component tree and ensure settings are valid
   * and up-to-date. Ensures stability after a product update.
   * @param {Screen} screen
   */
  async enrichEmptySettings(screen: Screen) {
    // Flatten the recursive component tree
    const components = findAllMatchingComponents(
      screen.props,
      (x: Component) => !!x
    )

    // Iterate over all components and run checks
    components.forEach(component => {
      componentStore.enrichEmptySettings(component, {
        screen,
      })
    })
  }

  /**
   * Provides a list of screens that are used by a given source ID (table, view, datasource, query)
   */
  async usageInScreens(sourceId: string) {
    return API.usageInScreens(sourceId)
  }
}

export const screenStore = new ScreenStore()

export const selectedScreen = derived(screenStore, $store => {
  return $store.screens.find(screen => screen._id === $store.selectedScreenId)
})

export const sortedScreens = derived(screenStore, $screenStore => {
  return $screenStore.screens.slice().sort((a, b) => {
    // Sort by role first
    const roleA = RoleUtils.getRolePriority(a.routing.roleId)
    const roleB = RoleUtils.getRolePriority(b.routing.roleId)
    if (roleA !== roleB) {
      return roleA > roleB ? -1 : 1
    }
    // Then put home screens first
    const homeA = !!a.routing.homeScreen
    const homeB = !!b.routing.homeScreen
    if (homeA !== homeB) {
      return homeA ? -1 : 1
    }
    // Then sort alphabetically by each URL param
    const aParams = a.routing.route.split("/")
    const bParams = b.routing.route.split("/")
    let minParams = Math.min(aParams.length, bParams.length)
    for (let i = 0; i < minParams; i++) {
      if (aParams[i] === bParams[i]) {
        continue
      }
      return aParams[i] < bParams[i] ? -1 : 1
    }
    // Then sort by the fewest amount of URL params
    return aParams.length < bParams.length ? -1 : 1
  })
})<|MERGE_RESOLUTION|>--- conflicted
+++ resolved
@@ -96,11 +96,7 @@
     }
     this.update(state => ({
       ...state,
-<<<<<<< HEAD
-      screens: [...pkg.projectApps.flatMap(pa => pa.screens)],
-=======
       screens,
->>>>>>> 6cb29cf9
     }))
   }
 
