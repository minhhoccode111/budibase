import { derived } from "svelte/store"
import { tables } from "./tables"
import { selectedScreen } from "./screens"
import { viewsV2 } from "./viewsV2"
import {
  findComponentsBySettingsType,
  getManifestDefinition,
} from "@/helpers/screen"
import {
  UIDatasourceType,
  Screen,
  Component,
  UIComponentError,
} from "@budibase/types"
import { queries } from "./queries"
import { views } from "./views"
<<<<<<< HEAD
import { featureFlag } from "@/helpers"
import { findAllComponents } from "@/helpers/components"
=======
import { bindings, featureFlag } from "@/helpers"
import { getBindableProperties } from "@/dataBinding"
>>>>>>> 8d33308a

function reduceBy<TItem extends {}, TKey extends keyof TItem>(
  key: TKey,
  list: TItem[]
): Record<string, any> {
  return list.reduce(
    (result, item) => ({
      ...result,
      [item[key] as string]: item,
    }),
    {}
  )
}

const friendlyNameByType: Partial<Record<UIDatasourceType, string>> = {
  viewV2: "view",
}

const validationKeyByType: Record<UIDatasourceType, string | null> = {
  table: "tableId",
  view: "name",
  viewV2: "id",
  query: "_id",
  custom: null,
  link: "rowId",
  field: "value",
  jsonarray: "value",
}

export const screenComponentErrors = derived(
  [selectedScreen, tables, views, viewsV2, queries],
  ([$selectedScreen, $tables, $views, $viewsV2, $queries]): Record<
    string,
    UIComponentError[]
  > => {
    if (!featureFlag.isEnabled("CHECK_SCREEN_COMPONENT_SETTINGS_ERRORS")) {
      return {}
    }
<<<<<<< HEAD
=======
    function getInvalidDatasources(
      screen: Screen,
      datasources: Record<string, any>
    ) {
      const result: Record<string, string[]> = {}
      for (const { component, setting } of findComponentsBySettingsType(
        screen,
        ["table", "dataSource"]
      )) {
        const componentSettings = component[setting.key]
        const { label } = componentSettings
        const type = componentSettings.type as UIDatasourceType

        const validationKey = validationKeyByType[type]
        if (!validationKey) {
          continue
        }

        const componentBindings = getBindableProperties(
          $selectedScreen,
          component._id
        )

        const componentDatasources = {
          ...reduceBy(
            "rowId",
            bindings.extractRelationships(componentBindings)
          ),
          ...reduceBy("value", bindings.extractFields(componentBindings)),
          ...reduceBy(
            "value",
            bindings.extractJSONArrayFields(componentBindings)
          ),
        }

        const resourceId = componentSettings[validationKey]
        if (!{ ...datasources, ...componentDatasources }[resourceId]) {
          const friendlyTypeName = friendlyNameByType[type] ?? type
          result[component._id!] = [
            `The ${friendlyTypeName} named "${label}" could not be found`,
          ]
        }
      }

      return result
    }
>>>>>>> 8d33308a

    const datasources = {
      ...reduceBy("_id", $tables.list),
      ...reduceBy("name", $views.list),
      ...reduceBy("id", $viewsV2.list),
      ...reduceBy("_id", $queries.list),
    }

    const errors = {
      ...getInvalidDatasources($selectedScreen, datasources),
      ...getMissingRequiredSettings($selectedScreen),
    }
    return errors
  }
)

function getInvalidDatasources(
  screen: Screen,
  datasources: Record<string, any>
) {
  const result: Record<string, UIComponentError[]> = {}
  for (const { component, setting } of findComponentsBySettingsType(screen, [
    "table",
    "dataSource",
  ])) {
    const componentSettings = component[setting.key]
    if (!componentSettings) {
      continue
    }

    const { label } = componentSettings
    const type = componentSettings.type as UIDatasourceType

    const validationKey = validationKeyByType[type]
    if (!validationKey) {
      continue
    }
    const resourceId = componentSettings[validationKey]
    if (!datasources[resourceId]) {
      const friendlyTypeName = friendlyNameByType[type] ?? type
      result[component._id!] = [
        {
          key: setting.key,
          message: `The ${friendlyTypeName} named "${label}" could not be found`,
        },
      ]
    }
  }

  return result
}

function getAllComponentsInScreen(screen: Screen) {
  const result: Component[] = []
  function recursiveCheck(component: Component) {
    result.push(...findAllComponents(component))
    component._children?.forEach(recursiveCheck)
  }
  recursiveCheck(screen.props)
  return result
}

function getMissingRequiredSettings(screen: Screen) {
  const allComponents = getAllComponentsInScreen(screen)

  const result: Record<string, UIComponentError[]> = {}
  for (const component of allComponents) {
    const definition = getManifestDefinition(component)
    if (!("settings" in definition)) {
      continue
    }

    const missingRequiredSettings = definition.settings.filter(
      (setting: any) => {
        let empty =
          component[setting.key] == null || component[setting.key] === ""
        let missing = setting.required && empty

        // Check if this setting depends on another, as it may not be required
        if (setting.dependsOn) {
          const dependsOnKey = setting.dependsOn.setting || setting.dependsOn
          const dependsOnValue = setting.dependsOn.value
          const realDependentValue = component[dependsOnKey]

          const sectionDependsOnKey =
            setting.sectionDependsOn?.setting || setting.sectionDependsOn
          const sectionDependsOnValue = setting.sectionDependsOn?.value
          const sectionRealDependentValue = component[sectionDependsOnKey]

          if (dependsOnValue == null && realDependentValue == null) {
            return false
          }
          if (dependsOnValue != null && dependsOnValue !== realDependentValue) {
            return false
          }

          if (
            sectionDependsOnValue != null &&
            sectionDependsOnValue !== sectionRealDependentValue
          ) {
            return false
          }
        }

        return missing
      }
    )

    if (missingRequiredSettings.length) {
      result[component._id!] = missingRequiredSettings.map((s: any) => ({
        key: s.key,
        message: `Add the <mark>${s.label}</mark> setting to start using your component`,
      }))
    }
  }

  return result
}<|MERGE_RESOLUTION|>--- conflicted
+++ resolved
@@ -14,13 +14,9 @@
 } from "@budibase/types"
 import { queries } from "./queries"
 import { views } from "./views"
-<<<<<<< HEAD
-import { featureFlag } from "@/helpers"
 import { findAllComponents } from "@/helpers/components"
-=======
 import { bindings, featureFlag } from "@/helpers"
 import { getBindableProperties } from "@/dataBinding"
->>>>>>> 8d33308a
 
 function reduceBy<TItem extends {}, TKey extends keyof TItem>(
   key: TKey,
@@ -59,55 +55,6 @@
     if (!featureFlag.isEnabled("CHECK_SCREEN_COMPONENT_SETTINGS_ERRORS")) {
       return {}
     }
-<<<<<<< HEAD
-=======
-    function getInvalidDatasources(
-      screen: Screen,
-      datasources: Record<string, any>
-    ) {
-      const result: Record<string, string[]> = {}
-      for (const { component, setting } of findComponentsBySettingsType(
-        screen,
-        ["table", "dataSource"]
-      )) {
-        const componentSettings = component[setting.key]
-        const { label } = componentSettings
-        const type = componentSettings.type as UIDatasourceType
-
-        const validationKey = validationKeyByType[type]
-        if (!validationKey) {
-          continue
-        }
-
-        const componentBindings = getBindableProperties(
-          $selectedScreen,
-          component._id
-        )
-
-        const componentDatasources = {
-          ...reduceBy(
-            "rowId",
-            bindings.extractRelationships(componentBindings)
-          ),
-          ...reduceBy("value", bindings.extractFields(componentBindings)),
-          ...reduceBy(
-            "value",
-            bindings.extractJSONArrayFields(componentBindings)
-          ),
-        }
-
-        const resourceId = componentSettings[validationKey]
-        if (!{ ...datasources, ...componentDatasources }[resourceId]) {
-          const friendlyTypeName = friendlyNameByType[type] ?? type
-          result[component._id!] = [
-            `The ${friendlyTypeName} named "${label}" could not be found`,
-          ]
-        }
-      }
-
-      return result
-    }
->>>>>>> 8d33308a
 
     const datasources = {
       ...reduceBy("_id", $tables.list),
@@ -134,10 +81,6 @@
     "dataSource",
   ])) {
     const componentSettings = component[setting.key]
-    if (!componentSettings) {
-      continue
-    }
-
     const { label } = componentSettings
     const type = componentSettings.type as UIDatasourceType
 
@@ -145,8 +88,17 @@
     if (!validationKey) {
       continue
     }
+
+    const componentBindings = getBindableProperties(screen, component._id)
+
+    const componentDatasources = {
+      ...reduceBy("rowId", bindings.extractRelationships(componentBindings)),
+      ...reduceBy("value", bindings.extractFields(componentBindings)),
+      ...reduceBy("value", bindings.extractJSONArrayFields(componentBindings)),
+    }
+
     const resourceId = componentSettings[validationKey]
-    if (!datasources[resourceId]) {
+    if (!{ ...datasources, ...componentDatasources }[resourceId]) {
       const friendlyTypeName = friendlyNameByType[type] ?? type
       result[component._id!] = [
         {
