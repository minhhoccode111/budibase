--- conflicted
+++ resolved
@@ -229,14 +229,11 @@
     }
   }
 
-<<<<<<< HEAD
   checkMissingAncestors(screen.props, [])
   return result
 }
-function findComponentsBySettingsType(
-=======
+
 export function findComponentsBySettingsType(
->>>>>>> 23b56b5b
   screen: Screen,
   type: string | string[],
   definitions: Record<string, ComponentDefinition>
