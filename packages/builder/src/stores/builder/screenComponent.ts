--- conflicted
+++ resolved
@@ -1,27 +1,19 @@
-import { derived, get } from "svelte/store"
+import { derived } from "svelte/store"
 import { tables } from "./tables"
 import { selectedScreen } from "./screens"
 import { viewsV2 } from "./viewsV2"
-<<<<<<< HEAD
 import {
   UIDatasourceType,
   Screen,
   Component,
   ScreenProps,
 } from "@budibase/types"
-=======
-import { findComponentsBySettingsType } from "@/helpers/screen"
-import { UIDatasourceType, Screen, Component } from "@budibase/types"
->>>>>>> a0c96f83
 import { queries } from "./queries"
 import { views } from "./views"
 import { bindings, featureFlag } from "@/helpers"
 import { getBindableProperties } from "@/dataBinding"
-<<<<<<< HEAD
-import { ComponentDefinition, componentStore } from "./components"
-=======
+import { componentStore, ComponentDefinition } from "./components"
 import { findAllComponents } from "@/helpers/components"
->>>>>>> a0c96f83
 
 function reduceBy<TItem extends {}, TKey extends keyof TItem>(
   key: TKey,
@@ -132,7 +124,6 @@
   }
 )
 
-<<<<<<< HEAD
 function findComponentsBySettingsType(
   screen: Screen,
   type: string | string[],
@@ -172,17 +163,13 @@
   recurseFieldComponentsInChildren(screen?.props)
   return result
 }
-=======
+
 export const screenComponents = derived(
   [selectedScreen],
   ([$selectedScreen]) => {
     if (!$selectedScreen) {
       return []
     }
-    const allComponents = findAllComponents(
-      $selectedScreen.props
-    ) as Component[]
-    return allComponents
+    return findAllComponents($selectedScreen.props) as Component[]
   }
-)
->>>>>>> a0c96f83
+)