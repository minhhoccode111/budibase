import { get } from "svelte/store"
import { createBuilderWebsocket } from "./websocket.js"
import { BuilderSocketEvent } from "@budibase/shared-core"
<<<<<<< HEAD
import BudiStore from "../BudiStore.js"
import { TOUR_KEYS } from "@/components/portal/onboarding/tours.js"
=======
import { BudiStore } from "../BudiStore.js"
import { TOUR_KEYS } from "components/portal/onboarding/tours.js"
>>>>>>> f47a2ee2

export const INITIAL_BUILDER_STATE = {
  previousTopNavPath: {},
  highlightedSetting: null,
  propertyFocus: null,
  builderSidePanel: false,
  onboarding: false,
  tourNodes: null,
  tourKey: null,
  tourStepKey: null,
  hoveredComponentId: null,
}

export class BuilderStore extends BudiStore {
  constructor() {
    super({ ...INITIAL_BUILDER_STATE })

    this.init = this.init.bind(this)
    this.refresh = this.refresh.bind(this)
    this.reset = this.reset.bind(this)
    this.highlightSetting = this.highlightSetting.bind(this)
    this.propertyFocus = this.propertyFocus.bind(this)
    this.hideBuilderSidePanel = this.hideBuilderSidePanel.bind(this)
    this.showBuilderSidePanel = this.showBuilderSidePanel.bind(this)
    this.setPreviousTopNavPath = this.setPreviousTopNavPath.bind(this)
    this.selectResource = this.selectResource.bind(this)
    this.registerTourNode = this.registerTourNode.bind(this)
    this.destroyTourNode = this.destroyTourNode.bind(this)
    this.startBuilderOnboarding = this.startBuilderOnboarding.bind(this)

    this.websocket
  }

  init(app) {
    if (!app?.appId) {
      console.error("BuilderStore: No appId supplied for websocket")
      return
    }
    if (!this.websocket) {
      this.websocket = createBuilderWebsocket(app.appId)
    }
  }

  refresh() {
    this.store.set(this.store.get())
  }

  reset() {
    this.store.set({ ...INITIAL_BUILDER_STATE })
    this.websocket?.disconnect()
    this.websocket = null
  }

  highlightSetting(key, type) {
    this.update(state => ({
      ...state,
      highlightedSetting: key ? { key, type: type || "info" } : null,
    }))
  }

  propertyFocus(key) {
    this.update(state => ({
      ...state,
      propertyFocus: key,
    }))
  }

  showBuilderSidePanel() {
    this.update(state => ({
      ...state,
      builderSidePanel: true,
    }))
  }

  hideBuilderSidePanel() {
    this.update(state => ({
      ...state,
      builderSidePanel: false,
    }))
  }

  setPreviousTopNavPath(route, url) {
    this.update(state => ({
      ...state,
      previousTopNavPath: {
        ...(state.previousTopNavPath || {}),
        [route]: url,
      },
    }))
  }

  selectResource(id) {
    this.websocket.emit(BuilderSocketEvent.SelectResource, {
      resourceId: id,
    })
  }

  registerTourNode(tourStepKey, node) {
    this.update(state => {
      const update = {
        ...state,
        tourNodes: {
          ...state.tourNodes,
          [tourStepKey]: node,
        },
      }
      return update
    })
  }

  destroyTourNode(tourStepKey) {
    const store = get(this.store)
    if (store.tourNodes?.[tourStepKey]) {
      const nodes = { ...store.tourNodes }
      delete nodes[tourStepKey]
      this.update(state => ({
        ...state,
        tourNodes: nodes,
      }))
    }
  }

  startBuilderOnboarding() {
    this.update(state => ({
      ...state,
      onboarding: true,
      tourKey: TOUR_KEYS.TOUR_BUILDER_ONBOARDING,
    }))
  }

  endBuilderOnboarding() {
    this.update(state => ({
      ...state,
      onboarding: false,
    }))
  }

  setTour(tourKey) {
    this.update(state => ({
      ...state,
      tourStepKey: null,
      tourNodes: null,
      tourKey: tourKey,
    }))
  }
}

export const builderStore = new BuilderStore()<|MERGE_RESOLUTION|>--- conflicted
+++ resolved
@@ -1,13 +1,8 @@
 import { get } from "svelte/store"
 import { createBuilderWebsocket } from "./websocket.js"
 import { BuilderSocketEvent } from "@budibase/shared-core"
-<<<<<<< HEAD
-import BudiStore from "../BudiStore.js"
+import { BudiStore } from "../BudiStore.js"
 import { TOUR_KEYS } from "@/components/portal/onboarding/tours.js"
-=======
-import { BudiStore } from "../BudiStore.js"
-import { TOUR_KEYS } from "components/portal/onboarding/tours.js"
->>>>>>> f47a2ee2
 
 export const INITIAL_BUILDER_STATE = {
   previousTopNavPath: {},
