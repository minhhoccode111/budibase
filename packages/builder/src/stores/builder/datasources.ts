--- conflicted
+++ resolved
@@ -16,16 +16,12 @@
   SourceName,
 } from "@budibase/types"
 import { TableNames } from "@/constants"
-<<<<<<< HEAD
 import { DerivedBudiStore } from "@/stores/BudiStore"
-=======
 
 // when building the internal DS - seems to represent it slightly differently to the backend typing of a DS
 interface InternalDatasource extends Omit<Datasource, "entities"> {
   entities: Table[]
 }
-import { DerivedBudiStore } from "stores/BudiStore"
->>>>>>> 094e337f
 
 class TableImportError extends Error {
   errors: Record<string, string>
