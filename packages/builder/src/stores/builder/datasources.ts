import { derived, get, Writable } from "svelte/store"
import {
  IntegrationTypes,
  DEFAULT_BB_DATASOURCE_ID,
  BUDIBASE_INTERNAL_DB_ID,
} from "@/constants/backend"
import { tables } from "./tables"
import { queries } from "./queries"
import { API } from "@/api"
import {
  DatasourceFeature,
  Datasource,
  Table,
  Integration,
  UIIntegration,
  SourceName,
} from "@budibase/types"
<<<<<<< HEAD
import { TableNames } from "@/constants"

// when building the internal DS - seems to represent it slightly differently to the backend typing of a DS
interface InternalDatasource extends Omit<Datasource, "entities"> {
  entities: Table[]
}
=======
// @ts-ignore
import { TableNames } from "constants"
import { DerivedBudiStore } from "stores/BudiStore"
>>>>>>> 540aef85

class TableImportError extends Error {
  errors: Record<string, string>

  constructor(errors: Record<string, string>) {
    super()
    this.name = "TableImportError"
    this.errors = errors
  }

  get description() {
    let message = ""
    for (const key in this.errors) {
      message += `${key}: ${this.errors[key]}\n`
    }
    return message
  }
}

// when building the internal DS - seems to represent it slightly differently to the backend typing of a DS
interface InternalDatasource extends Omit<Datasource, "entities"> {
  entities: Table[]
}

interface BuilderDatasourceStore {
  rawList: Datasource[]
  selectedDatasourceId: null | string
}

interface DerivedDatasourceStore extends BuilderDatasourceStore {
  list: (Datasource | InternalDatasource)[]
  selected?: Datasource | InternalDatasource
  hasDefaultData: boolean
  hasData: boolean
}

export class DatasourceStore extends DerivedBudiStore<
  BuilderDatasourceStore,
  DerivedDatasourceStore
> {
  constructor() {
    const makeDerivedStore = (store: Writable<BuilderDatasourceStore>) => {
      return derived([store, tables], ([$store, $tables]) => {
        // Set the internal datasource entities from the table list, which we're
        // able to keep updated unlike the egress generated definition of the
        // internal datasource
        let internalDS: Datasource | InternalDatasource | undefined =
          $store.rawList?.find(ds => ds._id === BUDIBASE_INTERNAL_DB_ID)
        let otherDS = $store.rawList?.filter(
          ds => ds._id !== BUDIBASE_INTERNAL_DB_ID
        )
        if (internalDS) {
          const tables: Table[] = $tables.list?.filter((table: Table) => {
            return (
              table.sourceId === BUDIBASE_INTERNAL_DB_ID &&
              table._id !== TableNames.USERS
            )
          })
          internalDS = {
            ...internalDS,
            entities: tables,
          }
        }

        // Build up enriched DS list
        // Only add the internal DS if we have at least one non-users table
        let list: (InternalDatasource | Datasource)[] = []
        if (internalDS?.entities?.length) {
          list.push(internalDS)
        }
        list = list.concat(otherDS || [])

        return {
          ...$store,
          list,
          selected: list?.find(ds => ds._id === $store.selectedDatasourceId),
          hasDefaultData: list?.some(ds => ds._id === DEFAULT_BB_DATASOURCE_ID),
          hasData: list?.length > 0,
        }
      })
    }

    super(
      {
        rawList: [],
        selectedDatasourceId: null,
      },
      makeDerivedStore
    )

    this.fetch = this.fetch.bind(this)
    this.init = this.fetch.bind(this)
    this.select = this.select.bind(this)
    this.updateSchema = this.updateSchema.bind(this)
    this.create = this.create.bind(this)
    this.delete = this.deleteDatasource.bind(this)
    this.save = this.save.bind(this)
    this.replaceDatasource = this.replaceDatasource.bind(this)
    this.getTableNames = this.getTableNames.bind(this)
  }

  async fetch() {
    const datasources = await API.getDatasources()
    this.store.update(state => ({
      ...state,
      rawList: datasources,
    }))
  }

  async init() {
    return this.fetch()
  }

  select(id: string) {
    this.store.update(state => ({
      ...state,
      selectedDatasourceId: id,
    }))
  }

  private updateDatasourceInStore(
    response: { datasource: Datasource; errors?: Record<string, string> },
    { ignoreErrors }: { ignoreErrors?: boolean } = {}
  ) {
    const { datasource, errors } = response
    if (!ignoreErrors && errors && Object.keys(errors).length > 0) {
      throw new TableImportError(errors)
    }
    this.replaceDatasource(datasource._id!, datasource)
    this.select(datasource._id!)
    return datasource
  }

  async updateSchema(datasource: Datasource, tablesFilter: string[]) {
    const response = await API.buildDatasourceSchema(
      datasource?._id!,
      tablesFilter
    )
    this.updateDatasourceInStore(response)
  }

  sourceCount(source: string) {
    return get(this.store).rawList.filter(
      datasource => datasource.source === source
    ).length
  }

  async checkDatasourceValidity(
    integration: Integration,
    datasource: Datasource
  ): Promise<{ valid: boolean; error?: string }> {
    if (integration.features?.[DatasourceFeature.CONNECTION_CHECKING]) {
      const { connected, error } = await API.validateDatasource(datasource)
      if (connected) {
        return { valid: true }
      } else {
        return { valid: false, error }
      }
    }
    return { valid: true }
  }

  async create({
    integration,
    config,
  }: {
    integration: UIIntegration
    config: Record<string, any>
  }) {
    const count = this.sourceCount(integration.name)
    const nameModifier = count === 0 ? "" : ` ${count + 1}`

    const datasource: Datasource = {
      type: "datasource",
      source: integration.name as SourceName,
      config,
      name: `${integration.friendlyName}${nameModifier}`,
      plus: integration.plus && integration.name !== IntegrationTypes.REST,
      isSQL: integration.isSQL,
    }

    const { valid, error } = await this.checkDatasourceValidity(
      integration,
      datasource
    )
    if (!valid) {
      throw new Error(`Unable to connect - ${error}`)
    }

    const response = await API.createDatasource({
      datasource,
      fetchSchema: integration.plus,
    })

    return this.updateDatasourceInStore(response, { ignoreErrors: true })
  }

  async save({
    integration,
    datasource,
  }: {
    integration: Integration
    datasource: Datasource
  }) {
    if (!(await this.checkDatasourceValidity(integration, datasource)).valid) {
      throw new Error("Unable to connect")
    }

    const response = await API.updateDatasource(datasource)

    return this.updateDatasourceInStore(response)
  }

  async deleteDatasource(datasource: Datasource) {
    if (!datasource?._id || !datasource?._rev) {
      return
    }
    await API.deleteDatasource(datasource._id, datasource._rev)
    this.replaceDatasource(datasource._id)
  }

  async delete(datasource: Datasource) {
    return this.deleteDatasource(datasource)
  }

  replaceDatasource(datasourceId: string, datasource?: Datasource) {
    if (!datasourceId) {
      return
    }

    // Handle deletion
    if (!datasource) {
      this.store.update(state => ({
        ...state,
        rawList: state.rawList.filter(x => x._id !== datasourceId),
      }))
      tables.removeDatasourceTables(datasourceId)
      queries.removeDatasourceQueries(datasourceId)
      return
    }

    // Add new datasource
    const index = get(this.store).rawList.findIndex(
      x => x._id === datasource._id
    )
    if (index === -1) {
      this.store.update(state => ({
        ...state,
        rawList: [...state.rawList, datasource],
      }))

      // If this is a new datasource then we should refresh the tables list,
      // because otherwise we'll never see the new tables
      tables.fetch()
    }

    // Update existing datasource
    else if (datasource) {
      this.store.update(state => {
        state.rawList[index] = datasource
        return state
      })
    }
  }

  async getTableNames(datasource: Datasource) {
    const info = await API.fetchInfoForDatasource(datasource)
    return info.tableNames || []
  }
}

export const datasources = new DatasourceStore()<|MERGE_RESOLUTION|>--- conflicted
+++ resolved
@@ -15,18 +15,8 @@
   UIIntegration,
   SourceName,
 } from "@budibase/types"
-<<<<<<< HEAD
 import { TableNames } from "@/constants"
-
-// when building the internal DS - seems to represent it slightly differently to the backend typing of a DS
-interface InternalDatasource extends Omit<Datasource, "entities"> {
-  entities: Table[]
-}
-=======
-// @ts-ignore
-import { TableNames } from "constants"
-import { DerivedBudiStore } from "stores/BudiStore"
->>>>>>> 540aef85
+import { DerivedBudiStore } from "@/stores/BudiStore"
 
 class TableImportError extends Error {
   errors: Record<string, string>
