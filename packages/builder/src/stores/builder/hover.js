import { get } from "svelte/store"
<<<<<<< HEAD
import { previewStore } from "@/stores/builder"
=======
>>>>>>> e1c17ba1
import { BudiStore } from "../BudiStore"
import { previewStore } from "@/stores/builder"

export const INITIAL_HOVER_STATE = {
  componentId: null,
}

export class HoverStore extends BudiStore {
  hoverTimeout

  constructor() {
    super({ ...INITIAL_HOVER_STATE })
    this.hover = this.hover.bind(this)
  }

  hover(componentId, notifyClient = true) {
    clearTimeout(this.hoverTimeout)
    if (componentId) {
      this.processHover(componentId, notifyClient)
    } else {
      this.hoverTimeout = setTimeout(() => {
        this.processHover(componentId, notifyClient)
      }, 10)
    }
  }

  processHover(componentId, notifyClient) {
    if (componentId === get(this.store).componentId) {
      return
    }
    this.update(state => {
      state.componentId = componentId
      return state
    })
    if (notifyClient) {
      previewStore.sendEvent("hover-component", componentId)
    }
  }
}

export const hoverStore = new HoverStore()<|MERGE_RESOLUTION|>--- conflicted
+++ resolved
@@ -1,8 +1,4 @@
 import { get } from "svelte/store"
-<<<<<<< HEAD
-import { previewStore } from "@/stores/builder"
-=======
->>>>>>> e1c17ba1
 import { BudiStore } from "../BudiStore"
 import { previewStore } from "@/stores/builder"
 
