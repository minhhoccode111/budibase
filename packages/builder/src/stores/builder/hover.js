--- conflicted
+++ resolved
@@ -1,11 +1,6 @@
 import { get } from "svelte/store"
-<<<<<<< HEAD
+import { BudiStore } from "../BudiStore"
 import { previewStore } from "@/stores/builder"
-import BudiStore from "../BudiStore"
-=======
-import { previewStore } from "stores/builder"
-import { BudiStore } from "../BudiStore"
->>>>>>> f47a2ee2
 
 export const INITIAL_HOVER_STATE = {
   componentId: null,
