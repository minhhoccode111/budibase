--- conflicted
+++ resolved
@@ -1,11 +1,6 @@
 import { get } from "svelte/store"
-<<<<<<< HEAD
 import { previewStore } from "@/stores/builder"
-import BudiStore from "../BudiStore"
-=======
-import { previewStore } from "stores/builder"
 import { BudiStore } from "../BudiStore"
->>>>>>> 7191afd1
 
 export const INITIAL_HOVER_STATE = {
   componentId: null,
