import { derived, get, readable, Readable } from "svelte/store"
import { API } from "@/api"
import { cloneDeep } from "lodash/fp"
import { generate } from "shortid"
import { createHistoryStore, HistoryStore } from "@/stores/builder/history"
import { licensing, organisation, environment } from "@/stores/portal"
import { tables, appStore } from "@/stores/builder"
import { notifications } from "@budibase/bbui"
import {
  getEnvironmentBindings,
  migrateReferencesInObject,
  getUserBindings,
  getSettingBindings,
  getSchemaForDatasourcePlus,
} from "@/dataBinding"
import {
  AutomationTriggerStepId,
  AutomationEventType,
  AutomationActionStepId,
  Automation,
  AutomationStep,
  Table,
  Branch,
  AutomationTrigger,
  AutomationStatus,
  UILogicalOperator,
  EmptyFilterOption,
  AutomationIOType,
<<<<<<< HEAD
  AutomationStepSchema,
  AutomationTriggerSchema,
  BlockPath,
  BlockRef,
=======
  BranchPath,
>>>>>>> 22c6fd5a
  BlockDefinitions,
  isBranchStep,
  isTrigger,
  isRowUpdateTrigger,
  isRowSaveTrigger,
  isAppTrigger,
  BranchStep,
  GetAutomationTriggerDefinitionsResponse,
  GetAutomationActionDefinitionsResponse,
  AppSelfResponse,
  TestAutomationResponse,
  isAutomationResults,
  RowActionTriggerOutputs,
  WebhookTriggerOutputs,
  AutomationCustomIOType,
<<<<<<< HEAD
  AutomationStepInputs,
  AutomationIOProps,
  AutomationTriggerInputs,
  BranchStep,
  AppActionTrigger,
  RowActionTriggerInputs,
  RowActionTrigger,
  EnrichedBinding,
  AutomationTriggerOutputs,
  BaseIOStructure,
  UISearchFilter,
  BlockDefinitionTypes,
=======
  AutomationTriggerResultOutputs,
  AutomationTriggerResult,
  AutomationStepType,
>>>>>>> 22c6fd5a
} from "@budibase/types"
import { ActionStepID, TriggerStepID } from "@/constants/backend/automations"
import { FIELDS as COLUMNS } from "@/constants/backend"
import { sdk } from "@budibase/shared-core"
import { rowActions } from "./rowActions"
import { getNewStepName } from "@/helpers/automations/nameHelpers"
import { QueryUtils } from "@budibase/frontend-core"
import { BudiStore, DerivedBudiStore } from "@/stores/BudiStore"
import type { SvelteComponent } from "svelte"

export enum SchemaFieldTypes {
  JSON = "json",
  ENUM = "enum",
  BOOL = "boolean",
  DATE = "date",
  FILE = "file",
  FILTER = "filter",
  CRON = "cron",
  FIELDS = "fields",
  TABLE = "table",
  COLUMN = "column",
  AUTOMATION_FIELDS = "automation_fields",
  WEBHOOK_URL = "webhook_url",
  TRIGGER_SCHEMA = "trigger_schema",
  LOOP_OPTION = "loop_option",
  CODE = "code", // backwords compatability
  CODE_V2 = "code_v2",
  STRING = "string",
  QUERY_PARAMS = "queryParams",
}

// DEAN - Core
export type KeyValuePair = {
  name: string
  value: string
}

// DEAN - Also Core
export type DynamicProperties = {
  [property: `${string}-def`]: UISearchFilter
}

// Form field update by property key
export type FormUpdate = Record<string, unknown>

// Clarify SchemaConfig with AutomationSchema
export type AutomationSchemaConfig = Record<SchemaFieldTypes, SchemaConfigProps>

export type FieldProps = { key: string; field: BaseIOStructure } & Record<
  string,
  unknown
>

export type InputMeta = {
  meta?: AutomationStepInputMeta<AutomationActionStepId>
}

// This is still Attachment Specific and technically reusable.
export type FileSelectorMeta = { useAttachmentBinding: boolean }

export type AutomationStepInputMeta<T extends AutomationActionStepId> =
  T extends AutomationActionStepId.SEND_EMAIL_SMTP
    ? { meta: FileSelectorMeta }
    : { meta?: Record<string, unknown> }

// DEAN - review these
export type StepInputs =
  | AutomationStepInputs<AutomationActionStepId> //& InputMeta
  | AutomationTriggerInputs<AutomationTriggerStepId> //& InputMeta
  | undefined

export const RowTriggers = [
  AutomationTriggerStepId.ROW_UPDATED,
  AutomationTriggerStepId.ROW_SAVED,
  AutomationTriggerStepId.ROW_DELETED,
  AutomationTriggerStepId.ROW_ACTION,
]

export interface SchemaConfigProps {
  comp: typeof SvelteComponent<any>
  onChange?: (e: { detail: FormUpdate }) => void
  props?: (opts: FieldProps) => Record<string, unknown>
  layout?: {
    fullWidth: boolean
  }
}

interface AutomationState {
  automations: Automation[]
  testResults?: TestAutomationResponse
  showTestPanel: boolean
  blockDefinitions: BlockDefinitions
  selectedAutomationId: string | null
  appSelf?: AppSelfResponse
  selectedNodeId?: string
}

interface DerivedAutomationState extends AutomationState {
  data?: Automation
  blockRefs: Record<string, BlockRef>
}

const initialAutomationState: AutomationState = {
  automations: [],
  showTestPanel: false,
  blockDefinitions: {
    TRIGGER: {},
    CREATABLE_TRIGGER: {},
    ACTION: {},
  },
  selectedAutomationId: null,
}

const getFinalDefinitions = (
  triggers: GetAutomationTriggerDefinitionsResponse,
  actions: GetAutomationActionDefinitionsResponse
): BlockDefinitions => {
  const creatable: Partial<GetAutomationTriggerDefinitionsResponse> = {}
  for (const [key, trigger] of Object.entries(triggers)) {
    if (key === AutomationTriggerStepId.ROW_ACTION) {
      continue
    }
    if (trigger.deprecated === true) {
      continue
    }
    creatable[key as keyof GetAutomationTriggerDefinitionsResponse] = trigger
  }
  return {
    TRIGGER: triggers,
    CREATABLE_TRIGGER: creatable,
    ACTION: actions,
  }
}

const automationActions = (store: AutomationStore) => ({
  /**
   * Generates a derived store acting as an evaluation context
   * for bindings in automations
   *
   * @returns {Readable<AutomationContext>}
   */
  generateContext: (): Readable<AutomationContext> => {
    return derived(
      [organisation, store.selected, environment, tables],
      ([$organisation, $selectedAutomation, $env, $tables]) => {
        const { platformUrl: url, company, logoUrl: logo } = $organisation

        const results: TestAutomationResponse | undefined =
          $selectedAutomation?.testResults

        const testData: AutomationTriggerResultOutputs | undefined =
          $selectedAutomation.data?.testData

        const triggerDef = $selectedAutomation.data?.definition?.trigger

        const isWebhook = triggerDef?.stepId === TriggerStepID.WEBHOOK
        const isRowAction = triggerDef?.stepId === TriggerStepID.ROW_ACTION

        const triggerInputs = triggerDef
          ? (triggerDef.inputs as AutomationTriggerInputs<
              typeof triggerDef.stepId
            >)
          : undefined

        let triggerData: AutomationTriggerResultOutputs | undefined

        if (results && isAutomationResults(results)) {
          const automationTrigger: AutomationTriggerResult | undefined =
            results?.trigger

          const outputs: AutomationTriggerResultOutputs | undefined =
            automationTrigger?.outputs
          triggerData = outputs ? outputs : undefined

          if (triggerData) {
            if (isRowAction) {
              const rowActionInputs: RowActionTriggerInputs =
                triggerInputs as RowActionTriggerInputs
              const rowActionTableId = rowActionInputs.tableId
              const rowActionTable = $tables.list.find(
                table => table._id === rowActionTableId
              )

              const rowTriggerOutputs = triggerData as RowActionTriggerOutputs

              if (rowActionTable) {
                // Row action table must always be retrieved as it is never
                // returned in the test results
                rowTriggerOutputs.table = rowActionTable
              }
            } else if (isWebhook) {
              const webhookTrigger = triggerData as WebhookTriggerOutputs
              // Ensure it displays in the event that the configuration have been skipped
              webhookTrigger.body = webhookTrigger.body ?? {}
            }
          }

          // Clean up unnecessary data from the context
          // Meta contains UI/UX config data. Non-bindable
          delete triggerData?.meta
        } else {
          // Substitute test data in place of the trigger data if the test hasn't been run
          triggerData = testData
        }

        // AppSelf context required to mirror server user context
        const userContext = $selectedAutomation.appSelf || {}

        // Extract step results from a valid response
        const stepResults =
          results && isAutomationResults(results) ? results?.steps : []

        return {
          user: userContext,
          // Merge in the trigger data.
          ...(triggerData ? { trigger: { ...triggerData } } : {}),
          // This will initially be empty for each step but will populate
          // upon running the test.
          steps: stepResults.reduce(
            (acc: Record<string, any>, res: Record<string, any>) => {
              acc[res.id] = res.outputs
              return acc
            },
            {}
          ),
          env: ($env?.variables || []).reduce(
            (acc: Record<string, any>, variable: Record<string, any>) => {
              acc[variable.name] = ""
              return acc
            },
            {}
          ),
          settings: { url, company, logo },
        }
      }
    )
  },

  /**
   * @param {Automation} auto
   * @param {BlockRef} blockRef
   * @returns
   */
  getBlockByRef: (auto?: Automation, blockRef?: BlockRef) => {
    if (!blockRef || !auto) {
      return
    }

    const target = automationStore.actions
      .getPathSteps(blockRef.pathTo, auto)
      .at(-1)

    return target
  },

  /**
   *
   * @param {AutomationStep | AutomationTrigger} block
   * @returns
   */
  getInputData: (block?: AutomationStep | AutomationTrigger): StepInputs => {
    if (!block) {
      console.error("Block required to generate step input data")
      return
    }

    let newInputData

    if (block.type === AutomationStepType.TRIGGER) {
      const blockType = block.stepId as AutomationTriggerStepId
      const triggerInputs: AutomationTriggerInputs<typeof blockType> =
        block.inputs
      newInputData = cloneDeep(triggerInputs)
    } else {
      const blockType = block.stepId as AutomationActionStepId
      const blockInputs: AutomationStepInputs<typeof blockType> = block.inputs
      newInputData = cloneDeep(blockInputs)
    }

    store.actions.setDefaultEnumValues(
      newInputData,
      block.schema?.inputs?.properties
    )

    return newInputData
  },

  /**
   * Parses through the provided prop schema updates any enum
   * values with the first option if no value is currently set.
   *
   * @param inputData
   */
  setDefaultEnumValues: (
    inputData:
      | AutomationStepInputs<AutomationActionStepId>
      | AutomationTriggerInputs<AutomationTriggerStepId>,
    inputPropSchema: AutomationIOProps
  ) => {
    // In order to alter enum fields you must make the inputData indexable
    const idxInput = inputData as Record<string, unknown>

    const schemaProperties = Object.entries(inputPropSchema)

    for (const [key, value] of schemaProperties) {
      if (
        value.type === AutomationIOType.STRING &&
        value.enum &&
        !idxInput[key]
      ) {
        idxInput[key] = value.enum[0]
      }
    }
  },

  /**
   * Initialise the automation evaluation context
   */
  initContext: () => {
    store.context = store.actions.generateContext()
  },
  /**
   * Fetches the app user context used for live evaluation
   * This matches the context used on the server
   * @returns {AppSelfResponse | null}
   */
  initAppSelf: async (): Promise<AppSelfResponse | null> => {
    // Fetch and update the app self if it hasn't been set
    const appSelfResponse = await API.fetchSelf()
    store.update(state => ({
      ...state,
      ...(appSelfResponse ? { appSelf: appSelfResponse } : {}),
    }))
    return appSelfResponse
  },
  /**
   * Move a given block from one location on the tree to another.
   *
   * @param {Object} sourcePath path to the block to be moved
   * @param {Object} destPath the destinationPart
   * @param {Object} automation the automaton to be mutated
   */
  moveBlock: async (
    sourcePath: BlockPath[],
    destPath: BlockPath[],
    automation: Automation
  ) => {
    // The last part of the source node address, containing the id.
    const pathSource = sourcePath.at(-1)

    // The last part of the destination node address, containing the id.
    const pathEnd = destPath.at(-1)

    // Check if dragging a step into its own drag zone
    const isOwnDragzone = pathSource?.id === pathEnd?.id

    // Check if dragging the first branch step into the branch node drag zone
    const isFirstBranchStep =
      pathEnd?.branchStepId &&
      pathEnd.branchIdx === pathSource?.branchIdx &&
      pathSource?.stepIdx === 0

    // If dragging into an area that will not affect the tree structure
    // Ignore the drag and drop.
    if (isOwnDragzone || isFirstBranchStep) {
      return
    }

    // Use core delete to remove and return the deleted block
    // from the automation
    const { deleted, newAutomation } = store.actions.deleteBlock(
      sourcePath,
      automation
    )

    // Traverse again as deleting the node from its original location
    // will redefine all proceding node locations
    const newRefs: Record<string, any> = {}
    store.actions.traverse(newRefs, newAutomation)

    let finalPath
    // If dropping in a branch-step dropzone you need to find
    // the updated parent step route then add the branch details again
    if (pathEnd?.branchStepId) {
      const branchStepRef = newRefs[pathEnd.branchStepId]
      finalPath = branchStepRef.pathTo
      finalPath.push(pathEnd)
    } else {
      // Place the target 1 after the drop
      if (pathEnd?.id) {
        finalPath = newRefs[pathEnd.id].pathTo
      }
      finalPath.at(-1).stepIdx += 1
    }

    // Uses the updated tree refs to resolve the new position
    // for the moved element.
    const updated = store.actions.updateStep(
      finalPath,
      newAutomation,
      deleted,
      true
    )

    try {
      await store.actions.save(updated)
    } catch (e) {
      notifications.error("Error moving automation block")
      console.error("Error moving automation block ", e)
    }
  },
  /**
   * Core delete function that will delete the node at the provided
   * location. Loops require 2 deletes so the function returns an array.
   * The passed in automation is not mutated
   *
   * @param {*} pathTo the tree path to the target node
   * @param {*} automation the automation to alter.
   * @returns {Object} contains the deleted nodes and new updated automation
   */
  deleteBlock: (pathTo: Array<BlockPath>, automation: Automation) => {
    let newAutomation = cloneDeep(automation)

    const steps = [
      newAutomation.definition.trigger,
      ...newAutomation.definition.steps,
    ]

    let cache: any
    pathTo.forEach((path, pathIdx, array) => {
      const final = pathIdx === array.length - 1
      const { stepIdx, branchIdx } = path

      const deleteCore = (steps: AutomationStep[], idx: number) => {
        const targetBlock = steps[idx]
        // By default, include the id of the target block
        const idsToDelete = [targetBlock.id]
        const blocksDeleted: AutomationStep[] = []

        // If deleting a looped block, ensure all related block references are
        // collated beforehand. Delete can then be handled atomically
        const loopSteps: Record<string, string> = {}
        steps.forEach(child => {
          const { blockToLoop, id: loopBlockId } = child
          if (blockToLoop) {
            // The loop block > the block it loops
            loopSteps[blockToLoop] = loopBlockId
          }
        })

        // Check if there is a related loop block to remove
        const loopStep = loopSteps[targetBlock.id]
        if (loopStep) {
          idsToDelete.push(loopStep)
        }

        // Purge all ids related to the block being deleted
        for (let i = steps.length - 1; i >= 0; i--) {
          if (idsToDelete.includes(steps[i].id)) {
            const [deletedBlock] = steps.splice(i, 1)
            blocksDeleted.unshift(deletedBlock)
          }
        }

        return { deleted: blocksDeleted, newAutomation }
      }

      if (!cache) {
        // If the path history is empty and on the final step
        // delete the specified target
        if (final) {
          cache = deleteCore(
            newAutomation.definition.steps,
            stepIdx > 0 ? stepIdx - 1 : 0
          )
        } else {
          // Return the root node
          cache = steps[stepIdx]
        }
        return
      }

      if (Number.isInteger(branchIdx)) {
        const branchId = cache.inputs.branches[branchIdx].id
        const children = cache.inputs.children[branchId]
        const currentBlock = children[stepIdx]

        if (final) {
          cache = deleteCore(children, stepIdx)
        } else {
          cache = currentBlock
        }
      }
    })

    // should be 1-2 blocks in an array
    return cache
  },
  /**
   * Build metadata for the automation tree. Store the path and
   * note any loop information used when rendering
   *
   * @param {Object} block
   * @param {Array<Object>} pathTo
   */
  registerBlock: (
    blocks: Record<string, any>,
    block: AutomationStep | AutomationTrigger,
    pathTo: Array<BlockPath>,
    terminating: boolean
  ) => {
    blocks[block.id] = {
      ...(blocks[block.id] || {}),
      pathTo,
      terminating: terminating || false,
      ...(block.blockToLoop ? { blockToLoop: block.blockToLoop } : {}),
    }

    // If this is a loop block, add a reference to the block being looped
    if (block.blockToLoop) {
      blocks[block.blockToLoop] = {
        ...(blocks[block.blockToLoop] || {}),
        looped: block.id,
      }
    }
  },

  /**
   * Build a sequential list of all steps on the step path provided
   *
   * @param {Array<Object>} pathWay e.g. [{stepIdx:2},{branchIdx:0, stepIdx:2},...]
   * @returns {Array<AutomationStep | AutomationTrigger>} all steps encountered on the provided path
   */
  getPathSteps: (
    pathWay: Array<BlockPath>,
    automation: Automation
  ): Array<AutomationStep | AutomationTrigger> => {
    // Base Steps, including trigger
    const steps = [
      automation.definition.trigger,
      ...automation.definition.steps,
    ]

    let result: (AutomationStep | AutomationTrigger)[] = []
    pathWay.forEach(path => {
      const { stepIdx, branchIdx } = path
<<<<<<< HEAD
      let last: AutomationStep | AutomationTrigger | undefined = result.length
        ? result[result.length - 1]
        : undefined
=======
>>>>>>> 22c6fd5a
      if (!result.length) {
        // Preceeding steps.
        result = steps.slice(0, stepIdx + 1)
        return
      }
      let last = result[result.length - 1]
      if (isBranchStep(last)) {
        if (Number.isInteger(branchIdx)) {
<<<<<<< HEAD
          const branch = last as BranchStep
          const branchId = branch.inputs?.branches[branchIdx].id
          const children = branch.inputs?.children?.[branchId] ?? []
=======
          const branchId = last.inputs.branches[branchIdx].id
          const children = last.inputs.children?.[branchId] || []
>>>>>>> 22c6fd5a
          const stepChildren = children.slice(0, stepIdx + 1)
          // Preceeding steps.
          result = result.concat(stepChildren)
        }
      }
    })
    return result
  },

  /**
   * Take an updated step and replace it in the specified location
   * on the automation. If `insert` is set to true, the supplied block/s
   * will be inserted instead.
   *
   * @param {Array<Object>} pathWay the full path to the tree node and the step
   * @param {Object} automation the automation to be mutated
   * @param {Object} update the block to replace
   * @param {Boolean} insert defaults to false
   * @returns
   */
  updateStep: (
    pathWay: Array<BlockPath>,
    automation: Automation,
    update: AutomationStep | AutomationTrigger,
    insert = false
  ) => {
    let newAutomation = cloneDeep(automation)

    const finalise = (
      dest: AutomationStep[],
      idx: number,
      update: AutomationStep | AutomationTrigger
    ) => {
      dest.splice(
        idx,
        insert ? 0 : Array.isArray(update) ? update.length : 1,
        ...(Array.isArray(update) ? update : [update])
      )
    }

    let cache: any = null
    pathWay.forEach((path, idx, array) => {
      const { stepIdx, branchIdx } = path
      let final = idx === array.length - 1

      if (!cache) {
        // Trigger offset
        let idx = Math.max(stepIdx - 1, 0)
        if (final) {
          finalise(newAutomation.definition.steps, idx, update)
          return
        }
        cache = newAutomation.definition.steps[idx]
      }

      if (Number.isInteger(branchIdx)) {
        const branchId = cache.inputs.branches[branchIdx].id
        const children = cache.inputs.children[branchId]
        if (final) {
          finalise(children, stepIdx, update)
        } else {
          cache = children[stepIdx]
        }
      }
    })

    return newAutomation
  },

  /**
   * If the current license covers Environment variables,
   * all environment variables will be output as bindings
   *
   * @returns {Array<Object>} all available environment bindings
   */
  buildEnvironmentBindings: () => {
    if (get(licensing).environmentVariablesEnabled) {
      return getEnvironmentBindings().map(binding => {
        return {
          ...binding,
          display: {
            ...binding.display,
            rank: 98,
          },
        }
      })
    }
    return []
  },

  /**
   * Get user bindings
   *
   * @returns {Array<Object>} all available user bindings
   */
  buildUserBindings: () => {
    return getUserBindings().map((binding: any) => {
      return {
        ...binding,
        category: "User",
        display: {
          ...binding.display,
          rank: 98,
        },
      }
    })
  },

  /**
   * Get settings bindings
   *
   * @returns {Array<Object>} all available settings bindings
   */
  buildSettingBindings: () => {
    return getSettingBindings().map(binding => {
      return {
        ...binding,
        display: {
          ...binding.display,
          rank: 98,
        },
      }
    })
  },
  /**
   * Take the supplied step id and aggregate all bindings for every
   * step preceding it.
   *
   * @param {string} id the step id of the target
   * @param {Automation} automation the automation to be searched
   * @returns {Array<EnrichedBinding>} all bindings on the path to this step
   */
  getPathBindings: (id?: string, automation?: Automation) => {
    if (!automation || !id) {
      console.error("getPathBindings: requires a valid step id and automation")
      return []
    }
    const block = get(selectedAutomation)?.blockRefs[id]

    return store.actions.getAvailableBindings(block, automation)
  },

  /**
   * Takes the provided automation and traverses all possible paths.
   * References to all nodes/steps encountered on the way are stored
   * in state under 'blocks'. These references are used to store tree related
   * metadata like the tree path or whether the node is terminating.
   *
   * @param {Object} automation
   */
  traverse: (blockRefs: Record<string, any>, automation: Automation) => {
    let blocks: (AutomationStep | AutomationTrigger)[] = []
    if (!automation || !blockRefs) {
      return
    }
    if (automation.definition?.trigger) {
      blocks.push(automation.definition.trigger)
    }
    blocks = blocks.concat(automation.definition.steps || [])

    const treeTraverse = (
      block: AutomationStep | AutomationTrigger,
      pathTo: Array<any> | null,
      stepIdx: number,
      branchIdx: number | null,
      terminating: boolean
    ) => {
      const pathToCurrentNode = [
        ...(pathTo || []),
        {
          ...(Number.isInteger(branchIdx) ? { branchIdx } : {}),
          stepIdx,
          id: block.id,
        },
      ]
<<<<<<< HEAD
      const branchBlock = block as BranchStep
      const branches: Branch[] = branchBlock.inputs?.branches || []

      branches.forEach((branch, bIdx) => {
        branchBlock.inputs?.children?.[branch.id].forEach(
          (bBlock: AutomationStep, sIdx: number, array: AutomationStep[]) => {
            const ended =
              array.length - 1 === sIdx &&
              "branches" in bBlock.inputs &&
              !bBlock.inputs?.branches?.length
            treeTraverse(bBlock, pathToCurrentNode, sIdx, bIdx, ended)
          }
        )
      })
=======

      if (isBranchStep(block)) {
        const branches = block.inputs?.branches || []
        const children = block.inputs?.children || {}

        branches.forEach((branch, bIdx) => {
          children[branch.id].forEach(
            (bBlock: AutomationStep, sIdx: number, array: AutomationStep[]) => {
              const ended = array.length - 1 === sIdx && !branches.length
              treeTraverse(bBlock, pathToCurrentNode, sIdx, bIdx, ended)
            }
          )
        })

        terminating = terminating && !branches.length
      }
>>>>>>> 22c6fd5a

      store.actions.registerBlock(
        blockRefs,
        block,
        pathToCurrentNode,
        terminating
      )
    }

    // Traverse the entire tree.
    blocks.forEach((block, idx, array) => {
      treeTraverse(block, null, idx, null, array.length - 1 === idx)
    })

    return blockRefs
  },

  getAvailableBindings: (
    block: any,
    automation: Automation
  ): EnrichedBinding[] => {
    if (!block || !automation?.definition) {
      return []
    }

    // Registered blocks
    const blocks = get(selectedAutomation)?.blockRefs

    // Get all preceeding steps, including the trigger
    // Filter out the target step as we don't want to include itself
    const pathSteps = store.actions
      .getPathSteps(block.pathTo, automation)
      .slice(0, -1)

    // Current step will always be the last step of the path
    const currentBlock = store.actions
      .getPathSteps(block.pathTo, automation)
      .at(-1)

    // Extract all outputs from all previous steps as available bindings
    let bindings: any[] = []
    const addBinding = (
      name: string,
      schema: any,
      icon: string,
      idx: number,
      isLoopBlock: boolean,
      pathBlock: AutomationStep | AutomationTrigger,
      bindingName: string
    ) => {
      if (!name) return

      const runtimeBinding = store.actions.determineRuntimeBinding(
        name,
        idx,
        isLoopBlock,
        automation,
        currentBlock,
        pathSteps
      )

      // Skip binding if its invalid
      if (!runtimeBinding) {
        return
      }

      const readableBinding = store.actions.determineReadableBinding(
        name,
        pathBlock
      )

      const categoryName = store.actions.determineCategoryName(
        idx,
        isLoopBlock,
        bindingName,
        loopBlockCount
      )

      const isStep = !isLoopBlock && idx !== 0
      const defaultReadable =
        bindingName && isStep ? `steps.${bindingName}.${name}` : runtimeBinding

      // Check if the schema matches any column types.
      const column = Object.values(COLUMNS).find(
        col =>
          col.type === schema.type &&
          ("subtype" in col ? col.subtype === schema.subtype : true)
      )

      // Automation types and column types can collide e.g. "array"
      // Exclude where necessary
      const ignoreColumnType = schema.customType === AutomationCustomIOType.ROWS

      // Shown in the bindable menus
      const displayType = ignoreColumnType ? schema.type : column?.name

      bindings.push({
        readableBinding: readableBinding || defaultReadable,
        runtimeBinding,
        type: schema.type,
        description: schema.description,
        icon,
        category: categoryName,
        display: {
          type: displayType,
          name,
          rank: isLoopBlock ? idx + 1 : idx - loopBlockCount,
        },
      })
    }

    let loopBlockCount = 0

    for (let blockIdx = 0; blockIdx < pathSteps.length; blockIdx++) {
      const pathBlock = pathSteps[blockIdx]
      const bindingName =
        automation.definition.stepNames?.[pathBlock.id] || pathBlock.name

      let schema = cloneDeep(pathBlock?.schema?.outputs?.properties) ?? {}
      let isLoopBlock = false
      if (pathBlock.blockToLoop) {
        isLoopBlock =
          pathBlock.stepId === ActionStepID.LOOP &&
          pathBlock.blockToLoop in blocks
      }

      if (isLoopBlock && loopBlockCount == 0) {
        schema = {
          currentItem: {
            type: AutomationIOType.STRING,
            description: "the item currently being executed",
          },
        }
      }

      const icon = isTrigger(pathBlock)
        ? pathBlock.icon
        : isLoopBlock
        ? "Reuse"
        : pathBlock.icon

<<<<<<< HEAD
      if (blockIdx === 0 && isTrigger) {
        if (
          pathBlock.stepId === AutomationTriggerStepId.ROW_UPDATED ||
          pathBlock.stepId === AutomationTriggerStepId.ROW_SAVED
        ) {
          const rowTrigger = pathBlock as AutomationTrigger

          const inputs = rowTrigger.inputs as Exclude<
            AutomationTriggerInputs<typeof pathBlock.stepId>,
            void
          >
=======
      if (blockIdx === 0 && isTrigger(pathBlock)) {
        if (isRowUpdateTrigger(pathBlock) || isRowSaveTrigger(pathBlock)) {
>>>>>>> 22c6fd5a
          let table: any = get(tables).list.find(
            (table: Table) => table._id === inputs.tableId
          )

          for (const key in table?.schema) {
            schema[key] = {
              type: table.schema[key].type,
              subtype: table.schema[key].subtype,
            }
          }
          delete schema.row
<<<<<<< HEAD
        } else if (pathBlock.stepId === AutomationTriggerStepId.APP) {
          const appActionTrigger = pathBlock as AppActionTrigger
          // DEAN - why does void exist here at all..
          const inputs = appActionTrigger.inputs as Exclude<
            AutomationTriggerInputs<typeof pathBlock.stepId>,
            void
          >
=======
        } else if (isAppTrigger(pathBlock)) {
>>>>>>> 22c6fd5a
          schema = Object.fromEntries(
            Object.keys(inputs.fields || {}).map(key => [
              key,
              { type: inputs.fields[key] },
            ])
          )
        }
      }

      // Add the loop outputs to a looped block
      if (blocks[pathBlock.id]?.looped) {
        loopBlockCount++

        const loopBlockId = blocks[pathBlock.id].looped
        const loopBlock = pathSteps.find(step => step.id === loopBlockId)
        if (loopBlock) {
          schema = cloneDeep(loopBlock.schema?.outputs?.properties)
        } else {
          console.error("Loop block missing.")
        }
      }

      Object.entries(schema).forEach(([name, value]) => {
        addBinding(
          name,
          value,
          icon,
          blockIdx,
          isLoopBlock,
          pathBlock,
          bindingName
        )
      })
    }

    // Remove loop items
    if (!block.looped) {
      bindings = bindings.filter(x => !x.readableBinding.includes("loop"))
    }
    return bindings
  },

  determineReadableBinding: (
    name: string,
    block: AutomationStep | AutomationTrigger
  ) => {
    const rowTriggers = [
      TriggerStepID.ROW_UPDATED,
      TriggerStepID.ROW_SAVED,
      TriggerStepID.ROW_DELETED,
      TriggerStepID.ROW_ACTION,
    ]

    const isTrigger = block.type === AutomationStepType.TRIGGER
    const isAppTrigger = block.stepId === AutomationTriggerStepId.APP
    const isRowTrigger = rowTriggers.includes(block.stepId)

    let readableBinding = ""
    if (isTrigger) {
      if (isAppTrigger) {
        readableBinding = `trigger.fields.${name}`
      } else if (isRowTrigger) {
        let noRowKeywordBindings = ["id", "revision", "oldRow"]
        readableBinding = noRowKeywordBindings.includes(name)
          ? `trigger.${name}`
          : `trigger.row.${name}`
      } else {
        readableBinding = `trigger.${name}`
      }
    }

    return readableBinding
  },

  determineRuntimeBinding: (
    name: string,
    idx: number,
    isLoopBlock: boolean,
    automation: Automation,
    currentBlock: AutomationStep | AutomationTrigger | undefined,
    pathSteps: (AutomationStep | AutomationTrigger)[]
  ) => {
    let runtimeName: string

    // Legacy support for EXECUTE_SCRIPT steps
    const isJSScript =
      currentBlock?.stepId === AutomationActionStepId.EXECUTE_SCRIPT

    /* Begin special cases for generating custom schemas based on triggers */
    if (
      idx === 0 &&
      automation.definition.trigger?.event === AutomationEventType.APP_TRIGGER
    ) {
      return isJSScript
        ? `trigger.fields["${name}"]`
        : `trigger.fields.[${name}]`
    }

    if (
      idx === 0 &&
      (automation.definition.trigger?.event ===
        AutomationEventType.ROW_UPDATE ||
        automation.definition.trigger?.event === AutomationEventType.ROW_SAVE)
    ) {
      let noRowKeywordBindings = ["id", "revision", "oldRow"]
      if (!noRowKeywordBindings.includes(name)) {
        return isJSScript ? `trigger.row["${name}"]` : `trigger.row.[${name}]`
      }
    }
    /* End special cases for generating custom schemas based on triggers */

    if (isLoopBlock) {
      runtimeName = `loop.${name}`
    } else if (idx === 0) {
      runtimeName = `trigger.[${name}]`
    } else if (isJSScript) {
      const stepId = pathSteps[idx].id
      if (!stepId) {
        notifications.error("Error generating binding: Step ID not found.")
        return
      }
      runtimeName = `steps["${stepId}"].${name}`
    } else {
      const stepId = pathSteps[idx].id
      if (!stepId) {
        notifications.error("Error generating binding: Step ID not found.")
        return
      }
      runtimeName = `steps.${stepId}.${name}`
    }

    return runtimeName
  },

  determineCategoryName: (
    idx: number,
    isLoopBlock: boolean,
    bindingName: string | undefined,
    loopBlockCount: number
  ) => {
    if (idx === 0) return "Trigger outputs"
    if (isLoopBlock) return "Loop Outputs"
    return bindingName
      ? `${bindingName} outputs`
      : `Step ${idx - loopBlockCount} outputs`
  },

  processBlockInputs: async (
    block: AutomationStep | AutomationTrigger,
    data: FormUpdate
  ): Promise<Automation | undefined> => {
    // Create new modified block
    let newBlock: { inputs: any } & (AutomationStep | AutomationTrigger) = {
      ...block,
      inputs: {
        ...block.inputs,
        ...data,
      },
    }

    // Remove any nullish or empty string values
    Object.keys(newBlock.inputs).forEach(key => {
      const val = newBlock.inputs[key]
      if (val == null || val === "") {
        delete newBlock.inputs[key]
      }
    })

    // Create new modified automation
    const automation = get(selectedAutomation)?.data
    if (!automation) {
      return
    }
    const newAutomation = store.actions.getUpdatedDefinition(
      automation,
      newBlock
    )

    // Don't save if no changes were made
    if (JSON.stringify(newAutomation) === JSON.stringify(automation)) {
      return
    }

    return newAutomation
  },

  updateBlockInputs: async (
    block: AutomationStep,
    data: Record<string, any>
  ) => {
    const newAutomation = await store.actions.processBlockInputs(block, data)
    if (!newAutomation) {
      return
    }
    await store.actions.save(newAutomation)
  },

  test: async (automation: Automation, testData: any) => {
    let result: TestAutomationResponse
    try {
      result = await API.testAutomation(automation._id!, testData)
    } catch (err: any) {
      const message = err.message || err.status || JSON.stringify(err)
      throw `Automation test failed - ${message}`
    }

    store.update(state => {
      state.testResults = result
      return state
    })
  },

  getUpdatedDefinition: (
    automation: Automation,
    block: AutomationStep | AutomationTrigger
  ): Automation => {
    let newAutomation: Automation
    if (automation.definition.trigger?.id === block.id) {
      newAutomation = cloneDeep(automation)
      newAutomation.definition.trigger = block as AutomationTrigger
    } else {
      const pathToStep = get(selectedAutomation)!.blockRefs[block.id].pathTo
      newAutomation = store.actions.updateStep(pathToStep, automation, block)
    }
    return newAutomation
  },

  getLogs: async ({
    automationId,
    startDate,
    status,
    page,
  }: {
    automationId?: string
    startDate?: string
    status?: AutomationStatus
    page?: string
  } = {}) => {
    return await API.getAutomationLogs({
      automationId,
      startDate,
      status,
      page,
    })
  },

  clearLogErrors: async ({
    automationId,
    appId,
  }: {
    automationId: string
    appId: string
  }) => {
    if (!automationId || !appId) {
      throw new Error("automationId and appId are required")
    }
    return await API.clearAutomationLogErrors(automationId, appId)
  },

  addTestDataToAutomation: (data: any) => {
    let newAutomation = cloneDeep(get(selectedAutomation)?.data)
    if (!newAutomation) {
      return newAutomation
    }
    newAutomation.testData = {
      ...newAutomation.testData,
      ...data,
    }
    return newAutomation
  },

  constructBlock: (
    type: BlockDefinitionTypes,
    stepId: string,
    blockDefinition: any
  ) => {
    const newStep = {
      ...blockDefinition,
      inputs: blockDefinition.inputs || {},
      stepId,
      type,
      id: generate(),
    }
    const newName = getNewStepName(get(selectedAutomation)?.data, newStep)
    newStep.name = newName
    return newStep
  },

  /**
   * Generate a new branch block for adding to the automation
   * There are a minimum of 2 empty branches by default.
   *
   * @returns {Object} - a default branch block
   */
  generateBranchBlock: () => {
    const branchDefinition = get(store).blockDefinitions.ACTION.BRANCH
    return store.actions.constructBlock(
      BlockDefinitionTypes.ACTION,
      "BRANCH",
      branchDefinition
    )
  },

  /**
   * Take a newly constructed block and insert it in the automation tree
   * at the specified location.
   *
   * @param {Object} block the new block
   * @param {Array<Object>} pathWay location of insert point
   */
  addBlockToAutomation: async (
    block: AutomationStep,
    pathWay: Array<BlockPath>
  ) => {
    const automation = get(selectedAutomation)?.data
    if (!automation) {
      return
    }
    let newAutomation = cloneDeep(automation)

    const steps = [
      newAutomation.definition.trigger,
      ...newAutomation.definition.steps,
    ]

    let cache:
<<<<<<< HEAD
      | AutomationStepSchema<AutomationActionStepId>
      | AutomationTriggerSchema<AutomationTriggerStepId>
      | AutomationStep[]
=======
      | AutomationStep
      | AutomationTrigger
      | AutomationStep[]
      | undefined = undefined
>>>>>>> 22c6fd5a

    pathWay.forEach((path, pathIdx, array) => {
      const { stepIdx, branchIdx } = path
      const final = pathIdx === array.length - 1

      const insertBlock = (steps: AutomationStep[], stepIdx: number) => {
        const isBranchNode = !Number.isInteger(stepIdx)
        const insertIdx =
          block.blockToLoop || isBranchNode ? stepIdx : stepIdx + 1
        steps.splice(insertIdx, 0, block)
      }

      if (!cache) {
        if (final) {
          insertBlock(newAutomation.definition.steps, stepIdx - 1)
          cache = block
        } else {
          cache = steps[stepIdx]
        }
        return
      }
<<<<<<< HEAD
      if (Number.isInteger(branchIdx)) {
        const branch = cache as BranchStep
        const branchId = branch.inputs.branches[branchIdx].id
        const children = branch.inputs.children?.[branchId] || []
=======
      if (
        Number.isInteger(branchIdx) &&
        !Array.isArray(cache) &&
        isBranchStep(cache)
      ) {
        const branchId = cache.inputs.branches[branchIdx].id
        const children = cache.inputs.children?.[branchId] || []
>>>>>>> 22c6fd5a

        if (final) {
          insertBlock(children, stepIdx)
          cache = children
        } else {
          cache = children[stepIdx]
        }
      }
    })

    try {
      await store.actions.save(newAutomation)
    } catch (e) {
      notifications.error("Error adding automation block")
      console.error("Automation adding block ", e)
    }
  },

  /**
   * Generate empty condition config
   * Used on initialisation and reset of a condition.
   *
   * @returns {Object} contains a condition and conditionUI entry.
   */
  generateDefaultConditions: () => {
    const baseConditionUI = {
      logicalOperator: UILogicalOperator.ALL,
      onEmptyFilter: EmptyFilterOption.RETURN_NONE,
      groups: [],
    }
    return {
      condition: QueryUtils.buildQuery(baseConditionUI),
      conditionUI: baseConditionUI,
    }
  },

  /**
   * Generates a new branch in the tree at the given location.
   * All steps below the path, if any, are added to a new default branch
   * 2 branch nodes are created by default.
   *
   * @param {Array<Object>} path - the insertion point on the tree.
   * @param {Object} automation - the target automation to update.
   */
  branchAutomation: async (path: Array<any>, automation: Automation) => {
    const insertPoint = path.at(-1)
    let newAutomation = cloneDeep(automation)
    let cache: any
    let atRoot = false

    // Generate a default empty branch
    const createBranch = (name: string) => {
      return {
        name,
        ...store.actions.generateDefaultConditions(),
        id: generate(),
      }
    }

    path.forEach((path, pathIdx, array) => {
      const { stepIdx, branchIdx } = path
      const final = pathIdx === array.length - 1

      if (!cache) {
        if (final) {
          cache = newAutomation.definition.steps
          atRoot = true
        } else {
          // Initial trigger offset
          cache = newAutomation.definition.steps[stepIdx - 1]
        }
      }

      if (Number.isInteger(branchIdx)) {
        const branchId = cache.inputs.branches[branchIdx].id
        const children = cache.inputs.children[branchId]

        // return all step siblings
        cache = final ? children : children[stepIdx]
      }
    })

    // Trigger offset when inserting
    const rootIdx = Math.max(insertPoint.stepIdx - 1, 0)
    const insertIdx = atRoot ? rootIdx : insertPoint.stepIdx

    // Check if the branch point is a on a branch step
    // Create an empty branch instead and append it
    if (cache[insertIdx]?.stepId == "BRANCH") {
      let branches = cache[insertIdx].inputs.branches
      const branchEntry = createBranch(`Branch ${branches.length + 1}`)

      // Splice the branch entry in
      branches.splice(branches.length, 0, branchEntry)

      // Add default children entry for the new branch
      cache[insertIdx].inputs.children[branchEntry.id] = []

      try {
        await store.actions.save(newAutomation)
      } catch (e) {
        notifications.error("Error adding branch to automation")
        console.error("Error adding automation branch", e)
      }
      return
    }

    // Creating a new branch block
    const newBranch = store.actions.generateBranchBlock()

    // Default branch node count is 2. Build 2 default entries
    newBranch.inputs.branches = Array.from({ length: 2 }).map((_, idx) => {
      return createBranch(`Branch ${idx + 1}`)
    })

    // Init the branch children. Shift all steps following the new branch step
    // into the 0th branch.
    newBranch.inputs.children = newBranch.inputs.branches.reduce(
      (acc: Record<string, AutomationStep[]>, branch: Branch, idx: number) => {
        acc[branch.id] = idx == 0 ? cache.slice(insertIdx + 1) : []
        return acc
      },
      {}
    )

    // Purge siblings that were branched
    cache.splice(insertIdx + 1)

    // Add the new branch to the end.
    cache.push(newBranch)

    try {
      await store.actions.save(newAutomation)
    } catch (e) {
      notifications.error("Error adding branch to automation")
      console.error("Error adding automation branch", e)
    }
  },

  /**
   * Take a block and move the provided branch to the left
   *
   * @param {Array<Object>} pathTo
   * @param {Object} automation
   * @param {Object} block
   */
  branchLeft: async (
    pathTo: Array<any>,
    automation: Automation,
    block: BranchStep
  ) => {
    const update = store.actions.shiftBranch(pathTo, block)
    if (update) {
      const updatedAuto = store.actions.updateStep(
        pathTo.slice(0, -1),
        automation,
        update
      )
      await store.actions.save(updatedAuto)
    }
  },

  /**
   * Take a block and move the provided branch right
   *
   * @param {Array<Object>} pathTo
   * @param {Object} automation
   * @param {Object} block
   */
  branchRight: async (
    pathTo: Array<BlockPath>,
    automation: Automation,
    block: BranchStep
  ) => {
    const update = store.actions.shiftBranch(pathTo, block, 1)
    if (update) {
      const updatedAuto = store.actions.updateStep(
        pathTo.slice(0, -1),
        automation,
        update
      )
      await store.actions.save(updatedAuto)
    }
  },

  /**
   * Shift swap a branch with its immediate neighbour.
   * @param {Array<Object>} pathTo - address of the branch to be moved.
   * @param {Object} block - the step the branch belongs to
   * @param {Number} direction - the direction of the swap. Defaults to -1 for left, add 1 for right
   * @returns
   */
<<<<<<< HEAD
  shiftBranch: (pathTo: Array<any>, block: AutomationStep, direction = -1) => {
    let newBlock = cloneDeep(block) as BranchStep
    const BlockPath = pathTo.at(-1)
    const targetIdx = BlockPath.branchIdx
=======
  shiftBranch: (pathTo: Array<any>, block: BranchStep, direction = -1) => {
    let newBlock = cloneDeep(block)
    const branchPath = pathTo.at(-1)
    const targetIdx = branchPath.branchIdx
>>>>>>> 22c6fd5a

    if (!newBlock.inputs.branches[targetIdx + direction]) {
      console.error("Invalid index")
      return
    }

    let [neighbour] = newBlock.inputs.branches.splice(targetIdx + direction, 1)
    newBlock.inputs.branches.splice(targetIdx, 0, neighbour)
    return newBlock
  },

  /**
   * Delete a branch at the given path
   * When branch count reaches 1, the branch children are removed
   * and replace the parent branch step at its index.
   *
   * @param {Array<Object>} path
   * @param {Array<Object>} automation
   */
  deleteBranch: async (path: Array<any>, automation: Automation) => {
    let newAutomation = cloneDeep(automation)
    let cache: any = []

    path.forEach((path, pathIdx, array) => {
      const { stepIdx, branchIdx } = path
      const final = pathIdx === array.length - 1

      // The first poi
      if (!cache.length) {
        if (final) {
          cache = newAutomation.definition.steps
          return
        }
        // Trigger offset
        cache = [
          {
            node: newAutomation.definition.steps[stepIdx - 1],
            context: newAutomation.definition.steps,
          },
        ]
      }

      const current = cache.at(-1)

      if (Number.isInteger(branchIdx)) {
        // data.inputs.branches.length
        const branchId = current.node.inputs.branches[branchIdx].id
        const children = current.node.inputs.children[branchId]

        if (final) {
          // 2 is the minimum amount of nodes on a branch
          const minBranches = current.node.inputs.branches.length == 2

          // Delete the target branch and its contents.
          current.node.inputs.branches.splice(branchIdx, 1)
          delete current.node.inputs.children[branchId]

          // If deleting with only 2 branches, the entire branch step
          // will be deleted, with its contents placed onto the parent.
          if (minBranches) {
            const lastBranchId = current.node.inputs.branches[0].id
            const lastBranchContent = current.node.inputs.children[lastBranchId]

            // Take the remaining branch and push all children onto the context
            const parentContext = cache.at(-1).context

            // Remove the branch node.
            parentContext.pop()

            // Splice in the remaining branch content into the parent.
            parentContext.splice(parentContext.length, 0, ...lastBranchContent)
          }

          return
        }

        cache.push({ node: children[stepIdx], context: children })
      }
    })

    try {
      await store.actions.save(newAutomation)
    } catch (e) {
      notifications.error("Error deleting automation branch")
      console.error("Error deleting automation branch", e)
    }
  },

  saveAutomationName: async (blockId: string, name: string) => {
    const automation = get(selectedAutomation)?.data
    let newAutomation = cloneDeep(automation)
    if (!newAutomation) {
      return
    }

    const newName = name.trim()
    newAutomation.definition.stepNames = {
      ...newAutomation.definition.stepNames,
      [blockId]: newName,
    }

    await store.actions.save(newAutomation)
  },

  deleteAutomationName: async (blockId: string) => {
    const automation = get(selectedAutomation)?.data
    let newAutomation = cloneDeep(automation)
    if (!automation || !newAutomation) {
      return
    }
    if (newAutomation?.definition.stepNames) {
      delete newAutomation.definition.stepNames[blockId]
    }

    await store.actions.save(newAutomation)
  },

  /**
   * Delete the block at a given path and save.
   * Any related blocks, like loops, are purged at the same time
   *
   * @param {Array<Object>} pathTo the path to the target node
   */
  deleteAutomationBlock: async (pathTo: Array<BlockPath>) => {
    const automation = get(selectedAutomation)?.data
    if (!automation) {
      return
    }

    const { newAutomation } = store.actions.deleteBlock(pathTo, automation)

    try {
      await store.actions.save(newAutomation)
    } catch (e) {
      notifications.error("Error deleting automation block")
      console.error("Automation deleting block ", e)
    }
  },

  replace: (automationId: string, automation?: Automation) => {
    if (!automation) {
      store.store.update(state => {
        state.automations = state.automations.filter(
          x => x._id !== automationId
        )
        if (automationId === state.selectedAutomationId) {
          store.actions.select(state.automations[0]?._id || null)
        }
        return state
      })
    } else {
      const index = get(store.store).automations.findIndex(
        x => x._id === automation._id
      )
      if (index === -1) {
        store.store.update(state => ({
          ...state,
          automations: [...state.automations, automation],
        }))
      } else {
        store.store.update(state => {
          state.automations[index] = automation
          return state
        })
      }
    }
  },

  create: async (name: string, trigger: AutomationTrigger) => {
    const automation: Automation = {
      name,
      type: "automation",
      appId: get(appStore).appId,
      definition: {
        steps: [],
        trigger,
      },
      disabled: false,
    }
    const response = await store.actions.save(automation)
    return response
  },

  duplicate: async (automation: Automation) => {
    const response = await store.actions.save({
      ...automation,
      name: `${automation.name} - copy`,
      _id: undefined,
      _rev: undefined,
    })
    return response
  },

  toggleDisabled: async (automationId: string) => {
    let automation: Automation | undefined
    try {
      automation = store.actions.getDefinition(automationId)
      if (!automation) {
        return
      }
      automation.disabled = !automation.disabled
      await store.actions.save(automation)
      notifications.success(
        `Automation ${
          automation.disabled ? "disabled" : "enabled"
        } successfully`
      )
    } catch (error) {
      notifications.error(
        `Error ${automation?.disabled ? "disabling" : "enabling"} automation`
      )
    }
  },

  definitions: async () => {
    const response = await API.getAutomationDefinitions()
    store.update(state => {
      state.blockDefinitions = getFinalDefinitions(
        response.trigger,
        response.action
      )
      return state
    })
    return response
  },

  fetch: async () => {
    const [automationResponse, definitions] = await Promise.all([
      API.getAutomations(),
      API.getAutomationDefinitions(),
    ])
    store.update(state => {
      state.automations = automationResponse.automations
      state.automations.sort((a, b) => {
        return a.name < b.name ? -1 : 1
      })
      state.blockDefinitions = getFinalDefinitions(
        definitions.trigger,
        definitions.action
      )
      return state
    })
  },

  select: (id: string | null) => {
    if (!id || id === get(store).selectedAutomationId) {
      return
    }
    store.update(state => {
      state.selectedAutomationId = id
      delete state.testResults
      state.showTestPanel = false
      delete state.selectedNodeId
      return state
    })
  },

  getDefinition: (id: string): Automation | undefined => {
    return get(store.store).automations?.find(x => x._id === id)
  },

  getBlockDefinition: (block?: AutomationStep | AutomationTrigger) => {
    if (!block) {
      return
    }
    const isTrigger = block?.type === AutomationStepType.TRIGGER
    const definitionType = isTrigger
      ? BlockDefinitionTypes.TRIGGER
      : BlockDefinitionTypes.ACTION
    const definitions = get(store).blockDefinitions[definitionType]
    if (isTrigger) {
      const triggerDefs =
        definitions as Partial<GetAutomationTriggerDefinitionsResponse>
      return triggerDefs[block.stepId as AutomationTriggerStepId]
    }

    const stepDefs =
      definitions as Partial<GetAutomationActionDefinitionsResponse>
    return stepDefs[block.stepId as AutomationActionStepId]
  },

  /**
   * Determine if the trigger block type is a row trigger type
   * @param trigger
   * @returns {boolean}
   */
  isRowTrigger: (
    block?: AutomationTrigger | AutomationStep | undefined
  ): boolean => {
    if (!block || block.type !== AutomationStepType.TRIGGER) {
      return false
    }
    const stepId = block.stepId as AutomationTriggerStepId
    const rowTriggers = [
      AutomationTriggerStepId.ROW_UPDATED,
      AutomationTriggerStepId.ROW_SAVED,
      AutomationTriggerStepId.ROW_DELETED,
      AutomationTriggerStepId.ROW_ACTION,
    ]
    return rowTriggers.includes(stepId)
  },

  /**
   * Determine if the block type is a row step type
   * DEAN - this may not be reusable
   */
  isRowStep: (
    block?: AutomationTrigger | AutomationStep | undefined
  ): boolean => {
    if (!block || block.type !== AutomationStepType.ACTION) {
      return false
    }
    const stepId = block.stepId as AutomationActionStepId
    const rowSteps = [
      AutomationActionStepId.UPDATE_ROW,
      AutomationActionStepId.CREATE_ROW,
    ]
    return rowSteps.includes(stepId)
  },

  save: async (automation: Automation) => {
    const response = await API.updateAutomation(automation)
    await store.actions.fetch()
    store.actions.select(response.automation._id!)
    return response.automation
  },

  delete: async (automation: Automation) => {
    const isRowAction = sdk.automations.isRowAction(automation)
    if (isRowAction) {
      const rowAction = automation.definition.trigger as RowActionTrigger
      const inputs = rowAction.inputs as AutomationTriggerInputs<
        typeof rowAction.stepId
      >

      await rowActions.delete(inputs.tableId, inputs.rowActionId)
    } else {
      await API.deleteAutomation(automation._id!, automation._rev!)
    }

    store.update(state => {
      state.automations = state.automations.filter(
        x => x._id !== automation._id
      )
      if (automation._id === state.selectedAutomationId) {
        state.selectedAutomationId = state.automations[0]?._id || null
      }
      return state
    })
  },
})

export interface AutomationContext {
  user: AppSelfResponse | null
  trigger?: AutomationTriggerResultOutputs
  steps: Record<string, AutomationStep>
  env: Record<string, any>
  settings: Record<string, any>
}

export class SelectedAutomationStore extends DerivedBudiStore<
  AutomationState,
  DerivedAutomationState
> {
  constructor(automationStore: AutomationStore) {
    const makeDerivedStore = () => {
      return derived(automationStore, $store => {
        if (!$store.selectedAutomationId) {
          return {
            blockRefs: {},
            ...$store,
          }
        }

        const selected = $store.automations?.find(
          x => x._id === $store.selectedAutomationId
        )

        if (!selected) {
          return {
            blockRefs: {},
            ...$store,
          }
        }

        const blockRefs: Record<string, BlockRef> = {}
        const updatedAuto = cloneDeep(selected)

        // Only traverse if we have a valid automation
        if (updatedAuto) {
          automationStore.actions.traverse(blockRefs, updatedAuto)

          Object.values(blockRefs)
            .filter(blockRef => blockRef.terminating)
            .forEach(blockRef => {
              automationStore.actions
                .getPathSteps(blockRef.pathTo, updatedAuto)
                .forEach((step, idx, steps) => {
                  migrateReferencesInObject({
                    obj: step,
                    originalIndex: idx,
                    steps,
                  })
                })
            })
        }

        return {
          data: updatedAuto,
          blockRefs,
          ...$store,
        }
      })
    }

    super(initialAutomationState, makeDerivedStore)
  }
}

class AutomationStore extends BudiStore<AutomationState> {
  history: HistoryStore<Automation>
  actions: ReturnType<typeof automationActions>
  selected: SelectedAutomationStore
  context: Readable<AutomationContext> | undefined

  constructor() {
    super(initialAutomationState)
    this.actions = automationActions(this)
    this.history = createHistoryStore({
      getDoc: this.actions.getDefinition.bind(this),
      selectDoc: this.actions.select.bind(this),
    })

    // Then wrap save and delete with history
    const originalSave = this.actions.save.bind(this.actions)
    const originalDelete = this.actions.delete.bind(this.actions)
    this.actions.save = this.history.wrapSaveDoc(originalSave)
    this.actions.delete = this.history.wrapDeleteDoc(originalDelete)

    this.selected = new SelectedAutomationStore(this)
  }
}

export const automationStore = new AutomationStore()

export const automationHistoryStore = automationStore.history
export const selectedAutomation = automationStore.selected

// Define an empty evaluate context at the start
const emptyContext: AutomationContext = {
  user: {},
  steps: {},
  env: {},
  settings: {},
}

// Page layout kicks off initialisation, subscription happens within the page
export const evaluationContext: Readable<AutomationContext> = readable(
  emptyContext,
  set => {
    const unsubscribe = automationStore.context?.subscribe(set) ?? (() => {})
    return () => unsubscribe()
  }
)<|MERGE_RESOLUTION|>--- conflicted
+++ resolved
@@ -26,14 +26,10 @@
   UILogicalOperator,
   EmptyFilterOption,
   AutomationIOType,
-<<<<<<< HEAD
   AutomationStepSchema,
   AutomationTriggerSchema,
   BlockPath,
   BlockRef,
-=======
-  BranchPath,
->>>>>>> 22c6fd5a
   BlockDefinitions,
   isBranchStep,
   isTrigger,
@@ -49,24 +45,19 @@
   RowActionTriggerOutputs,
   WebhookTriggerOutputs,
   AutomationCustomIOType,
-<<<<<<< HEAD
   AutomationStepInputs,
   AutomationIOProps,
   AutomationTriggerInputs,
-  BranchStep,
   AppActionTrigger,
   RowActionTriggerInputs,
   RowActionTrigger,
   EnrichedBinding,
-  AutomationTriggerOutputs,
   BaseIOStructure,
   UISearchFilter,
   BlockDefinitionTypes,
-=======
   AutomationTriggerResultOutputs,
   AutomationTriggerResult,
   AutomationStepType,
->>>>>>> 22c6fd5a
 } from "@budibase/types"
 import { ActionStepID, TriggerStepID } from "@/constants/backend/automations"
 import { FIELDS as COLUMNS } from "@/constants/backend"
@@ -613,32 +604,23 @@
     let result: (AutomationStep | AutomationTrigger)[] = []
     pathWay.forEach(path => {
       const { stepIdx, branchIdx } = path
-<<<<<<< HEAD
       let last: AutomationStep | AutomationTrigger | undefined = result.length
         ? result[result.length - 1]
         : undefined
-=======
->>>>>>> 22c6fd5a
       if (!result.length) {
         // Preceeding steps.
         result = steps.slice(0, stepIdx + 1)
         return
       }
-      let last = result[result.length - 1]
-      if (isBranchStep(last)) {
-        if (Number.isInteger(branchIdx)) {
-<<<<<<< HEAD
-          const branch = last as BranchStep
-          const branchId = branch.inputs?.branches[branchIdx].id
-          const children = branch.inputs?.children?.[branchId] ?? []
-=======
-          const branchId = last.inputs.branches[branchIdx].id
-          const children = last.inputs.children?.[branchId] || []
->>>>>>> 22c6fd5a
-          const stepChildren = children.slice(0, stepIdx + 1)
-          // Preceeding steps.
-          result = result.concat(stepChildren)
-        }
+
+      if (Number.isInteger(branchIdx)) {
+        const branch = last as BranchStep
+        const branchId = branch.inputs?.branches[branchIdx].id
+        const children = branch.inputs?.children?.[branchId] ?? []
+
+        const stepChildren = children.slice(0, stepIdx + 1)
+        // Preceeding steps.
+        result = result.concat(stepChildren)
       }
     })
     return result
@@ -810,22 +792,6 @@
           id: block.id,
         },
       ]
-<<<<<<< HEAD
-      const branchBlock = block as BranchStep
-      const branches: Branch[] = branchBlock.inputs?.branches || []
-
-      branches.forEach((branch, bIdx) => {
-        branchBlock.inputs?.children?.[branch.id].forEach(
-          (bBlock: AutomationStep, sIdx: number, array: AutomationStep[]) => {
-            const ended =
-              array.length - 1 === sIdx &&
-              "branches" in bBlock.inputs &&
-              !bBlock.inputs?.branches?.length
-            treeTraverse(bBlock, pathToCurrentNode, sIdx, bIdx, ended)
-          }
-        )
-      })
-=======
 
       if (isBranchStep(block)) {
         const branches = block.inputs?.branches || []
@@ -842,7 +808,6 @@
 
         terminating = terminating && !branches.length
       }
->>>>>>> 22c6fd5a
 
       store.actions.registerBlock(
         blockRefs,
@@ -984,22 +949,14 @@
         ? "Reuse"
         : pathBlock.icon
 
-<<<<<<< HEAD
-      if (blockIdx === 0 && isTrigger) {
-        if (
-          pathBlock.stepId === AutomationTriggerStepId.ROW_UPDATED ||
-          pathBlock.stepId === AutomationTriggerStepId.ROW_SAVED
-        ) {
+      if (blockIdx === 0 && isTrigger(pathBlock)) {
+        if (isRowUpdateTrigger(pathBlock) || isRowSaveTrigger(pathBlock)) {
           const rowTrigger = pathBlock as AutomationTrigger
 
           const inputs = rowTrigger.inputs as Exclude<
             AutomationTriggerInputs<typeof pathBlock.stepId>,
             void
           >
-=======
-      if (blockIdx === 0 && isTrigger(pathBlock)) {
-        if (isRowUpdateTrigger(pathBlock) || isRowSaveTrigger(pathBlock)) {
->>>>>>> 22c6fd5a
           let table: any = get(tables).list.find(
             (table: Table) => table._id === inputs.tableId
           )
@@ -1011,17 +968,12 @@
             }
           }
           delete schema.row
-<<<<<<< HEAD
-        } else if (pathBlock.stepId === AutomationTriggerStepId.APP) {
+        } else if (isAppTrigger(pathBlock)) {
           const appActionTrigger = pathBlock as AppActionTrigger
-          // DEAN - why does void exist here at all..
           const inputs = appActionTrigger.inputs as Exclude<
             AutomationTriggerInputs<typeof pathBlock.stepId>,
             void
           >
-=======
-        } else if (isAppTrigger(pathBlock)) {
->>>>>>> 22c6fd5a
           schema = Object.fromEntries(
             Object.keys(inputs.fields || {}).map(key => [
               key,
@@ -1348,16 +1300,10 @@
     ]
 
     let cache:
-<<<<<<< HEAD
-      | AutomationStepSchema<AutomationActionStepId>
-      | AutomationTriggerSchema<AutomationTriggerStepId>
-      | AutomationStep[]
-=======
       | AutomationStep
       | AutomationTrigger
       | AutomationStep[]
       | undefined = undefined
->>>>>>> 22c6fd5a
 
     pathWay.forEach((path, pathIdx, array) => {
       const { stepIdx, branchIdx } = path
@@ -1379,12 +1325,6 @@
         }
         return
       }
-<<<<<<< HEAD
-      if (Number.isInteger(branchIdx)) {
-        const branch = cache as BranchStep
-        const branchId = branch.inputs.branches[branchIdx].id
-        const children = branch.inputs.children?.[branchId] || []
-=======
       if (
         Number.isInteger(branchIdx) &&
         !Array.isArray(cache) &&
@@ -1392,7 +1332,6 @@
       ) {
         const branchId = cache.inputs.branches[branchIdx].id
         const children = cache.inputs.children?.[branchId] || []
->>>>>>> 22c6fd5a
 
         if (final) {
           insertBlock(children, stepIdx)
@@ -1585,17 +1524,10 @@
    * @param {Number} direction - the direction of the swap. Defaults to -1 for left, add 1 for right
    * @returns
    */
-<<<<<<< HEAD
-  shiftBranch: (pathTo: Array<any>, block: AutomationStep, direction = -1) => {
-    let newBlock = cloneDeep(block) as BranchStep
-    const BlockPath = pathTo.at(-1)
-    const targetIdx = BlockPath.branchIdx
-=======
   shiftBranch: (pathTo: Array<any>, block: BranchStep, direction = -1) => {
     let newBlock = cloneDeep(block)
     const branchPath = pathTo.at(-1)
     const targetIdx = branchPath.branchIdx
->>>>>>> 22c6fd5a
 
     if (!newBlock.inputs.branches[targetIdx + direction]) {
       console.error("Invalid index")
