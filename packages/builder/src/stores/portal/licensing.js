--- conflicted
+++ resolved
@@ -78,11 +78,8 @@
           groupsEnabled,
           backupsEnabled,
           environmentVariablesEnabled,
-<<<<<<< HEAD
           auditLogsEnabled,
-=======
           enforceableSSO,
->>>>>>> 3365f9f0
         }
       })
     },
