import { writable, get } from "svelte/store"
import { API } from "api"
import { auth, admin } from "stores/portal"
import { Constants } from "@budibase/frontend-core"
import { StripeStatus } from "components/portal/licensing/constants"
import { TENANT_FEATURE_FLAGS, isEnabled } from "../../helpers/featureFlags"

export const createLicensingStore = () => {
  const DEFAULT = {
    // navigation
    goToUpgradePage: () => {},
    // the top level license
    license: undefined,
    isFreePlan: true,
    // features
    groupsEnabled: false,
    // the currently used quotas from the db
    quotaUsage: undefined,
    // derived quota metrics for percentages used
    usageMetrics: {},
    // quota reset
    quotaResetDaysRemaining: undefined,
    quotaResetDate: undefined,
    // failed payments
    accountPastDue: undefined,
    pastDueEndDate: undefined,
    pastDueDaysRemaining: undefined,
    accountDowngraded: undefined,
  }
  const oneDayInMilliseconds = 86400000

  const store = writable(DEFAULT)

  const actions = {
    init: async () => {
      actions.setNavigation()
      actions.setLicense()
      await actions.setQuotaUsage()
      actions.setUsageMetrics()
    },
    setNavigation: () => {
      const upgradeUrl = `${get(admin).accountPortalUrl}/portal/upgrade`
      const goToUpgradePage = () => {
        window.location.href = upgradeUrl
      }
      store.update(state => {
        return {
          ...state,
          goToUpgradePage,
        }
      })
    },
    setLicense: () => {
      const license = get(auth).user.license
      const isFreePlan = license?.plan.type === Constants.PlanType.FREE
      const groupsEnabled = license.features.includes(
        Constants.Features.USER_GROUPS
      )
      store.update(state => {
        return {
          ...state,
          license,
          isFreePlan,
          groupsEnabled,
        }
      })
    },
    setQuotaUsage: async () => {
      const quotaUsage = await API.getQuotaUsage()
      store.update(state => {
        return {
          ...state,
          quotaUsage,
        }
      })
    },
<<<<<<< HEAD
    getUsageMetrics: async () => {
      if (isEnabled(TENANT_FEATURE_FLAGS.LICENSING)) {
=======
    setUsageMetrics: () => {
      if (isEnabled(FEATURE_FLAGS.LICENSING)) {
>>>>>>> 34776013
        const quota = get(store).quotaUsage
        const license = get(auth).user.license
        const now = new Date()

        const getMetrics = (keys, license, quota) => {
          if (!license || !quota || !keys) {
            return {}
          }
          return keys.reduce((acc, key) => {
            const quotaLimit = license[key].value
            const quotaUsed = (quota[key] / quotaLimit) * 100
            acc[key] = quotaLimit > -1 ? Math.round(quotaUsed) : -1
            return acc
          }, {})
        }
        const monthlyMetrics = getMetrics(
          ["dayPasses", "queries", "automations"],
          license.quotas.usage.monthly,
          quota.monthly.current
        )
        const staticMetrics = getMetrics(
          ["apps", "rows"],
          license.quotas.usage.static,
          quota.usageQuota
        )

        const getDaysBetween = (dateStart, dateEnd) => {
          return dateEnd > dateStart
            ? Math.round(
                (dateEnd.getTime() - dateStart.getTime()) / oneDayInMilliseconds
              )
            : 0
        }

        const quotaResetDate = new Date(quota.quotaReset)
        const quotaResetDaysRemaining = getDaysBetween(now, quotaResetDate)

        const accountDowngraded =
          license?.billing?.subscription?.downgradeAt &&
          license?.billing?.subscription?.downgradeAt <= now.getTime() &&
          license?.billing?.subscription?.status === StripeStatus.PAST_DUE &&
          license?.plan.type === Constants.PlanType.FREE

        const pastDueAtMilliseconds = license?.billing?.subscription?.pastDueAt
        const downgradeAtMilliseconds =
          license?.billing?.subscription?.downgradeAt
        let pastDueDaysRemaining
        let pastDueEndDate

        if (pastDueAtMilliseconds && downgradeAtMilliseconds) {
          pastDueEndDate = new Date(downgradeAtMilliseconds)
          pastDueDaysRemaining = getDaysBetween(
            new Date(pastDueAtMilliseconds),
            pastDueEndDate
          )
        }

        store.update(state => {
          return {
            ...state,
            usageMetrics: { ...monthlyMetrics, ...staticMetrics },
            quotaResetDaysRemaining,
            quotaResetDate,
            accountDowngraded,
            accountPastDue: pastDueAtMilliseconds != null,
            pastDueEndDate,
            pastDueDaysRemaining,
          }
        })
      }
    },
  }

  return {
    subscribe: store.subscribe,
    ...actions,
  }
}

export const licensing = createLicensingStore()<|MERGE_RESOLUTION|>--- conflicted
+++ resolved
@@ -3,7 +3,7 @@
 import { auth, admin } from "stores/portal"
 import { Constants } from "@budibase/frontend-core"
 import { StripeStatus } from "components/portal/licensing/constants"
-import { TENANT_FEATURE_FLAGS, isEnabled } from "../../helpers/featureFlags"
+import { TENANT_FEATURE_FLAGS, isEnabled } from "helpers/featureFlags"
 
 export const createLicensingStore = () => {
   const DEFAULT = {
@@ -74,13 +74,8 @@
         }
       })
     },
-<<<<<<< HEAD
-    getUsageMetrics: async () => {
+    setUsageMetrics: () => {
       if (isEnabled(TENANT_FEATURE_FLAGS.LICENSING)) {
-=======
-    setUsageMetrics: () => {
-      if (isEnabled(FEATURE_FLAGS.LICENSING)) {
->>>>>>> 34776013
         const quota = get(store).quotaUsage
         const license = get(auth).user.license
         const now = new Date()
