import { writable } from "svelte/store"
import { AppStatus } from "../../constants"
import { API } from "api"

const extractAppId = id => {
  const split = id?.split("_") || []
  return split.length ? split[split.length - 1] : null
}

export function createAppStore() {
  const store = writable([])

  async function load() {
    const json = await API.getApps()
    if (Array.isArray(json)) {
      // Merge apps into one sensible list
      let appMap = {}
      let devApps = json.filter(app => app.status === AppStatus.DEV)
      let deployedApps = json.filter(app => app.status === AppStatus.DEPLOYED)

      // First append all dev app version
      devApps.forEach(app => {
        const id = extractAppId(app.appId)
        appMap[id] = {
          ...app,
          devId: app.appId,
          devRev: app._rev,
        }
      })

      // Then merge with all prod app versions
      deployedApps.forEach(app => {
        const id = extractAppId(app.appId)

        // Skip any deployed apps which don't have a dev counterpart
        if (!appMap[id]) {
          return
        }

        appMap[id] = {
          ...appMap[id],
          ...app,
          prodId: app.appId,
          prodRev: app._rev,
        }
      })

      // Transform into an array and clean up
      const apps = Object.values(appMap)
      apps.forEach(app => {
        app.appId = extractAppId(app.devId)
        delete app._id
        delete app._rev
      })
      store.set(apps)
    } else {
      store.set([])
    }
  }

  async function update(appId, value) {
<<<<<<< HEAD
    const response = await api.put(`/api/applications/${appId}`, { ...value })
    if (response.status === 200) {
      store.update(state => {
        const updatedAppIndex = state.findIndex(
          app => app.instance._id === appId
        )
        if (updatedAppIndex !== -1) {
          let updatedApp = state[updatedAppIndex]
          updatedApp = { ...updatedApp, ...value }
          state.apps = state.splice(updatedAppIndex, 1, updatedApp)
        }
        return state
      })
    } else {
      throw new Error("Error updating name")
    }
=======
    await API.saveAppMetadata({
      appId,
      metadata: value,
    })
    store.update(state => {
      const updatedAppIndex = state.findIndex(app => app.instance._id === appId)
      if (updatedAppIndex !== -1) {
        let updatedApp = state[updatedAppIndex]
        updatedApp = { ...updatedApp, ...value }
        state.apps = state.splice(updatedAppIndex, 1, updatedApp)
      }
      return state
    })
>>>>>>> 6361565d
  }

  return {
    subscribe: store.subscribe,
    load,
    update,
  }
}

export const apps = createAppStore()<|MERGE_RESOLUTION|>--- conflicted
+++ resolved
@@ -59,24 +59,6 @@
   }
 
   async function update(appId, value) {
-<<<<<<< HEAD
-    const response = await api.put(`/api/applications/${appId}`, { ...value })
-    if (response.status === 200) {
-      store.update(state => {
-        const updatedAppIndex = state.findIndex(
-          app => app.instance._id === appId
-        )
-        if (updatedAppIndex !== -1) {
-          let updatedApp = state[updatedAppIndex]
-          updatedApp = { ...updatedApp, ...value }
-          state.apps = state.splice(updatedAppIndex, 1, updatedApp)
-        }
-        return state
-      })
-    } else {
-      throw new Error("Error updating name")
-    }
-=======
     await API.saveAppMetadata({
       appId,
       metadata: value,
@@ -90,7 +72,6 @@
       }
       return state
     })
->>>>>>> 6361565d
   }
 
   return {
