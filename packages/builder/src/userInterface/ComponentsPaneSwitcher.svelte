<script>
  import { store } from "../builderStore/"
  import ComponentPropertiesPanel from "./ComponentPropertiesPanel.svelte"
  import ComponentSelectionList from "./ComponentSelectionList.svelte"

  const PROPERTIES_TAB = "properties"
  const COMPONENT_SELECTION_TAB = "components"

  let selected = PROPERTIES_TAB

  const isSelected = tab => selected === tab

  const selectTab = tab => (selected = tab)

  const toggleTab = () =>
    (selected =
      selected === PROPERTIES_TAB ? COMPONENT_SELECTION_TAB : PROPERTIES_TAB)
</script>

<div class="root">
  {#if $store.currentFrontEndType === 'page' || $store.screens.length}
    <div class="switcher">

      <button
        class:selected={selected === COMPONENT_SELECTION_TAB}
        on:click={() => selectTab(COMPONENT_SELECTION_TAB)}>
        Components
      </button>

      <button
        class:selected={selected === PROPERTIES_TAB}
        on:click={() => selectTab(PROPERTIES_TAB)}>
        Properties
      </button>

    </div>

    <div class="panel">
      {#if selected === PROPERTIES_TAB}
        <ComponentPropertiesPanel {toggleTab} />
      {/if}

      {#if selected === COMPONENT_SELECTION_TAB}
        <ComponentSelectionList {toggleTab} />
      {/if}

    </div>
  {/if}
 
</div>

<style>
  .root {
    height: 100%;
    display: flex;
    flex-direction: column;
    padding: 20px 0;
  }

  .switcher {
    display: flex;
<<<<<<< HEAD
    justify-content: space-between;
=======
>>>>>>> 9cfbb34b
    margin-bottom: 20px;
    padding: 0 20px 20px;
    border-bottom: 1px solid #d8d8d8;
  }

  .switcher > button {
    text-rendering: optimizeLegibility;
    display: inline-block;
    border: none;
    margin: 0;
    padding: 0;
    cursor: pointer;
    font-size: 14px;
<<<<<<< HEAD
    font-weight: 400;
    text-transform: uppercase;
    color: var(--secondary60);
    background: rgba(0,0,0,0);
=======
    font-weight: 500;
    color: var(--secondary40);
    margin-right: 20px;
    letter-spacing: 1px;
>>>>>>> 9cfbb34b
  }

  .switcher > .selected {
    color: var(--secondary100);
<<<<<<< HEAD
    font-weight: 500;
=======
    font-weight: 600;
>>>>>>> 9cfbb34b
  }

  .panel {
    flex: 1 1 auto;
    height: 0px;
    overflow-y: auto;
    padding: 0 20px 40px 20px;
  }
</style><|MERGE_RESOLUTION|>--- conflicted
+++ resolved
@@ -59,10 +59,7 @@
 
   .switcher {
     display: flex;
-<<<<<<< HEAD
     justify-content: space-between;
-=======
->>>>>>> 9cfbb34b
     margin-bottom: 20px;
     padding: 0 20px 20px;
     border-bottom: 1px solid #d8d8d8;
@@ -76,26 +73,17 @@
     padding: 0;
     cursor: pointer;
     font-size: 14px;
-<<<<<<< HEAD
-    font-weight: 400;
     text-transform: uppercase;
-    color: var(--secondary60);
     background: rgba(0,0,0,0);
-=======
     font-weight: 500;
     color: var(--secondary40);
     margin-right: 20px;
     letter-spacing: 1px;
->>>>>>> 9cfbb34b
   }
 
   .switcher > .selected {
     color: var(--secondary100);
-<<<<<<< HEAD
-    font-weight: 500;
-=======
     font-weight: 600;
->>>>>>> 9cfbb34b
   }
 
   .panel {
