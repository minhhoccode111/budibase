--- conflicted
+++ resolved
@@ -19,11 +19,7 @@
       },
       routing: {
         route: "",
-<<<<<<< HEAD
-        roleId: "",
-=======
         roleId: "BASIC",
->>>>>>> f16efc9b
       },
       name: "screen-id",
     }
