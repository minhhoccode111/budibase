--- conflicted
+++ resolved
@@ -1,4 +1,4 @@
-import urlSanitize from "./urlSanitize"
+import sanitizeUrl from "./sanitizeUrl"
 import { newRowUrl } from "./newRowScreen"
 
 export default function(tables) {
@@ -12,7 +12,7 @@
 }
 
 export const ROW_LIST_TEMPLATE = "ROW_LIST_TEMPLATE"
-export const rowListUrl = table => urlSanitize(`/${table.name}`)
+export const rowListUrl = table => sanitizeUrl(`/${table.name}`)
 
 const createScreen = table => ({
   props: {
@@ -124,7 +124,7 @@
                 onClick: [
                   {
                     parameters: {
-                      url: `/${table.name.toLowerCase()}/new`,
+                      url: newRowUrl(table),
                     },
                     "##eventHandlerType": "Navigate To",
                   },
@@ -144,20 +144,6 @@
               selected: {},
             },
             _code: "",
-<<<<<<< HEAD
-            text: "Create New",
-            className: "",
-            disabled: false,
-            onClick: [
-              {
-                parameters: {
-                  url: newRowUrl(table),
-                },
-                "##eventHandlerType": "Navigate To",
-              },
-            ],
-            _instanceName: "Create New Button",
-=======
             datasource: {
               label: table.name,
               name: `all_${table._id}`,
@@ -170,34 +156,11 @@
             pagination: true,
             _instanceId: "inst_app_8fb_631af42f9dc94da2b5c48dc6c5124610",
             _instanceName: "Grid",
->>>>>>> be2fcf33
             _children: [],
             detailUrl: `${table.name.toLowerCase()}/:id`,
           },
         ],
       },
-<<<<<<< HEAD
-      {
-        _id: "",
-        _component: "@budibase/standard-components/datagrid",
-        _styles: {
-          normal: {},
-          hover: {},
-          active: {},
-          selected: {},
-        },
-        _code: "",
-        datasource: {
-          label: table.name,
-          name: `all_${table._id}`,
-          tableId: table._id,
-          type: "table",
-        },
-        _instanceName: `${table.name} Table`,
-        _children: [],
-      },
-=======
->>>>>>> be2fcf33
     ],
     _instanceName: `${table.name} - List`,
     _code: "",
