--- conflicted
+++ resolved
@@ -1,4 +1,4 @@
-import urlSanitize from "./urlSanitize"
+import sanitizeUrl from "./sanitizeUrl"
 import { rowListUrl } from "./rowListScreen"
 
 export default function(tables) {
@@ -11,8 +11,8 @@
   })
 }
 
+export const newRowUrl = table => sanitizeUrl(`/${table.name}/new`)
 export const NEW_ROW_TEMPLATE = "NEW_ROW_TEMPLATE"
-export const newRowUrl = table => urlSanitize(`/${table.name}/new`)
 
 const createScreen = table => ({
   props: {
@@ -102,10 +102,6 @@
                 _children: [],
               },
               {
-<<<<<<< HEAD
-                parameters: {
-                  url: rowListUrl(table),
-=======
                 _id: "c6e218170201040e7a74e2c8304fe1860",
                 _component: "@budibase/standard-components/text",
                 _styles: {
@@ -116,7 +112,6 @@
                   hover: {},
                   active: {},
                   selected: {},
->>>>>>> be2fcf33
                 },
                 _code: "",
                 text: ">",
@@ -225,19 +220,13 @@
                   },
                   {
                     parameters: {
-                      url: `/${table.name.toLowerCase()}`,
+                      url: rowListUrl(table),
                     },
                     "##eventHandlerType": "Navigate To",
                   },
                 ],
                 _instanceName: "Save Button",
                 _children: [],
-              },
-              {
-                parameters: {
-                  url: rowListUrl(table),
-                },
-                "##eventHandlerType": "Navigate To",
               },
             ],
           },
