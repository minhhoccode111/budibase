import { get, writable } from "svelte/store"
import { cloneDeep } from "lodash/fp"
import {
  createProps,
  getBuiltin,
  makePropsSafe,
} from "components/userInterface/assetParsing/createProps"
import {
  allScreens,
  backendUiStore,
  currentAsset,
  mainLayout,
  selectedComponent,
} from "builderStore"
import { fetchComponentLibDefinitions } from "../loadComponentLibraries"
import api from "../api"
import { FrontendTypes } from "../../constants"
import getNewComponentName from "../getNewComponentName"
import analytics from "analytics"
import {
  findChildComponentType,
  generateNewIdsForComponent,
  getComponentDefinition,
  findParent,
} from "../storeUtils"

const INITIAL_FRONTEND_STATE = {
  apps: [],
  name: "",
  description: "",
  layouts: [],
  screens: [],
  components: [],
  currentFrontEndType: "none",
  currentAssetId: "",
  selectedComponentId: "",
  errors: [],
  hasAppPackage: false,
  libraries: null,
  appId: "",
  routes: {},
}

export const getFrontendStore = () => {
  const store = writable({ ...INITIAL_FRONTEND_STATE })

  store.actions = {
    initialise: async pkg => {
      const { layouts, screens, application } = pkg

      store.update(state => {
        state.appId = application._id
        return state
      })

      const components = await fetchComponentLibDefinitions(pkg.application._id)

      store.update(state => ({
        ...state,
        libraries: pkg.application.componentLibraries,
        components,
        name: pkg.application.name,
        description: pkg.application.description,
        appId: pkg.application._id,
        layouts,
        screens,
        hasAppPackage: true,
        builtins: [getBuiltin("##builtin/screenslot")],
        appInstance: pkg.application.instance,
      }))

      await backendUiStore.actions.database.select(pkg.application.instance)
    },
    routing: {
      fetch: async () => {
        const response = await api.get("/api/routing")
        const json = await response.json()

        store.update(state => {
          state.routes = json.routes
          return state
        })
      },
    },
    screens: {
      select: screenId => {
        store.update(state => {
<<<<<<< HEAD
          const screens = get(allScreens)
          let selectedScreen = screens.find(screen => screen._id === screenId)
          if (!selectedScreen) {
            selectedScreen = screens[0]
          }
=======
          const screen = get(allScreens).find(screen => screen._id === screenId)
          if (!screen) return state

>>>>>>> dc7a428c
          state.currentFrontEndType = FrontendTypes.SCREEN
          state.currentAssetId = selectedScreen._id
          state.currentView = "detail"
<<<<<<< HEAD
          state.selectedComponentId = selectedScreen.props._id
=======

          promise = store.actions.screens.regenerateCss(screen)
          state.selectedComponentId = screen.props?._id
>>>>>>> dc7a428c
          return state
        })
      },
      create: async screen => {
        screen = await store.actions.screens.save(screen)
        store.update(state => {
          state.currentAssetId = screen._id
          state.selectedComponentId = screen.props._id
          state.currentFrontEndType = FrontendTypes.SCREEN
          return state
        })
        return screen
      },
      save: async screen => {
        const creatingNewScreen = screen._id === undefined
        const response = await api.post(`/api/screens`, screen)
        screen = await response.json()

        store.update(state => {
          const foundScreen = state.screens.findIndex(
            el => el._id === screen._id
          )
          if (foundScreen !== -1) {
            state.screens.splice(foundScreen, 1)
          }
          state.screens.push(screen)

          if (creatingNewScreen) {
            const safeProps = makePropsSafe(
              state.components[screen.props._component],
              screen.props
            )
            state.selectedComponentId = safeProps._id
            screen.props = safeProps
          }
          return state
        })
        return screen
      },
      delete: async screens => {
        const screensToDelete = Array.isArray(screens) ? screens : [screens]

        const screenDeletePromises = []
        store.update(state => {
          for (let screenToDelete of screensToDelete) {
            state.screens = state.screens.filter(
              screen => screen._id !== screenToDelete._id
            )
            screenDeletePromises.push(
              api.delete(
                `/api/screens/${screenToDelete._id}/${screenToDelete._rev}`
              )
            )
            if (screenToDelete._id === state.currentAssetId) {
              state.currentAssetId = ""
            }
          }
          return state
        })
        await Promise.all(screenDeletePromises)
      },
    },
    preview: {
      saveSelected: async () => {
        const state = get(store)
        const selectedAsset = get(currentAsset)

        if (state.currentFrontEndType !== FrontendTypes.LAYOUT) {
          await store.actions.screens.save(selectedAsset)
        } else {
          await store.actions.layouts.save(selectedAsset)
        }
      },
    },
    layouts: {
      select: layoutId => {
        store.update(state => {
          const layout = store.actions.layouts.find(layoutId)
          state.currentFrontEndType = FrontendTypes.LAYOUT
          state.currentView = "detail"
          state.currentAssetId = layout._id
<<<<<<< HEAD
          state.selectedComponentId = layout.props._id
=======
          state.selectedComponentId = layout.props?._id

>>>>>>> dc7a428c
          return state
        })
      },
      save: async layout => {
        const layoutToSave = cloneDeep(layout)

        const response = await api.post(`/api/layouts`, layoutToSave)

        const json = await response.json()

        store.update(state => {
          const layoutIdx = state.layouts.findIndex(
            stateLayout => stateLayout._id === json._id
          )

          if (layoutIdx >= 0) {
            // update existing layout
            state.layouts.splice(layoutIdx, 1, json)
          } else {
            // save new layout
            state.layouts.push(json)
          }

          state.currentAssetId = json._id
          return state
        })
      },
      find: layoutId => {
        if (!layoutId) {
          return get(mainLayout)
        }
        const storeContents = get(store)
        return storeContents.layouts.find(layout => layout._id === layoutId)
      },
      delete: async layoutToDelete => {
        const response = await api.delete(
          `/api/layouts/${layoutToDelete._id}/${layoutToDelete._rev}`
        )

        if (response.status !== 200) {
          const json = await response.json()
          throw new Error(json.message)
        }

        store.update(state => {
          state.layouts = state.layouts.filter(
            layout => layout._id !== layoutToDelete._id
          )
          return state
        })
      },
    },
    components: {
      select: component => {
        store.update(state => {
          state.selectedComponentId = component._id
          state.currentView = "component"
          return state
        })
      },
      create: (componentToAdd, presetProps) => {
        const selectedAsset = get(currentAsset)

        store.update(state => {
          function findSlot(component_array) {
            if (!component_array) {
              return false
            }
            for (let component of component_array) {
              if (component._component === "##builtin/screenslot") {
                return true
              }

              if (component._children) findSlot(component)
            }
            return false
          }

          if (
            componentToAdd.startsWith("##") &&
            findSlot(selectedAsset?.props._children)
          ) {
            return state
          }

          const component = getComponentDefinition(state, componentToAdd)

          const instanceId = get(backendUiStore).selectedDatabase._id
          const instanceName = getNewComponentName(component, state)

          const newComponent = createProps(component, {
            ...presetProps,
            _instanceId: instanceId,
            _instanceName: instanceName,
          })

          const selected = get(selectedComponent)

          const currentComponentDefinition =
            state.components[selected._component]

          const allowsChildren = currentComponentDefinition.children

          // Determine where to put the new component.
          let targetParent
          if (allowsChildren) {
            // Child of the selected component
            targetParent = selected
          } else {
            // Sibling of selected component
            targetParent = findParent(selectedAsset.props, selected)
          }

          // Don't continue if there's no parent
          if (!targetParent) return state

          // Push the new component
          targetParent._children.push(newComponent.props)

          store.actions.preview.saveSelected()

          state.currentView = "component"
          state.selectedComponentId = newComponent.props._id

          analytics.captureEvent("Added Component", {
            name: newComponent.props._component,
          })
          return state
        })
      },
      copy: (component, cut = false) => {
        const selectedAsset = get(currentAsset)
        store.update(state => {
          state.componentToPaste = cloneDeep(component)
          state.componentToPaste.isCut = cut
          if (cut) {
            const parent = findParent(selectedAsset.props, component._id)
            parent._children = parent._children.filter(
              child => child._id !== component._id
            )
            store.actions.components.select(parent)
          }

          return state
        })
      },
      paste: async (targetComponent, mode) => {
        const selectedAsset = get(currentAsset)
        let promises = []
        store.update(state => {
          if (!state.componentToPaste) return state

          const componentToPaste = cloneDeep(state.componentToPaste)
          // retain the same ids as things may be referencing this component
          if (componentToPaste.isCut) {
            // in case we paste a second time
            state.componentToPaste.isCut = false
          } else {
            generateNewIdsForComponent(componentToPaste, state)
          }
          delete componentToPaste.isCut

          if (mode === "inside") {
            targetComponent._children.push(componentToPaste)
            return state
          }

          const parent = findParent(selectedAsset.props, targetComponent)

          const targetIndex = parent._children.indexOf(targetComponent)
          const index = mode === "above" ? targetIndex : targetIndex + 1
          parent._children.splice(index, 0, cloneDeep(componentToPaste))

          promises.push(store.actions.preview.saveSelected())
          store.actions.components.select(componentToPaste)

          return state
        })
        await Promise.all(promises)
      },
      updateStyle: async (type, name, value) => {
        let promises = []
        const selected = get(selectedComponent)

        store.update(state => {
          if (!selected._styles) {
            selected._styles = {}
          }
          selected._styles[type][name] = value

          // save without messing with the store
          promises.push(store.actions.preview.saveSelected())
          return state
        })
        await Promise.all(promises)
      },
      updateProp: (name, value) => {
        store.update(state => {
          let current_component = get(selectedComponent)
          current_component[name] = value

          state.selectedComponentId = current_component._id
          store.actions.preview.saveSelected()
          return state
        })
      },
      findRoute: component => {
        // Gets all the components to needed to construct a path.
        const selectedAsset = get(currentAsset)
        let pathComponents = []
        let parent = component
        let root = false
        while (!root) {
          parent = findParent(selectedAsset.props, parent)
          if (!parent) {
            root = true
          } else {
            pathComponents.push(parent)
          }
        }

        // Remove root entry since it's the screen or layout.
        // Reverse array since we need the correct order of the IDs
        const reversedComponents = pathComponents.reverse().slice(1)

        // Add component
        const allComponents = [...reversedComponents, component]

        // Map IDs
        const IdList = allComponents.map(c => c._id)

        // Construct ID Path:
        return IdList.join("/")
      },
      links: {
        save: async (url, title) => {
          let promises = []
          const layout = get(mainLayout)
          store.update(state => {
            // Try to extract a nav component from the master layout
            const nav = findChildComponentType(
              layout,
              "@budibase/standard-components/navigation"
            )
            if (nav) {
              let newLink

              // Clone an existing link if one exists
              if (nav._children && nav._children.length) {
                // Clone existing link style
                newLink = cloneDeep(nav._children[0])

                // Manipulate IDs to ensure uniqueness
                generateNewIdsForComponent(newLink, state, false)

                // Set our new props
                newLink._instanceName = `${title} Link`
                newLink.url = url
                newLink.text = title
              } else {
                // Otherwise create vanilla new link
                const component = getComponentDefinition(
                  state,
                  "@budibase/standard-components/link"
                )
                const instanceId = get(backendUiStore).selectedDatabase._id
                newLink = createProps(component, {
                  url,
                  text: title,
                  _instanceName: `${title} Link`,
                  _instanceId: instanceId,
                }).props
              }

              // Save layout
              nav._children = [...nav._children, newLink]
              state.currentAssetId = layout._id
              promises.push(store.actions.layouts.save(layout))
            }
            return state
          })
          await Promise.all(promises)
        },
      },
    },
  }

  return store
}<|MERGE_RESOLUTION|>--- conflicted
+++ resolved
@@ -83,29 +83,16 @@
       },
     },
     screens: {
-      select: screenId => {
-        store.update(state => {
-<<<<<<< HEAD
-          const screens = get(allScreens)
-          let selectedScreen = screens.find(screen => screen._id === screenId)
-          if (!selectedScreen) {
-            selectedScreen = screens[0]
-          }
-=======
+      select: async screenId => {
+        store.update(state => {
           const screen = get(allScreens).find(screen => screen._id === screenId)
           if (!screen) return state
 
->>>>>>> dc7a428c
           state.currentFrontEndType = FrontendTypes.SCREEN
-          state.currentAssetId = selectedScreen._id
+          state.currentAssetId = screenId
           state.currentView = "detail"
-<<<<<<< HEAD
-          state.selectedComponentId = selectedScreen.props._id
-=======
-
-          promise = store.actions.screens.regenerateCss(screen)
           state.selectedComponentId = screen.props?._id
->>>>>>> dc7a428c
+
           return state
         })
       },
@@ -186,13 +173,10 @@
           const layout = store.actions.layouts.find(layoutId)
           state.currentFrontEndType = FrontendTypes.LAYOUT
           state.currentView = "detail"
+
           state.currentAssetId = layout._id
-<<<<<<< HEAD
-          state.selectedComponentId = layout.props._id
-=======
           state.selectedComponentId = layout.props?._id
 
->>>>>>> dc7a428c
           return state
         })
       },
