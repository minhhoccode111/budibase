import { get, writable } from "svelte/store"
import { cloneDeep } from "lodash/fp"
import { currentAsset, mainLayout, selectedComponent } from "builderStore"
import {
  datasources,
  integrations,
  queries,
  database,
  tables,
} from "stores/backend"
import { API } from "api"
import analytics, { Events } from "analytics"
import {
  findComponentType,
  findComponentParent,
  findClosestMatchingComponent,
  findAllMatchingComponents,
  findComponent,
  getComponentSettings,
  makeComponentUnique,
} from "../componentUtils"
import { Helpers } from "@budibase/bbui"
import { DefaultAppTheme, LAYOUT_NAMES } from "../../constants"

const INITIAL_FRONTEND_STATE = {
  apps: [],
  name: "",
  url: "",
  description: "",
  layouts: [],
  screens: [],
  components: [],
  clientFeatures: {
    spectrumThemes: false,
    intelligentLoading: false,
    deviceAwareness: false,
    state: false,
    rowSelection: false,
    customThemes: false,
    devicePreview: false,
    messagePassing: false,
    continueIfAction: false,
  },
  errors: [],
  hasAppPackage: false,
  libraries: null,
  appId: "",
  routes: {},
  clientLibPath: "",
  theme: "",
  customTheme: {},
  previewDevice: "desktop",
<<<<<<< HEAD

  // URL params
  selectedScreenId: null,
  selectedComponentId: null,
  selectedLayoutId: null,
=======
  highlightedSettingKey: null,
>>>>>>> eb3a7b44
}

export const getFrontendStore = () => {
  const store = writable({ ...INITIAL_FRONTEND_STATE })

  store.actions = {
    reset: () => {
      store.set({ ...INITIAL_FRONTEND_STATE })
    },
    initialise: async pkg => {
      const { layouts, screens, application, clientLibPath } = pkg

      // Fetch component definitions.
      // Allow errors to propagate.
      let components = await API.fetchComponentLibDefinitions(application.appId)

      // Reset store state
      store.update(state => ({
        ...state,
        libraries: application.componentLibraries,
        components,
        clientFeatures: {
          ...INITIAL_FRONTEND_STATE.clientFeatures,
          ...components.features,
        },
        name: application.name,
        description: application.description,
        appId: application.appId,
        url: application.url,
        layouts: layouts || [],
        screens: screens || [],
        theme: application.theme || "spectrum--light",
        customTheme: application.customTheme,
        hasAppPackage: true,
        appInstance: application.instance,
        clientLibPath,
        previousTopNavPath: {},
        version: application.version,
        revertableVersion: application.revertableVersion,
        navigation: application.navigation || {},
      }))

      // Initialise backend stores
      database.set(application.instance)
      await datasources.init()
      await integrations.init()
      await queries.init()
      await tables.init()

      // Add navigation settings to old apps
      if (!application.navigation) {
        const layout = layouts.find(x => x._id === LAYOUT_NAMES.MASTER.PRIVATE)
        const customTheme = application.customTheme
        let navigationSettings = {
          navigation: "Top",
          title: application.name,
          navWidth: "Large",
          navBackground:
            customTheme?.navBackground || DefaultAppTheme.navBackground,
          navTextColor:
            customTheme?.navTextColor || DefaultAppTheme.navTextColor,
        }
        if (layout) {
          navigationSettings.hideLogo = layout.props.hideLogo
          navigationSettings.hideTitle = layout.props.hideTitle
          navigationSettings.title = layout.props.title || application.name
          navigationSettings.logoUrl = layout.props.logoUrl
          navigationSettings.links = layout.props.links
          navigationSettings.navigation = layout.props.navigation || "Top"
          navigationSettings.sticky = layout.props.sticky
          navigationSettings.navWidth = layout.props.width || "Large"
          if (navigationSettings.navigation === "None") {
            navigationSettings.navigation = "Top"
          }
        }
        await store.actions.navigation.save(navigationSettings)
      }
    },
    theme: {
      save: async theme => {
        const appId = get(store).appId
        await API.saveAppMetadata({
          appId,
          metadata: { theme },
        })
        store.update(state => {
          state.theme = theme
          return state
        })
      },
    },
    customTheme: {
      save: async customTheme => {
        const appId = get(store).appId
        await API.saveAppMetadata({
          appId,
          metadata: { customTheme },
        })
        store.update(state => {
          state.customTheme = customTheme
          return state
        })
      },
    },
    navigation: {
      save: async navigation => {
        const appId = get(store).appId
        await API.saveAppMetadata({
          appId,
          metadata: { navigation },
        })
        store.update(state => {
          state.navigation = navigation
          return state
        })
      },
    },
    routing: {
      fetch: async () => {
        const response = await API.fetchAppRoutes()
        store.update(state => {
          state.routes = response.routes
          return state
        })
      },
    },
    screens: {
      select: screenId => {
        store.update(state => {
          let screens = state.screens
          let screen =
            screens.find(screen => screen._id === screenId) || screens[0]
          if (!screen) return state

          state.selectedScreenId = screen._id
          state.selectedComponentId = screen.props?._id
          return state
        })
      },
      save: async screen => {
        const creatingNewScreen = screen._id === undefined
        const savedScreen = await API.saveScreen(screen)
        store.update(state => {
          const idx = state.screens.findIndex(x => x._id === savedScreen._id)
          if (idx !== -1) {
            state.screens.splice(idx, 1, savedScreen)
          } else {
            state.screens.push(savedScreen)
          }
          return state
        })

        // Refresh routes
        await store.actions.routing.fetch()

        // Select the new screen if creating a new one
        if (creatingNewScreen) {
          store.actions.screens.select(savedScreen._id)
        }
        return savedScreen
      },
      delete: async screens => {
        const screensToDelete = Array.isArray(screens) ? screens : [screens]

        // Build array of promises to speed up bulk deletions
        const promises = []
        screensToDelete.forEach(screen => {
          // Delete the screen
          promises.push(
            API.deleteScreen({
              screenId: screen._id,
              screenRev: screen._rev,
            })
          )
          // Remove links to this screen
          promises.push(
            store.actions.components.links.delete(
              screen.routing.route,
              screen.props._instanceName
            )
          )
        })

        await Promise.all(promises)
        const deletedIds = screensToDelete.map(screen => screen._id)
        store.update(state => {
          // Remove deleted screens from state
          state.screens = state.screens.filter(screen => {
            return !deletedIds.includes(screen._id)
          })
          // Deselect the current screen if it was deleted
          if (deletedIds.includes(state.selectedScreenId)) {
            state.selectedScreenId = null
          }
          return state
        })

        // Refresh routes
        await store.actions.routing.fetch()
      },
      updateHomeScreen: async (screen, makeHomeScreen = true) => {
        let promises = []

        // Find any existing home screen for this role so we can remove it,
        // if we are setting this to be the new home screen
        if (makeHomeScreen) {
          const roleId = screen.routing.roleId
          let existingHomeScreen = get(store).screens.find(s => {
            return (
              s.routing.roleId === roleId &&
              s.routing.homeScreen &&
              s._id !== screen._id
            )
          })
          if (existingHomeScreen) {
            existingHomeScreen.routing.homeScreen = false
            promises.push(store.actions.screens.save(existingHomeScreen))
          }
        }

        // Update the passed in screen
        screen.routing.homeScreen = makeHomeScreen
        promises.push(store.actions.screens.save(screen))
        return await Promise.all(promises)
      },
      removeCustomLayout: async screen => {
        // Pull relevant settings from old layout, if required
        const layout = get(store).layouts.find(x => x._id === screen.layoutId)
        screen.layoutId = null
        screen.showNavigation = layout?.props.navigation !== "None"
        screen.width = layout?.props.width || "Large"
        await store.actions.screens.save(screen)
      },
    },
    preview: {
      saveSelected: async () => {
        const selectedAsset = get(currentAsset)
        return await store.actions.screens.save(selectedAsset)
      },
      setDevice: device => {
        store.update(state => {
          state.previewDevice = device
          return state
        })
      },
    },
    layouts: {
      select: layoutId => {
        store.update(state => {
          const layout =
            store.actions.layouts.find(layoutId) || get(store).layouts[0]
          if (!layout) return
          state.selectedLayoutId = layout._id
          state.selectedComponentId = layout.props?._id
          return state
        })
      },
      save: async layout => {
        const creatingNewLayout = layout._id === undefined
        const savedLayout = await API.saveLayout(layout)
        store.update(state => {
          const idx = state.layouts.findIndex(x => x._id === savedLayout._id)
          if (idx !== -1) {
            state.layouts.splice(idx, 1, savedLayout)
          } else {
            state.layouts.push(savedLayout)
          }
          return state
        })

        // Select layout if creating a new one
        if (creatingNewLayout) {
          store.actions.layouts.select(savedLayout._id)
        }
        return savedLayout
      },
      find: layoutId => {
        if (!layoutId) {
          return get(mainLayout)
        }
        const storeContents = get(store)
        return storeContents.layouts.find(layout => layout._id === layoutId)
      },
      delete: async layout => {
        if (!layout?._id) {
          return
        }
        await API.deleteLayout({
          layoutId: layout._id,
          layoutRev: layout._rev,
        })
        store.update(state => {
          // Select main layout if we deleted the selected layout
          if (layout._id === state.selectedLayoutId) {
            state.selectedLayoutId = get(mainLayout)._id
          }
          state.layouts = state.layouts.filter(x => x._id !== layout._id)
          return state
        })
      },
    },
    components: {
      getDefinition: componentName => {
        if (!componentName) {
          return null
        }
        if (!componentName.startsWith("@budibase")) {
          componentName = `@budibase/standard-components/${componentName}`
        }
        return get(store).components[componentName]
      },
      createInstance: (componentName, presetProps) => {
        const definition = store.actions.components.getDefinition(componentName)
        if (!definition) {
          return null
        }

        // Generate default props
        const settings = getComponentSettings(componentName)
        let props = { ...presetProps }
        settings.forEach(setting => {
          if (setting.defaultValue !== undefined) {
            props[setting.key] = setting.defaultValue
          }
        })

        // Add any extra properties the component needs
        let extras = {}
        if (definition.hasChildren) {
          extras._children = []
        }
        if (componentName.endsWith("/formstep")) {
          const parentForm = findClosestMatchingComponent(
            get(currentAsset).props,
            get(selectedComponent)._id,
            component => component._component.endsWith("/form")
          )
          const formSteps = findAllMatchingComponents(parentForm, component =>
            component._component.endsWith("/formstep")
          )
          extras.step = formSteps.length + 1
          extras._instanceName = `Step ${formSteps.length + 1}`
        }

        return {
          _id: Helpers.uuid(),
          _component: definition.component,
          _styles: { normal: {}, hover: {}, active: {} },
          _instanceName: `New ${definition.name}`,
          ...cloneDeep(props),
          ...extras,
        }
      },
      create: async (componentName, presetProps) => {
        const selected = get(selectedComponent)
        const asset = get(currentAsset)

        // Create new component
        const componentInstance = store.actions.components.createInstance(
          componentName,
          presetProps
        )
        if (!componentInstance || !asset) {
          return
        }

        // Find parent node to attach this component to
        let parentComponent
        if (selected) {
          // Use current screen or layout as parent if no component is selected
          const definition = store.actions.components.getDefinition(
            selected._component
          )
          if (definition?.hasChildren) {
            // Use selected component if it allows children
            parentComponent = selected
          } else {
            // Otherwise we need to use the parent of this component
            parentComponent = findComponentParent(asset?.props, selected._id)
          }
        } else {
          // Use screen or layout if no component is selected
          parentComponent = asset?.props
        }

        // Attach component
        if (!parentComponent) {
          return
        }
        if (!parentComponent._children) {
          parentComponent._children = []
        }
        parentComponent._children.push(componentInstance)

        // Save components and update UI
        await store.actions.preview.saveSelected()
        store.update(state => {
          state.selectedComponentId = componentInstance._id
          return state
        })

        // Log event
        analytics.captureEvent(Events.COMPONENT_CREATED, {
          name: componentInstance._component,
        })

        return componentInstance
      },
      delete: async component => {
        if (!component) {
          return
        }
        const asset = get(currentAsset)
        if (!asset) {
          return
        }

        // Fetch full definition
        component = findComponent(asset.props, component._id)

        // Ensure we aren't deleting the screen slot
        if (component._component?.endsWith("/screenslot")) {
          throw "You can't delete the screen slot"
        }

        // Ensure we aren't deleting something that contains the screen slot
        const screenslot = findComponentType(
          component,
          "@budibase/standard-components/screenslot"
        )
        if (screenslot != null) {
          throw "You can't delete a component that contains the screen slot"
        }

        const parent = findComponentParent(asset.props, component._id)
        if (parent) {
          parent._children = parent._children.filter(
            child => child._id !== component._id
          )
          store.update(state => {
            state.selectedComponentId = parent._id
            return state
          })
        }
        await store.actions.preview.saveSelected()
      },
      copy: (component, cut = false, selectParent = true) => {
        const selectedAsset = get(currentAsset)
        if (!selectedAsset) {
          return null
        }

        // Update store with copied component
        store.update(state => {
          state.componentToPaste = cloneDeep(component)
          state.componentToPaste.isCut = cut
          return state
        })

        // Remove the component from its parent if we're cutting
        if (cut) {
          const parent = findComponentParent(selectedAsset.props, component._id)
          if (parent) {
            parent._children = parent._children.filter(
              child => child._id !== component._id
            )
            if (selectParent) {
              store.update(state => {
                state.selectedComponentId = parent._id
                return state
              })
            }
          }
        }
      },
      paste: async (targetComponent, mode) => {
        let promises = []
        store.update(state => {
          // Stop if we have nothing to paste
          if (!state.componentToPaste) {
            return state
          }
          const cut = state.componentToPaste.isCut

          // Clone the component to paste and make unique if copying
          delete state.componentToPaste.isCut
          let componentToPaste = cloneDeep(state.componentToPaste)
          if (cut) {
            state.componentToPaste = null
          } else {
            makeComponentUnique(componentToPaste)
          }

          if (mode === "inside") {
            // Paste inside target component if chosen
            if (!targetComponent._children) {
              targetComponent._children = []
            }
            targetComponent._children.push(componentToPaste)
          } else {
            // Otherwise find the parent so we can paste in the correct order
            // in the parents child components
            const selectedAsset = get(currentAsset)
            if (!selectedAsset) {
              return state
            }
            const parent = findComponentParent(
              selectedAsset.props,
              targetComponent._id
            )
            if (!parent) {
              return state
            }

            // Insert the component in the correct position
            const targetIndex = parent._children.indexOf(targetComponent)
            const index = mode === "above" ? targetIndex : targetIndex + 1
            parent._children.splice(index, 0, cloneDeep(componentToPaste))
          }

          // Save and select the new component
          promises.push(store.actions.preview.saveSelected())
          state.selectedComponentId = componentToPaste._id
          return state
        })
        await Promise.all(promises)
      },
      updateStyle: async (name, value) => {
        const selected = get(selectedComponent)
        if (value == null || value === "") {
          delete selected._styles.normal[name]
        } else {
          selected._styles.normal[name] = value
        }
        await store.actions.preview.saveSelected()
      },
      updateCustomStyle: async style => {
        const selected = get(selectedComponent)
        selected._styles.custom = style
        await store.actions.preview.saveSelected()
      },
      updateConditions: async conditions => {
        const selected = get(selectedComponent)
        selected._conditions = conditions
        await store.actions.preview.saveSelected()
      },
      updateProp: async (name, value) => {
        let component = get(selectedComponent)
        if (!name || !component) {
          return
        }
        if (component[name] === value) {
          return
        }
        component[name] = value
        store.update(state => {
          state.selectedComponentId = component._id
          return state
        })
        await store.actions.preview.saveSelected()
      },
      links: {
        save: async (url, title) => {
          const layout = get(mainLayout)
          if (!layout) {
            return
          }

          // Add link setting to main layout
          if (layout.props._component.endsWith("layout")) {
            // If using a new SDK, add to the layout component settings
            if (!layout.props.links) {
              layout.props.links = []
            }
            layout.props.links.push({
              text: title,
              url,
            })
          } else {
            // If using an old SDK, add to the navigation component
            // TODO: remove this when we can assume everyone has updated
            const nav = findComponentType(
              layout.props,
              "@budibase/standard-components/navigation"
            )
            if (!nav) {
              return
            }

            let newLink
            if (nav._children && nav._children.length) {
              // Clone an existing link if one exists
              newLink = cloneDeep(nav._children[0])

              // Set our new props
              newLink._id = Helpers.uuid()
              newLink._instanceName = `${title} Link`
              newLink.url = url
              newLink.text = title
            } else {
              // Otherwise create vanilla new link
              newLink = {
                ...store.actions.components.createInstance("link"),
                url,
                text: title,
                _instanceName: `${title} Link`,
              }
              nav._children = [...nav._children, newLink]
            }
          }

          // Save layout
          await store.actions.layouts.save(layout)
        },
        delete: async (url, title) => {
          const layout = get(mainLayout)
          if (!layout) {
            return
          }

          // Add link setting to main layout
          if (layout.props._component.endsWith("layout")) {
            // If using a new SDK, add to the layout component settings
            layout.props.links = layout.props.links.filter(
              link => !(link.text === title && link.url === url)
            )
          } else {
            // If using an old SDK, add to the navigation component
            // TODO: remove this when we can assume everyone has updated
            const nav = findComponentType(
              layout.props,
              "@budibase/standard-components/navigation"
            )
            if (!nav) {
              return
            }

            nav._children = nav._children.filter(
              child => !(child.url === url && child.text === title)
            )
          }
          // Save layout
          await store.actions.layouts.save(layout)
        },
      },
    },
    settings: {
      highlight: key => {
        store.update(state => ({
          ...state,
          highlightedSettingKey: key,
        }))
      },
    },
  }

  return store
}<|MERGE_RESOLUTION|>--- conflicted
+++ resolved
@@ -50,15 +50,12 @@
   theme: "",
   customTheme: {},
   previewDevice: "desktop",
-<<<<<<< HEAD
+  highlightedSettingKey: null,
 
   // URL params
   selectedScreenId: null,
   selectedComponentId: null,
   selectedLayoutId: null,
-=======
-  highlightedSettingKey: null,
->>>>>>> eb3a7b44
 }
 
 export const getFrontendStore = () => {
