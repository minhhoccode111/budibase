--- conflicted
+++ resolved
@@ -59,10 +59,6 @@
       },
       select: model =>
         store.update(state => {
-          model =
-            typeof model === "string"
-              ? state.models.find(m => m._id === model)
-              : model
           state.selectedModel = model
           state.draftModel = cloneDeep(model)
           state.selectedField = ""
@@ -72,12 +68,6 @@
         }),
       save: async ({ model }) => {
         const updatedModel = cloneDeep(model)
-<<<<<<< HEAD
-        const SAVE_MODEL_URL = `/api/models`
-        const response = await api.post(SAVE_MODEL_URL, updatedModel)
-        await store.actions.models.fetch()
-        store.actions.models.select((await response.json())._id)
-=======
 
         // update any renamed schema keys to reflect their names
         for (let key in updatedModel.schema) {
@@ -96,7 +86,6 @@
         const savedModel = await response.json()
         await store.actions.models.fetch()
         store.actions.models.select(savedModel)
->>>>>>> 5f78d599
       },
       addField: field => {
         store.update(state => {
