import { values } from "lodash/fp"
import { backendUiStore } from "builderStore"
import * as backendStoreActions from "./backend"
import { writable, get } from "svelte/store"
import api from "../api"
import { DEFAULT_PAGES_OBJECT } from "../../constants"
import { getExactComponent } from "components/userInterface/pagesParsing/searchComponents"
import { rename } from "components/userInterface/pagesParsing/renameScreen"
import {
  createProps,
  makePropsSafe,
  getBuiltin,
} from "components/userInterface/pagesParsing/createProps"
import { fetchComponentLibDefinitions } from "../loadComponentLibraries"
import { buildCodeForScreens } from "../buildCodeForScreens"
import { generate_screen_css } from "../generate_css"
import { insertCodeMetadata } from "../insertCodeMetadata"
import { uuid } from "../uuid"
import {
  selectComponent as _selectComponent,
  getParent,
  walkProps,
  savePage as _savePage,
  saveCurrentPreviewItem as _saveCurrentPreviewItem,
  saveScreenApi as _saveScreenApi,
} from "../storeUtils"

export const getStore = () => {
  const initial = {
    apps: [],
    appname: "",
    pages: DEFAULT_PAGES_OBJECT,
    mainUi: {},
    unauthenticatedUi: {},
    components: [],
    currentPreviewItem: null,
    currentComponentInfo: null,
    currentFrontEndType: "none",
    currentPageName: "",
    currentComponentProps: null,
    errors: [],
    hasAppPackage: false,
    libraries: null,
    appId: "",
  }

  const store = writable(initial)

  store.setPackage = setPackage(store, initial)

  store.createDatabaseForApp = backendStoreActions.createDatabaseForApp(store)

  store.saveScreen = saveScreen(store)
  store.renameScreen = renameScreen(store)
  store.deleteScreen = deleteScreen(store)
  store.setCurrentScreen = setCurrentScreen(store)
  store.setCurrentPage = setCurrentPage(store)
  store.createScreen = createScreen(store)
  store.addStylesheet = addStylesheet(store)
  store.removeStylesheet = removeStylesheet(store)
  store.savePage = savePage(store)
  store.addChildComponent = addChildComponent(store)
  store.selectComponent = selectComponent(store)
  store.setComponentProp = setComponentProp(store)
  store.setComponentStyle = setComponentStyle(store)
  store.setComponentCode = setComponentCode(store)
  store.setScreenType = setScreenType(store)
  store.getPathToComponent = getPathToComponent(store)
  store.addTemplatedComponent = addTemplatedComponent(store)
  store.setMetadataProp = setMetadataProp(store)
  return store
}

export default getStore

export const getComponentDefinition = (state, name) =>
  name.startsWith("##") ? getBuiltin(name) : state.components[name]

const setPackage = (store, initial) => async pkg => {
  const [main_screens, unauth_screens] = await Promise.all([
    api
      .get(`/_builder/api/${pkg.application._id}/pages/main/screens`)
      .then(r => r.json()),
    api
      .get(`/_builder/api/${pkg.application._id}/pages/unauthenticated/screens`)
      .then(r => r.json()),
  ])

  pkg.pages = {
    main: {
      ...pkg.pages.main,
      _screens: Object.values(main_screens),
    },
    unauthenticated: {
      ...pkg.pages.unauthenticated,
      _screens: Object.values(unauth_screens),
    },
  }

  initial.libraries = pkg.application.componentLibraries
  initial.components = await fetchComponentLibDefinitions(pkg.application._id)
  initial.appname = pkg.application.name
  initial.appId = pkg.application._id
  initial.pages = pkg.pages
  initial.hasAppPackage = true
  initial.screens = values(pkg.screens)
  initial.builtins = [getBuiltin("##builtin/screenslot")]
  initial.appInstances = pkg.application.instances
  initial.appId = pkg.application._id

  store.set(initial)
  return initial
}

const saveScreen = store => screen => {
  store.update(state => {
    return _saveScreen(store, state, screen)
  })
}

const _saveScreen = async (store, s, screen) => {
  const currentPageScreens = s.pages[s.currentPageName]._screens

  await api
    .post(`/_builder/api/${s.appId}/pages/${s.currentPageName}/screen`, screen)
    .then(() => {
      if (currentPageScreens.includes(screen)) return

      const screens = [...currentPageScreens, screen]

      store.update(innerState => {
        innerState.pages[s.currentPageName]._screens = screens
        innerState.screens = screens
        innerState.currentPreviewItem = screen
        const safeProps = makePropsSafe(
          innerState.components[screen.props._component],
          screen.props
        )
        innerState.currentComponentInfo = safeProps
        screen.props = safeProps

        _savePage(innerState)
        return innerState
      })
    })

  return s
}

const createScreen = store => (screenName, route, layoutComponentName) => {
  store.update(state => {
    const rootComponent = state.components[layoutComponentName]

    const newScreen = {
      name: screenName || "",
      description: "",
      url: "",
      _css: "",
      props: createProps(rootComponent).props,
    }

    newScreen.route = route
    state.currentPreviewItem = newScreen
    state.currentComponentInfo = newScreen.props
    state.currentFrontEndType = "screen"

    _saveScreen(store, state, newScreen)

    return state
  })
}

const setCurrentScreen = store => screenName => {
  store.update(s => {
    const screen = getExactComponent(s.screens, screenName)
    screen._css = generate_screen_css([screen.props])
    s.currentPreviewItem = screen
    s.currentFrontEndType = "screen"
    s.currentView = "detail"

    const safeProps = makePropsSafe(
      s.components[screen.props._component],
      screen.props
    )
    screen.props = safeProps
    s.currentComponentInfo = safeProps
    setCurrentPageFunctions(s)
    return s
  })
}

const deleteScreen = store => name => {
  store.update(s => {
    const components = s.components.filter(c => c.name !== name)
    const screens = s.screens.filter(c => c.name !== name)

    s.components = components
    s.screens = screens
    if (s.currentPreviewItem.name === name) {
      s.currentPreviewItem = null
      s.currentFrontEndType = ""
    }

    api.delete(`/_builder/api/${s.appId}/screen/${name}`)

    return s
  })
}

const renameScreen = store => (oldname, newname) => {
  store.update(s => {
    const { screens, pages, error, changedScreens } = rename(
      s.pages,
      s.screens,
      oldname,
      newname
    )

    if (error) {
      // should really do something with this
      return s
    }

    s.screens = screens
    s.pages = pages
    if (s.currentPreviewItem.name === oldname)
      s.currentPreviewItem.name = newname

    const saveAllChanged = async () => {
      for (let screenName of changedScreens) {
        const changedScreen = getExactComponent(screens, screenName)
        await api.post(`/_builder/api/${s.appId}/screen`, changedScreen)
      }
    }

    api
      .patch(`/_builder/api/${s.appId}/screen`, {
        oldname,
        newname,
      })
      .then(() => saveAllChanged())
      .then(() => {
        _savePage(s)
      })

    return s
  })
}

const savePage = store => async page => {
  store.update(state => {
    if (state.currentFrontEndType !== "page" || !state.currentPageName) {
      return state
    }

    state.pages[state.currentPageName] = page
    _savePage(state)
    return state
  })
}

const addStylesheet = store => stylesheet => {
  store.update(s => {
    s.pages.stylesheets.push(stylesheet)
    _savePage(s)
    return s
  })
}

const removeStylesheet = store => stylesheet => {
  store.update(state => {
    state.pages.stylesheets = state.pages.stylesheets.filter(
      s => s !== stylesheet
    )
    _savePage(state)
    return state
  })
}

<<<<<<< HEAD
const _savePage = async s => {
  const page = s.pages[s.currentPageName]
  await api.post(`/_builder/api/${s.appId}/pages/${s.currentPageName}`, {
    page: { componentLibraries: s.pages.componentLibraries, ...page },
    screens: page._screens,
  })
}

=======
>>>>>>> 7002cd43
const setCurrentPage = store => pageName => {
  store.update(state => {
    const current_screens = state.pages[pageName]._screens

    const currentPage = state.pages[pageName]

    state.currentFrontEndType = "page"
    state.currentPageName = pageName
    state.screens = Array.isArray(current_screens)
      ? current_screens
      : Object.values(current_screens)
    const safeProps = makePropsSafe(
      state.components[currentPage.props._component],
      currentPage.props
    )
    state.currentComponentInfo = safeProps
    currentPage.props = safeProps
    state.currentPreviewItem = state.pages[pageName]
    state.currentPreviewItem._css = generate_screen_css([
      state.currentPreviewItem.props,
    ])

    for (let screen of state.screens) {
      screen._css = generate_screen_css([screen.props])
    }

    setCurrentPageFunctions(state)
    return state
  })
}

/**
 * @param  {string} componentToAdd - name of the component to add to the application
 * @param  {string} presetName - name of the component preset if defined
 */
const addChildComponent = store => (componentToAdd, presetName) => {
  store.update(state => {
    function findSlot(component_array) {
      for (let i = 0; i < component_array.length; i += 1) {
        if (component_array[i]._component === "##builtin/screenslot") {
          return true
        }

        if (component_array[i]._children) findSlot(component_array[i])
      }

      return false
    }

    if (
      componentToAdd.startsWith("##") &&
      findSlot(state.pages[state.currentPageName].props._children)
    ) {
      return state
    }

    const component = getComponentDefinition(state, componentToAdd)

    const presetProps = presetName ? component.presets[presetName] : {}

    const instanceId = get(backendUiStore).selectedDatabase._id

    const newComponent = createProps(
      component,
      {
        ...presetProps,
        _instanceId: instanceId,
      },
      state
    )

    state.currentComponentInfo._children = state.currentComponentInfo._children.concat(
      newComponent.props
    )

    state.currentFrontEndType === "page"
      ? _savePage(state)
      : _saveScreenApi(state.currentPreviewItem, state)

    state.currentView = "component"
    state.currentComponentInfo = newComponent.props

    return state
  })
}

/**
 * @param  {string} props - props to add, as child of current component
 */
const addTemplatedComponent = store => props => {
  store.update(state => {
    walkProps(props, p => {
      p._id = uuid()
    })
    state.currentComponentInfo._children = state.currentComponentInfo._children.concat(
      props
    )
    state.currentPreviewItem._css = generate_screen_css([
      state.currentPreviewItem.props,
    ])

    setCurrentPageFunctions(state)
    _saveCurrentPreviewItem(state)

    return state
  })
}

const selectComponent = store => component => {
  store.update(state => {
    return _selectComponent(state, component)
  })
}

const setComponentProp = store => (name, value) => {
  store.update(state => {
    const current_component = state.currentComponentInfo
    state.currentComponentInfo[name] = value

    _saveCurrentPreviewItem(state)

    state.currentComponentInfo = current_component
    return state
  })
}

const setComponentStyle = store => (type, name, value) => {
  store.update(state => {
    if (!state.currentComponentInfo._styles) {
      state.currentComponentInfo._styles = {}
    }
    state.currentComponentInfo._styles[type][name] = value

    state.currentPreviewItem._css = generate_screen_css([
      state.currentPreviewItem.props,
    ])

    // save without messing with the store
    _saveCurrentPreviewItem(state)
    return state
  })
}

const setComponentCode = store => code => {
  store.update(state => {
    state.currentComponentInfo._code = code

    setCurrentPageFunctions(state)
    // save without messing with the store
    _saveScreenApi(state.currentPreviewItem, state)

    return state
  })
}

const setCurrentPageFunctions = s => {
  s.currentPageFunctions = buildPageCode(s.screens, s.pages[s.currentPageName])
  insertCodeMetadata(s.currentPreviewItem.props)
}

const buildPageCode = (screens, page) => buildCodeForScreens([page, ...screens])

const setScreenType = store => type => {
  store.update(state => {
    state.currentFrontEndType = type

    const pageOrScreen =
      type === "page"
        ? state.pages[state.currentPageName]
        : state.pages[state.currentPageName]._screens[0]

    state.currentComponentInfo = pageOrScreen ? pageOrScreen.props : null
    state.currentPreviewItem = pageOrScreen
    return state
  })
}

const getPathToComponent = store => component => {
  // Gets all the components to needed to construct a path.
  const tempStore = get(store)
  let pathComponents = []
  let parent = component
  let root = false
  while (!root) {
    parent = getParent(tempStore.currentPreviewItem.props, parent)
    if (!parent) {
      root = true
    } else {
      pathComponents.push(parent)
    }
  }

  // Remove root entry since it's the screen or page layout.
  // Reverse array since we need the correct order of the IDs
  const reversedComponents = pathComponents.reverse().slice(1)

  // Add component
  const allComponents = [...reversedComponents, component]

  // Map IDs
  const IdList = allComponents.map(c => c._id)

  // Construct ID Path:
  const path = IdList.join("/")

  return path
}

const setMetadataProp = store => (name, prop) => {
  store.update(s => {
    s.currentPreviewItem[name] = prop
    return s
  })
}<|MERGE_RESOLUTION|>--- conflicted
+++ resolved
@@ -277,17 +277,6 @@
   })
 }
 
-<<<<<<< HEAD
-const _savePage = async s => {
-  const page = s.pages[s.currentPageName]
-  await api.post(`/_builder/api/${s.appId}/pages/${s.currentPageName}`, {
-    page: { componentLibraries: s.pages.componentLibraries, ...page },
-    screens: page._screens,
-  })
-}
-
-=======
->>>>>>> 7002cd43
 const setCurrentPage = store => pageName => {
   store.update(state => {
     const current_screens = state.pages[pageName]._screens
