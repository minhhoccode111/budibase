import { cloneDeep } from "lodash/fp"
import { get } from "svelte/store"
import { backendUiStore, store } from "builderStore"
import { findAllMatchingComponents, findComponentPath } from "./storeUtils"
<<<<<<< HEAD
import { makePropSafe } from "@budibase/string-templates"
=======
import { TableNames } from "../constants"
>>>>>>> 861a4539

// Regex to match all instances of template strings
const CAPTURE_VAR_INSIDE_TEMPLATE = /{{([^}]+)}}/g
const INVALID_BINDING = "{{ invalid binding }}"

/**
 * Gets all bindable data context fields and instance fields.
 */
export const getBindableProperties = (rootComponent, componentId) => {
  const contextBindings = getContextBindings(rootComponent, componentId)
  const componentBindings = getComponentBindings(rootComponent)
  return [...contextBindings, ...componentBindings]
}

/**
 * Gets all data provider components above a component.
 */
export const getDataProviderComponents = (rootComponent, componentId) => {
  if (!rootComponent || !componentId) {
    return []
  }

  // Get the component tree leading up to this component, ignoring the component
  // itself
  const path = findComponentPath(rootComponent, componentId)
  path.pop()

  // Filter by only data provider components
  return path.filter(component => {
    const def = store.actions.components.getDefinition(component._component)
    return def?.dataProvider
  })
}

/**
 * Gets a datasource object for a certain data provider component
 */
export const getDatasourceForProvider = component => {
  const def = store.actions.components.getDefinition(component?._component)
  if (!def) {
    return null
  }

  // Extract datasource from component instance
  const datasourceSetting = def.settings.find(setting => {
    return setting.type === "datasource" || setting.type === "table"
  })
  if (!datasourceSetting) {
    return null
  }

  // There are different types of setting which can be a datasource, for
  // example an actual datasource object, or a table ID string.
  // Convert the datasource setting into a proper datasource object so that
  // we can use it properly
  if (datasourceSetting.type === "datasource") {
    return component[datasourceSetting?.key]
  } else if (datasourceSetting.type === "table") {
    return {
      tableId: component[datasourceSetting?.key],
      type: "table",
    }
  }
  return null
}

/**
 * Gets all bindable data contexts. These are fields of schemas of data contexts
 * provided by data provider components, such as lists or row detail components.
 */
export const getContextBindings = (rootComponent, componentId) => {
  // Extract any components which provide data contexts
  const dataProviders = getDataProviderComponents(rootComponent, componentId)
  let contextBindings = []
  dataProviders.forEach(component => {
    const datasource = getDatasourceForProvider(component)
    if (!datasource) {
      return
    }

    // Get schema and add _id and _rev fields for certain types
    let { schema, table } = getSchemaForDatasource(datasource)
    if (!schema || !table) {
      return
    }
    if (datasource.type === "table" || datasource.type === "link") {
      schema["_id"] = { type: "string" }
      schema["_rev"] = { type: "string " }
    }
    const keys = Object.keys(schema).sort()

    // Create bindable properties for each schema field
    keys.forEach(key => {
      const fieldSchema = schema[key]
      // Replace certain bindings with a new property to help display components
      let runtimeBoundKey = key
      if (fieldSchema.type === "link") {
        runtimeBoundKey = `${key}_count`
      } else if (fieldSchema.type === "attachment") {
        runtimeBoundKey = `${key}_first`
      }

      contextBindings.push({
        type: "context",
        runtimeBinding: `${makePropSafe(component._id)}.${makePropSafe(
          runtimeBoundKey
        )}`,
        readableBinding: `${component._instanceName}.${table.name}.${key}`,
        fieldSchema,
        providerId: component._id,
        tableId: datasource.tableId,
        field: key,
      })
    })
  })

  // Add logged in user bindings
  const tables = get(backendUiStore).tables
  const userTable = tables.find(table => table._id === TableNames.USERS)
  const schema = {
    ...userTable.schema,
    _id: { type: "string" },
    _rev: { type: "string" },
  }
  const keys = Object.keys(schema).sort()
  keys.forEach(key => {
    const fieldSchema = schema[key]
    // Replace certain bindings with a new property to help display components
    let runtimeBoundKey = key
    if (fieldSchema.type === "link") {
      runtimeBoundKey = `${key}_count`
    } else if (fieldSchema.type === "attachment") {
      runtimeBoundKey = `${key}_first`
    }

    contextBindings.push({
      type: "context",
      runtimeBinding: `user.${runtimeBoundKey}`,
      readableBinding: `Current User.${key}`,
      fieldSchema,
      providerId: "user",
      tableId: TableNames.USERS,
      field: key,
    })
  })

  return contextBindings
}

/**
 * Gets all bindable components. These are form components which allow their
 * values to be bound to.
 */
export const getComponentBindings = rootComponent => {
  if (!rootComponent) {
    return []
  }
  const componentSelector = component => {
    const type = component._component
    const definition = store.actions.components.getDefinition(type)
    return definition?.bindable
  }
  const components = findAllMatchingComponents(rootComponent, componentSelector)
  return components.map(component => {
    return {
      type: "instance",
      providerId: component._id,
      runtimeBinding: `${makePropSafe(component._id)}`,
      readableBinding: `${component._instanceName}`,
    }
  })
}

/**
 * Gets a schema for a datasource object.
 */
export const getSchemaForDatasource = datasource => {
  let schema, table
  if (datasource) {
    const { type } = datasource
    if (type === "query") {
      const queries = get(backendUiStore).queries
      table = queries.find(query => query._id === datasource._id)
    } else {
      const tables = get(backendUiStore).tables
      table = tables.find(table => table._id === datasource.tableId)
    }
    if (table) {
      if (type === "view") {
        schema = cloneDeep(table.views?.[datasource.name]?.schema)
      } else {
        schema = cloneDeep(table.schema)
      }
    }
  }
  return { schema, table }
}

/**
 * utility function for the readableToRuntimeBinding and runtimeToReadableBinding.
 */
function bindingReplacement(bindableProperties, textWithBindings, convertTo) {
  const convertFrom = convertTo === "runtimeBinding" ? "readableBinding" : "runtimeBinding"
  if (typeof textWithBindings !== "string") {
    return textWithBindings
  }
  const convertFromProps = bindableProperties
    .map(el => el[convertFrom])
    .sort((a, b) => {
      return b.length - a.length
    })
  const boundValues = textWithBindings.match(CAPTURE_VAR_INSIDE_TEMPLATE) || []
  let result = textWithBindings
  for (let boundValue of boundValues) {
    let newBoundValue = boundValue
    for (let from of convertFromProps) {
      if (newBoundValue.includes(from)) {
        const binding = bindableProperties.find(el => el[convertFrom] === from)
        newBoundValue = newBoundValue.replace(
          from,
          binding[convertTo],
        )
      }
    }
    result = result.replace(boundValue, newBoundValue)
  }
  return result
}

/**
 * Converts a readable data binding into a runtime data binding
 */
export function readableToRuntimeBinding(bindableProperties, textWithBindings) {
  return bindingReplacement(bindableProperties, textWithBindings, "runtimeBinding")
}

/**
 * Converts a runtime data binding into a readable data binding
 */
export function runtimeToReadableBinding(bindableProperties, textWithBindings) {
  return bindingReplacement(bindableProperties, textWithBindings, "readableBinding")
}<|MERGE_RESOLUTION|>--- conflicted
+++ resolved
@@ -2,11 +2,8 @@
 import { get } from "svelte/store"
 import { backendUiStore, store } from "builderStore"
 import { findAllMatchingComponents, findComponentPath } from "./storeUtils"
-<<<<<<< HEAD
 import { makePropSafe } from "@budibase/string-templates"
-=======
 import { TableNames } from "../constants"
->>>>>>> 861a4539
 
 // Regex to match all instances of template strings
 const CAPTURE_VAR_INSIDE_TEMPLATE = /{{([^}]+)}}/g
