--- conflicted
+++ resolved
@@ -17,12 +17,8 @@
   tables as tablesStore,
   roles as rolesStore,
   selectedScreen,
-<<<<<<< HEAD
   mediaStore,
-} from "stores/builder"
-=======
 } from "@/stores/builder"
->>>>>>> 637a6370
 import {
   makePropSafe,
   isJSBinding,
@@ -76,11 +72,8 @@
   const stateBindings = getStateBindings()
   const selectedRowsBindings = getSelectedRowsBindings(asset)
   const roleBindings = getRoleBindings()
-<<<<<<< HEAD
   const mediaBindings = getMediaBindings()
-=======
   const embedBindings = getEmbedBindings()
->>>>>>> 637a6370
   return [
     ...contextBindings,
     ...urlBindings,
@@ -89,11 +82,8 @@
     ...deviceBindings,
     ...selectedRowsBindings,
     ...roleBindings,
-<<<<<<< HEAD
     ...mediaBindings,
-=======
     ...embedBindings,
->>>>>>> 637a6370
   ]
 }
 
