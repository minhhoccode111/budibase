--- conflicted
+++ resolved
@@ -10,8 +10,10 @@
     SideNavigation as Navigation,
     SideNavigationItem as Item,
   } from "@budibase/bbui"
-<<<<<<< HEAD
   import api from "builderStore/api"
+  import { organisation } from "stores/portal"
+
+  organisation.init()
 
   let orgName
   let orgLogo
@@ -23,17 +25,6 @@
     orgName = "ACME Inc."
     orgLogo = "https://via.placeholder.com/150"
 
-    // set onBoardingProgress
-
-=======
-  import { organisation } from "stores/portal"
-  organisation.init()
-
-  let onBoardingProgress, user
-
-  async function getInfo() {
-    onBoardingProgress = 20
->>>>>>> d6445071
     user = { name: "John Doe" }
   }
 
