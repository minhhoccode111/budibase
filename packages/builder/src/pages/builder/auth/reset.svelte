<script>
  import { Body, Button, Heading, Layout, notifications } from "@budibase/bbui"
  import { goto, params } from "@roxi/routify"
  import PasswordRepeatInput from "components/common/users/PasswordRepeatInput.svelte"
  import { auth, organisation } from "stores/portal"
  import Logo from "assets/bb-emblem.svg"
  import { onMount } from "svelte"

  const resetCode = $params["?code"]
  let password, error

  $: forceResetPassword = $auth?.user?.forceResetPassword

  async function reset() {
    try {
      if (forceResetPassword) {
        await auth.updateSelf({
          password,
          forceResetPassword: false,
        })
        $goto("../portal/")
      } else {
        await auth.resetPassword(password, resetCode)
        notifications.success("Password reset successfully")
        // send them to login if reset successful
        $goto("./login")
      }
    } catch (err) {
      notifications.error("Unable to reset password")
    }
  }

  onMount(async () => {
<<<<<<< HEAD
    try {
      await organisation.init()
    } catch (error) {
      notifications.error("Error getting org config")
    }
=======
    await auth.checkAuth()
    await organisation.init()
>>>>>>> 6246ae61
  })
</script>

<div class="login">
  <div class="main">
    <Layout>
      <Layout noPadding justifyItems="center">
        <img src={$organisation.logoUrl || Logo} alt="Organisation logo" />
      </Layout>
      <Layout gap="XS" noPadding>
        <Heading textAlign="center">Reset your password</Heading>
        <Body size="S" textAlign="center">
          Please enter the new password you'd like to use.
        </Body>
        <PasswordRepeatInput bind:password bind:error />
      </Layout>
      <Button
        cta
        on:click={reset}
        disabled={error || (forceResetPassword ? false : !resetCode)}
      >
        Reset your password
      </Button>
    </Layout>
  </div>
</div>

<style>
  .login {
    width: 100%;
    height: 100%;
    display: flex;
    flex-direction: column;
    justify-content: center;
    align-items: center;
  }

  .main {
    width: 260px;
  }

  img {
    width: 48px;
  }
</style><|MERGE_RESOLUTION|>--- conflicted
+++ resolved
@@ -31,16 +31,12 @@
   }
 
   onMount(async () => {
-<<<<<<< HEAD
     try {
+      await auth.checkAuth()
       await organisation.init()
     } catch (error) {
       notifications.error("Error getting org config")
     }
-=======
-    await auth.checkAuth()
-    await organisation.init()
->>>>>>> 6246ae61
   })
 </script>
 
