<script>
  import { isActive, redirect, goto, url } from "@roxi/routify"
  import { Icon, notifications, Tabs, Tab } from "@budibase/bbui"
  import { organisation, auth, menu } from "stores/portal"
  import { onMount } from "svelte"
  import UpgradeButton from "./_components/UpgradeButton.svelte"
  import MobileMenu from "./_components/MobileMenu.svelte"
  import Logo from "./_components/Logo.svelte"
  import UserDropdown from "./_components/UserDropdown.svelte"

  let loaded = false
  let mobileMenuVisible = false
  let activeTab = "Apps"

  $: $url(), updateActiveTab($menu)

  const updateActiveTab = menu => {
    for (let entry of menu) {
      if ($isActive(entry.href)) {
        if (activeTab !== entry.title) {
          activeTab = entry.title
        }
        break
      }
    }
  }

  const showMobileMenu = () => (mobileMenuVisible = true)
  const hideMobileMenu = () => (mobileMenuVisible = false)

  onMount(async () => {
    // Prevent non-builders from accessing the portal
    if ($auth.user) {
      if (!$auth.user?.builder?.global) {
        $redirect("../")
      } else {
        try {
          await organisation.init()
        } catch (error) {
          notifications.error("Error getting org config")
        }
        loaded = true
      }
    }
  })
</script>

{#if $auth.user && loaded}
  <div class="container">
    <div class="nav">
      <div class="branding">
        <Logo />
      </div>
      <div class="desktop">
        <Tabs selected={activeTab}>
          {#each $menu as { title, href }}
            <Tab {title} on:click={() => $goto(href)} />
          {/each}
        </Tabs>
      </div>
      <div class="mobile">
        <Icon hoverable name="ShowMenu" on:click={showMobileMenu} />
      </div>
      <div class="desktop">
        <UpgradeButton />
      </div>
      <div class="dropdown">
        <UserDropdown />
      </div>
    </div>
    <div class="main">
      <slot />
    </div>
    <MobileMenu visible={mobileMenuVisible} on:close={hideMobileMenu} />
  </div>
{/if}

<style>
  .container {
    height: 100%;
    display: flex;
    flex-direction: column;
    justify-content: flex-start;
    align-items: stretch;
  }
  .nav {
    background: var(--background);
    display: flex;
    flex-direction: row;
    justify-content: flex-start;
    align-items: center;
    border-bottom: var(--border-light);
    padding: 0 24px;
    gap: 24px;
    position: relative;
  }

  /* Customise tabs appearance*/
  .nav :global(.spectrum-Tabs) {
    margin-bottom: -2px;
<<<<<<< HEAD
    padding: 7px 0;
=======
    padding: 5px 0;
>>>>>>> 3ba6b134
    flex: 1 1 auto;
  }
  .nav :global(.spectrum-Tabs-content) {
    display: none;
  }
  .nav :global(.spectrum-Tabs-itemLabel) {
    font-weight: 600;
  }

  .branding {
    display: grid;
    place-items: center;
  }
  .main {
    flex: 1 1 auto;
    display: flex;
    flex-direction: row;
    justify-content: center;
    align-items: stretch;
    overflow: auto;
  }
  .mobile {
    display: none;
  }
  .desktop {
    display: contents;
  }

  @media (max-width: 640px) {
    .mobile {
      display: contents;
    }
    .desktop {
      display: none;
    }
    .nav {
      flex: 0 0 52px;
      justify-content: space-between;
    }
    .branding {
      position: absolute;
      left: 50%;
      top: 50%;
      transform: translateX(-50%) translateY(-50%);
    }
  }
</style><|MERGE_RESOLUTION|>--- conflicted
+++ resolved
@@ -98,11 +98,7 @@
   /* Customise tabs appearance*/
   .nav :global(.spectrum-Tabs) {
     margin-bottom: -2px;
-<<<<<<< HEAD
-    padding: 7px 0;
-=======
     padding: 5px 0;
->>>>>>> 3ba6b134
     flex: 1 1 auto;
   }
   .nav :global(.spectrum-Tabs-content) {
