--- conflicted
+++ resolved
@@ -36,13 +36,8 @@
   </div>
   <div class="side-bar-nav">
     <NavItem
-<<<<<<< HEAD
       icon="browser"
-      text="All apps"
-=======
-      icon="WebPages"
       text={`All ${appsOrWorkspaces}`}
->>>>>>> 2e8bcb9a
       on:click={() => {
         onAgents = false
         $goto("./")
