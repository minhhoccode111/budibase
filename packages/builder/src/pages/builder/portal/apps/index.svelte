<script>
  import {
    Heading,
    Layout,
    Button,
    Select,
    Modal,
    Page,
    notifications,
    Notification,
    Body,
    Search,
  } from "@budibase/bbui"
  import Spinner from "@/components/common/Spinner.svelte"
  import CreateAppModal from "@/components/start/CreateAppModal.svelte"
  import AppLimitModal from "@/components/portal/licensing/AppLimitModal.svelte"
  import AccountLockedModal from "@/components/portal/licensing/AccountLockedModal.svelte"
  import { sdk } from "@budibase/shared-core"
  import { automationStore, initialise } from "@/stores/builder"
  import { API } from "@/api"
  import { onMount } from "svelte"
  import {
    appsStore,
    auth,
    admin,
    licensing,
    enrichedApps,
    sortBy,
<<<<<<< HEAD
    templates,
=======
    featureFlags,
>>>>>>> 233ed7af
  } from "@/stores/portal"
  import { goto } from "@roxi/routify"
  import AppRow from "@/components/start/AppRow.svelte"
  import Logo from "assets/bb-space-man.svg"
  import TemplatesModal from "@/components/start/TemplatesModal.svelte"

  let template
  let creationModal
  let appLimitModal
  let accountLockedModal
  let templatesModal
  let searchTerm = ""
  let creatingFromTemplate = false
  let automationErrors

  $: welcomeHeader = `Welcome ${$auth?.user?.firstName || "back"}`
  $: filteredApps = filterApps($enrichedApps, searchTerm)
  $: automationErrors = getAutomationErrors(filteredApps || [])
  $: isOwner = $auth.accountPortalAccess && $admin.cloud

  const filterApps = (apps, searchTerm) => {
    return apps?.filter(app => {
      const query = searchTerm?.trim()?.replace(/\s/g, "")
      if (query) {
        return app?.name?.toLowerCase().includes(query.toLowerCase())
      } else {
        return true
      }
    })
  }

  const usersLimitLockAction = $licensing?.errUserLimit
    ? () => accountLockedModal.show()
    : null

  const getAutomationErrors = apps => {
    const automationErrors = {}
    for (let app of apps) {
      if (app.automationErrors) {
        if (errorCount(app.automationErrors) > 0) {
          automationErrors[app.devId] = app.automationErrors
        }
      }
    }
    return automationErrors
  }

  const goToAutomationError = appId => {
    const params = new URLSearchParams({
      open: "error",
    })
    $goto(`/builder/app/${appId}/settings/automations?${params.toString()}`)
  }

  const errorCount = errors => {
    return Object.values(errors).reduce((acc, next) => acc + next.length, 0)
  }

  const automationErrorMessage = appId => {
    const app = $enrichedApps.find(app => app.devId === appId)
    const errors = automationErrors[appId]
    return `${app.name} - Automation error (${errorCount(errors)})`
  }

  const initiateAppCreation = async () => {
    if ($licensing?.usageMetrics?.apps >= 100) {
      appLimitModal.show()
    } else {
      template = null
      creationModal.show()
    }
  }

  const initiateAppImport = () => {
    template = { fromFile: true }
    creationModal.show()
  }

  const autoCreateApp = async () => {
    try {
      // Auto name app if has same name
      const templateKey = template.key.split("/")[1]

      let appName = templateKey.replace(/-/g, " ")
      const appsWithSameName = $appsStore.apps.filter(app =>
        app.name?.startsWith(appName)
      )
      appName = `${appName} ${appsWithSameName.length + 1}`

<<<<<<< HEAD
      // Create form data to create app
      let data = new FormData()
      data.append("name", appName)
      data.append("useTemplate", true)
      data.append("templateKey", template.key)
      data.append("isOnboarding", "false")
=======
      const data = {
        name: appName,
        useTemplate: true,
        templateKey: template.key,
      }
>>>>>>> 233ed7af

      // Create App
      const createdApp = await API.createApp(data)

      // Select Correct Application/DB in prep for creating user
      const pkg = await API.fetchAppPackage(createdApp.instance._id)
      await initialise(pkg)

      // Update checklist - in case first app
      await admin.init()

      // Create user
      await API.updateOwnMetadata({
        roleId: "BASIC",
      })
      await auth.setInitInfo({})
      $goto(`/builder/app/${createdApp.instance._id}`)
    } catch (error) {
      notifications.error(`Error creating app - ${error.message}`)
    }
  }

  const stopAppCreation = () => {
    template = null
  }

  function createAppFromTemplateUrl(templateKey) {
    // validate the template key just to make sure
    const templateParts = templateKey.split("/")
    if (templateParts.length === 2 && templateParts[0] === "app") {
      template = {
        key: templateKey,
      }
      autoCreateApp()
    } else {
      notifications.error("Your Template URL is invalid. Please try another.")
    }
  }

  const handleTemplateSelect = selectedTemplate => {
    template = selectedTemplate
    templatesModal.hide()
    autoCreateApp()
  }

  onMount(async () => {
    try {
      // If the portal is loaded from an external URL with a template param
      const initInfo = await auth.getInitInfo()
      if (initInfo?.init_template) {
        creatingFromTemplate = true
        createAppFromTemplateUrl(initInfo.init_template)
      }
      if (usersLimitLockAction) {
        usersLimitLockAction()
      }
      await templates.load()
    } catch (error) {
      notifications.error("Error getting init info")
    }
  })
</script>

<Page>
  <Layout noPadding gap="L">
    {#each Object.keys(automationErrors || {}) as appId}
      <Notification
        wide
        dismissable
        action={() => goToAutomationError(appId)}
        type="error"
        icon="warning"
        actionMessage={errorCount(automationErrors[appId]) > 1
          ? "View errors"
          : "View error"}
        on:dismiss={async () => {
          const automationId = Object.keys(automationErrors[appId] || {})[0]
          if (automationId) {
            await automationStore.actions.clearLogErrors({
              appId,
              automationId,
            })
            await appsStore.load()
          }
        }}
        message={automationErrorMessage(appId)}
      />
    {/each}
    <div class="title">
      <div class="welcome">
        <Layout noPadding gap="XS">
          <Heading size="L">{welcomeHeader}</Heading>
          <Body size="M">
            {#if $featureFlags.WORKSPACE_APPS}
              Below you'll find the list of workspaces that you have access to
            {:else}
              Below you'll find the list of apps that you have access to
            {/if}
          </Body>
        </Layout>
      </div>
    </div>

    {#if $appsStore.apps.length}
      <Layout noPadding gap="L">
        <div class="title">
          {#if $auth.user && sdk.users.canCreateApps($auth.user)}
            <div class="buttons">
              <Button
                size="M"
                cta
                on:click={usersLimitLockAction || initiateAppCreation}
              >
                {#if $featureFlags.WORKSPACE_APPS}
                  Create new workspace
                {:else}
                  Create new app
                {/if}
              </Button>

              {#if $appsStore.apps?.length > 0}
                {#if !$admin.offlineMode}
                  <Button
                    size="M"
                    secondary
                    on:click={usersLimitLockAction || templatesModal.show}
                  >
                    View templates
                  </Button>
                {/if}
                <Button
                  size="M"
                  secondary
                  on:click={usersLimitLockAction || initiateAppImport}
                >
                  Import app
                </Button>
              {/if}
            </div>
          {/if}
          {#if $appsStore.apps.length > 1}
            <div class="app-actions">
              <Select
                autoWidth
                value={$sortBy}
                on:change={e => {
                  appsStore.updateSort(e.detail)
                }}
                placeholder={null}
                options={[
                  { label: "Sort by name", value: "name" },
                  { label: "Sort by recently updated", value: "updated" },
                  { label: "Sort by status", value: "status" },
                ]}
              />
              <Search
                placeholder="Search"
                on:input={e => {
                  searchTerm = e.target.value
                }}
                on:change={e => {
                  if (!e.detail) {
                    searchTerm = null
                  }
                }}
              />
            </div>
          {/if}
        </div>

        <div class="app-table">
          {#each filteredApps as app (app.appId)}
            <AppRow {app} lockedAction={usersLimitLockAction} />
          {/each}
        </div>
      </Layout>
    {:else}
      <div class="no-apps">
        <img class="spaceman" alt="spaceman" src={Logo} width="100px" />
        <Body weight="700">You haven't been given access to any apps yet</Body>
      </div>
    {/if}

    {#if creatingFromTemplate}
      <div class="empty-wrapper">
        <img class="img-logo img-size" alt="logo" src={Logo} />
        <p>Creating your Budibase app from your selected template...</p>
        <Spinner size="10" />
      </div>
    {/if}
  </Layout>
</Page>

<Modal
  bind:this={creationModal}
  padding={false}
  width="600px"
  on:hide={stopAppCreation}
>
  <CreateAppModal {template} />
</Modal>

<Modal bind:this={templatesModal}>
  <TemplatesModal onSelectTemplate={handleTemplateSelect} />
</Modal>

<AppLimitModal bind:this={appLimitModal} />
<AccountLockedModal
  bind:this={accountLockedModal}
  onConfirm={() =>
    isOwner ? $licensing.goToUpgradePage() : $licensing.goToPricingPage()}
/>

<style>
  .title {
    display: flex;
    flex-direction: row;
    justify-content: space-between;
    align-items: center;
    gap: var(--spacing-xl);
    flex-wrap: wrap;
  }
  .buttons {
    display: flex;
    flex-direction: row;
    justify-content: flex-start;
    align-items: center;
    gap: var(--spacing-xl);
    flex-wrap: wrap;
  }
  .app-actions {
    display: flex;
    flex-direction: row;
    justify-content: flex-start;
    align-items: center;
    gap: var(--spacing-xl);
    flex-wrap: wrap;
  }
  .app-actions :global(.spectrum-Textfield) {
    max-width: 180px;
  }

  .app-table {
    display: flex;
    flex-direction: column;
    justify-content: flex-start;
    align-items: stretch;
    gap: var(--spacing-xl);
  }

  .empty-wrapper {
    flex: 1 1 auto;
    height: 100%;
    display: flex;
    flex-direction: column;
    justify-content: center;
    align-items: center;
  }
  .img-size {
    width: 160px;
    height: 160px;
  }

  .no-apps {
    background-color: var(--spectrum-global-color-gray-100);
    padding: calc(var(--spacing-xl) * 2);
    display: flex;
    justify-content: center;
    align-items: center;
    flex-direction: column;
    gap: var(--spacing-xl);
  }

  @media (max-width: 1000px) {
    .img-logo {
      display: none;
    }
  }
  @media (max-width: 640px) {
    .app-actions {
      margin-top: var(--spacing-xl);
      margin-bottom: calc(-1 * var(--spacing-m));
    }
    .app-actions :global(.spectrum-Textfield) {
      max-width: none;
    }
    /*  Hide download apps icon */
    .app-actions :global(> i) {
      display: none;
    }
    .app-actions > :global(*) {
      flex: 1 1 auto;
    }
  }
</style><|MERGE_RESOLUTION|>--- conflicted
+++ resolved
@@ -26,11 +26,7 @@
     licensing,
     enrichedApps,
     sortBy,
-<<<<<<< HEAD
     templates,
-=======
-    featureFlags,
->>>>>>> 233ed7af
   } from "@/stores/portal"
   import { goto } from "@roxi/routify"
   import AppRow from "@/components/start/AppRow.svelte"
@@ -120,20 +116,12 @@
       )
       appName = `${appName} ${appsWithSameName.length + 1}`
 
-<<<<<<< HEAD
       // Create form data to create app
       let data = new FormData()
       data.append("name", appName)
-      data.append("useTemplate", true)
+      data.append("useTemplate", "true")
       data.append("templateKey", template.key)
       data.append("isOnboarding", "false")
-=======
-      const data = {
-        name: appName,
-        useTemplate: true,
-        templateKey: template.key,
-      }
->>>>>>> 233ed7af
 
       // Create App
       const createdApp = await API.createApp(data)
