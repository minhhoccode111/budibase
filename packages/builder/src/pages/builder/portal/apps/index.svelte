<script>
  import {
    Heading,
    Layout,
    Button,
    Select,
    Modal,
    Page,
    notifications,
    Notification,
    Body,
    Icon,
    Search,
  } from "@budibase/bbui"
  import Spinner from "components/common/Spinner.svelte"
  import CreateAppModal from "components/start/CreateAppModal.svelte"
  import UpdateAppModal from "components/start/UpdateAppModal.svelte"
  import AppLimitModal from "components/portal/licensing/AppLimitModal.svelte"

  import { store, automationStore } from "builderStore"
  import { API } from "api"
  import { onMount } from "svelte"
<<<<<<< HEAD
  import { apps, auth, admin, licensing } from "stores/portal"
=======
  import {
    apps,
    auth,
    admin,
    templates,
    licensing,
    groups,
  } from "stores/portal"
>>>>>>> 27ddbd7d
  import { goto } from "@roxi/routify"
  import AppRow from "components/start/AppRow.svelte"
  import { AppStatus } from "constants"
  import Logo from "assets/bb-space-man.svg"

  let sortBy = "name"
  let template
  let selectedApp
  let creationModal
  let updatingModal
  let appLimitModal
  let creatingApp = false
  let searchTerm = ""
  let cloud = $admin.cloud
  let creatingFromTemplate = false
  let automationErrors
  let accessFilterList = null

  $: welcomeHeader = `Welcome ${$auth?.user?.firstName || "back"}`
  $: enrichedApps = enrichApps($apps, $auth.user, sortBy)
  $: filteredApps = enrichedApps.filter(
    app =>
      (searchTerm
        ? app?.name?.toLowerCase().includes(searchTerm.toLowerCase())
        : true) &&
      (accessFilterList !== null
        ? accessFilterList?.includes(
            `${app?.type}_${app?.tenantId}_${app?.appId}`
          )
        : true)
  )
  $: lockedApps = filteredApps.filter(app => app?.lockedYou || app?.lockedOther)
  $: unlocked = lockedApps?.length === 0
  $: automationErrors = getAutomationErrors(enrichedApps)

  const enrichApps = (apps, user, sortBy) => {
    const enrichedApps = apps.map(app => ({
      ...app,
      deployed: app.status === AppStatus.DEPLOYED,
      lockedYou: app.lockedBy && app.lockedBy.email === user?.email,
      lockedOther: app.lockedBy && app.lockedBy.email !== user?.email,
    }))

    if (sortBy === "status") {
      return enrichedApps.sort((a, b) => {
        if (a.status === b.status) {
          return a.name?.toLowerCase() < b.name?.toLowerCase() ? -1 : 1
        }
        return a.status === AppStatus.DEPLOYED ? -1 : 1
      })
    } else if (sortBy === "updated") {
      return enrichedApps.sort((a, b) => {
        const aUpdated = a.updatedAt || "9999"
        const bUpdated = b.updatedAt || "9999"
        return aUpdated < bUpdated ? 1 : -1
      })
    } else {
      return enrichedApps.sort((a, b) => {
        return a.name?.toLowerCase() < b.name?.toLowerCase() ? -1 : 1
      })
    }
  }

  const getAutomationErrors = apps => {
    const automationErrors = {}
    for (let app of apps) {
      if (app.automationErrors) {
        if (errorCount(app.automationErrors) > 0) {
          automationErrors[app.devId] = app.automationErrors
        }
      }
    }
    return automationErrors
  }

  const goToAutomationError = appId => {
    const params = new URLSearchParams({
      tab: "Automation History",
      open: "error",
    })
    $goto(`../overview/${appId}?${params.toString()}`)
  }

  const errorCount = errors => {
    return Object.values(errors).reduce((acc, next) => acc + next.length, 0)
  }

  const automationErrorMessage = appId => {
    const app = enrichedApps.find(app => app.devId === appId)
    const errors = automationErrors[appId]
    return `${app.name} - Automation error (${errorCount(errors)})`
  }

  const initiateAppCreation = async () => {
    if ($licensing?.usageMetrics?.apps >= 100) {
      appLimitModal.show()
    } else if ($apps?.length) {
      $goto("/builder/portal/apps/create")
    } else {
      template = null
      creationModal.show()
      creatingApp = true
    }
  }

  const initiateAppsExport = () => {
    try {
      window.location = `/api/cloud/export`
      notifications.success("Apps exported successfully")
    } catch (err) {
      notifications.error(`Error exporting apps: ${err}`)
    }
  }

  const initiateAppImport = () => {
    template = { fromFile: true }
    creationModal.show()
    creatingApp = true
  }

  const autoCreateApp = async () => {
    try {
      // Auto name app if has same name
      const templateKey = template.key.split("/")[1]

      let appName = templateKey.replace(/-/g, " ")
      const appsWithSameName = $apps.filter(app =>
        app.name?.startsWith(appName)
      )
      appName = `${appName} ${appsWithSameName.length + 1}`

      // Create form data to create app
      let data = new FormData()
      data.append("name", appName)
      data.append("useTemplate", true)
      data.append("templateKey", template.key)

      // Create App
      const createdApp = await API.createApp(data)

      // Select Correct Application/DB in prep for creating user
      const pkg = await API.fetchAppPackage(createdApp.instance._id)
      await store.actions.initialise(pkg)
      await automationStore.actions.fetch()
      // Update checklist - in case first app
      await admin.init()

      // Create user
      await API.updateOwnMetadata({
        roleId: "BASIC",
      })
      await auth.setInitInfo({})
      $goto(`/builder/app/${createdApp.instance._id}`)
    } catch (error) {
      notifications.error("Error creating app")
    }
  }

  const stopAppCreation = () => {
    template = null
    creatingApp = false
  }

  const appOverview = app => {
    $goto(`../overview/${app.devId}`)
  }

  const editApp = app => {
    if (app.lockedOther) {
      notifications.error(
        `App locked by ${app.lockedBy.email}. Please allow lock to expire or have them unlock this app.`
      )
      return
    }
    $goto(`../../app/${app.devId}`)
  }

  function createAppFromTemplateUrl(templateKey) {
    // validate the template key just to make sure
    const templateParts = templateKey.split("/")
    if (templateParts.length === 2 && templateParts[0] === "app") {
      template = {
        key: templateKey,
      }
      autoCreateApp()
    } else {
      notifications.error("Your Template URL is invalid. Please try another.")
    }
  }

  onMount(async () => {
    try {
<<<<<<< HEAD
=======
      await apps.load()
      await templates.load()
      // always load latest
      await licensing.init()

      if ($licensing.groupsEnabled) {
        await groups.actions.init()
      }

      if ($templates?.length === 0) {
        notifications.error(
          "There was a problem loading quick start templates."
        )
      }
>>>>>>> 27ddbd7d
      // If the portal is loaded from an external URL with a template param
      const initInfo = await auth.getInitInfo()
      if (initInfo?.init_template) {
        creatingFromTemplate = true
        createAppFromTemplateUrl(initInfo.init_template)
      }
    } catch (error) {
      notifications.error("Error getting init info")
    }
  })
</script>

{#if $apps.length}
  <Page>
    <Layout noPadding gap="L">
      {#each Object.keys(automationErrors || {}) as appId}
        <Notification
          wide
          dismissable
          action={() => goToAutomationError(appId)}
          type="error"
          icon="Alert"
          actionMessage={errorCount(automationErrors[appId]) > 1
            ? "View errors"
            : "View error"}
          on:dismiss={async () => {
            await automationStore.actions.clearLogErrors({ appId })
            await apps.load()
          }}
          message={automationErrorMessage(appId)}
        />
      {/each}
      <div class="title">
        <div class="welcome">
          <Layout noPadding gap="S">
            <Heading size="L">{welcomeHeader}</Heading>
            <Body size="M">
              Manage your apps and get a head start with templates
            </Body>
          </Layout>
        </div>
      </div>

      {#if enrichedApps.length}
        <Layout noPadding gap="L">
          <div class="title">
            <div class="buttons">
              <Button
                dataCy="create-app-btn"
                size="M"
                cta
                on:click={initiateAppCreation}
              >
                Create new app
              </Button>
              {#if $apps?.length > 0}
                <Button
                  size="M"
                  newStyles
                  secondary
                  on:click={$goto("/builder/portal/apps/templates")}
                >
                  View templates
                </Button>
              {/if}
              {#if !$apps?.length}
                <Button
                  dataCy="import-app-btn"
                  size="L"
                  quiet
                  secondary
                  on:click={initiateAppImport}
                >
                  Import app
                </Button>
              {/if}
            </div>
            {#if enrichedApps.length > 1}
              <div class="app-actions">
                {#if cloud}
                  <Icon
                    name="Download"
                    hoverable
                    on:click={initiateAppsExport}
                  />
                {/if}
                <Select
                  autoWidth
                  bind:value={sortBy}
                  placeholder={null}
                  options={[
                    { label: "Sort by name", value: "name" },
                    { label: "Sort by recently updated", value: "updated" },
                    { label: "Sort by status", value: "status" },
                  ]}
                />
                <Search placeholder="Search" bind:value={searchTerm} />
              </div>
            {/if}
          </div>

          <div class="appTable" class:unlocked>
            {#each filteredApps as app (app.appId)}
              <AppRow {app} {editApp} {appOverview} />
            {/each}
          </div>
        </Layout>
      {/if}

      {#if creatingFromTemplate}
        <div class="empty-wrapper">
          <img class="img-logo img-size" alt="logo" src={Logo} />
          <p>Creating your Budibase app from your selected template...</p>
          <Spinner size="10" />
        </div>
      {/if}
    </Layout>
  </Page>
{/if}

<Modal
  bind:this={creationModal}
  padding={false}
  width="600px"
  on:hide={stopAppCreation}
>
  <CreateAppModal {template} />
</Modal>

<Modal bind:this={updatingModal} padding={false} width="600px">
  <UpdateAppModal app={selectedApp} />
</Modal>

<AppLimitModal bind:this={appLimitModal} />

<style>
  .title {
    display: flex;
    flex-direction: row;
    justify-content: space-between;
    align-items: center;
    gap: var(--spacing-xl);
    flex-wrap: wrap;
  }
  .buttons {
    display: flex;
    flex-direction: row;
    justify-content: flex-start;
    align-items: center;
    gap: var(--spacing-xl);
    flex-wrap: wrap;
  }
  @media (max-width: 1000px) {
    .img-logo {
      display: none;
    }
  }
  .app-actions {
    display: flex;
    flex-direction: row;
    justify-content: flex-start;
    align-items: center;
    gap: var(--spacing-xl);
  }

  .appTable {
    display: flex;
    flex-direction: column;
    justify-content: flex-start;
    align-items: stretch;
    gap: 24px;
  }

  @media (max-width: 640px) {
    .appTable {
      grid-template-columns: 1fr auto !important;
    }
  }
  .empty-wrapper {
    flex: 1 1 auto;
    height: 100%;
    display: flex;
    flex-direction: column;
    justify-content: center;
    align-items: center;
  }
  .img-size {
    width: 160px;
    height: 160px;
  }
</style><|MERGE_RESOLUTION|>--- conflicted
+++ resolved
@@ -20,9 +20,6 @@
   import { store, automationStore } from "builderStore"
   import { API } from "api"
   import { onMount } from "svelte"
-<<<<<<< HEAD
-  import { apps, auth, admin, licensing } from "stores/portal"
-=======
   import {
     apps,
     auth,
@@ -31,7 +28,6 @@
     licensing,
     groups,
   } from "stores/portal"
->>>>>>> 27ddbd7d
   import { goto } from "@roxi/routify"
   import AppRow from "components/start/AppRow.svelte"
   import { AppStatus } from "constants"
@@ -224,23 +220,6 @@
 
   onMount(async () => {
     try {
-<<<<<<< HEAD
-=======
-      await apps.load()
-      await templates.load()
-      // always load latest
-      await licensing.init()
-
-      if ($licensing.groupsEnabled) {
-        await groups.actions.init()
-      }
-
-      if ($templates?.length === 0) {
-        notifications.error(
-          "There was a problem loading quick start templates."
-        )
-      }
->>>>>>> 27ddbd7d
       // If the portal is loaded from an external URL with a template param
       const initInfo = await auth.getInitInfo()
       if (initInfo?.init_template) {
