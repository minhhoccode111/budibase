--- conflicted
+++ resolved
@@ -9,13 +9,6 @@
   import { auth, admin } from "stores/portal"
   import createFromScratchScreen from "builderStore/store/screenTemplates/createFromScratchScreen"
   import { Roles } from "constants/backend"
-<<<<<<< HEAD
-  import Spinner from "components/common/Spinner.svelte"
-  import { helpers } from "@budibase/shared-core"
-  import { validateDatasourceConfig } from "builderStore/datasource"
-  import { DatasourceFeature } from "@budibase/types"
-=======
->>>>>>> a96d8ac2
 
   let name = "My first app"
   let url = "my-first-app"
@@ -59,37 +52,9 @@
     notifications.success(`App created successfully`)
   }
 
-<<<<<<< HEAD
-  const handleCreateApp = async ({
-    datasourceConfig,
-    useSampleData,
-    isGoogle,
-  }) => {
-    let app
-
-    try {
-      if (
-        datasourceConfig &&
-        plusIntegrations[stage].features[DatasourceFeature.CONNECTION_CHECKING]
-      ) {
-        const resp = await validateDatasourceConfig({
-          config: datasourceConfig,
-          type: stage,
-        })
-        if (!resp.connected) {
-          notifications.error(
-            `Unable to connect - ${resp.error ?? "Error validating datasource"}`
-          )
-          return false
-        }
-      }
-
-      app = await createApp(useSampleData)
-=======
   const handleCreateApp = async () => {
     try {
       await createApp()
->>>>>>> a96d8ac2
 
       goToApp()
     } catch (e) {
