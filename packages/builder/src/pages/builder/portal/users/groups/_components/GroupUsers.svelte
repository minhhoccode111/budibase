--- conflicted
+++ resolved
@@ -77,16 +77,12 @@
   data={$fetchGroupUsers?.rows}
   loading={$fetchGroupUsers.loading}
   allowEditRows={false}
+  allowEditColumns={false}
   customPlaceholder
   customRenderers={customUserTableRenderers}
-<<<<<<< HEAD
   on:click={e => {
     bb.settings(`/people/users/${e.detail._id}`)
   }}
-=======
-  on:click={e => $goto(`../users/${e.detail._id}`)}
-  allowEditColumns={false}
->>>>>>> 95447dec
 >
   <div class="placeholder" slot="placeholder">
     <Heading size="S"
