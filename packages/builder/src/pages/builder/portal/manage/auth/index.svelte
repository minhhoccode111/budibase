--- conflicted
+++ resolved
@@ -7,10 +7,6 @@
   import OneLoginLogo from "assets/onelogin-logo.png"
   import OidcLogoPng from "assets/oidc-logo.png"
   import { isEqual, cloneDeep } from "lodash/fp"
-<<<<<<< HEAD
-=======
-
->>>>>>> df942f7d
   import {
     Button,
     Heading,
@@ -25,21 +21,15 @@
   } from "@budibase/bbui"
   import { onMount } from "svelte"
   import api from "builderStore/api"
-<<<<<<< HEAD
   import { organisation, auth, admin } from "stores/portal"
   import { uuid } from "builderStore/uuid"
 
   $: tenantId = $auth.tenantId
   $: multiTenancyEnabled = $admin.multiTenancy
-=======
-  import { organisation } from "stores/portal"
-  import { uuid } from "builderStore/uuid"
->>>>>>> df942f7d
 
   const ConfigTypes = {
     Google: "google",
     OIDC: "oidc",
-<<<<<<< HEAD
   }
 
   function callbackUrl(tenantId, end) {
@@ -76,32 +66,6 @@
         placeholder: callbackUrl(tenantId, "/oidc/callback"),
       },
     ],
-=======
-    // Github: "github",
-    // AzureAD: "ad",
-  }
-
-  const GoogleConfigFields = {
-    Google: ["clientID", "clientSecret", "callbackURL"],
-  }
-  const GoogleConfigLabels = {
-    Google: {
-      clientID: "Client ID",
-      clientSecret: "Client secret",
-      callbackURL: "Callback URL",
-    },
-  }
-
-  const OIDCConfigFields = {
-    Oidc: ["configUrl", "clientID", "clientSecret"],
-  }
-  const OIDCConfigLabels = {
-    Oidc: {
-      configUrl: "Config URL",
-      clientID: "Client ID",
-      clientSecret: "Client Secret",
-    },
->>>>>>> df942f7d
   }
 
   let iconDropdownOptions = [
@@ -159,25 +123,13 @@
 
   // Create a flag so that it will only try to save completed forms
   $: partialGoogle =
-<<<<<<< HEAD
     providers.google?.config?.clientID || providers.google?.config?.clientSecret
-=======
-    providers.google?.config?.clientID ||
-    providers.google?.config?.clientSecret ||
-    providers.google?.config?.callbackURL
->>>>>>> df942f7d
   $: partialOidc =
     providers.oidc?.config?.configs[0].configUrl ||
     providers.oidc?.config?.configs[0].clientID ||
     providers.oidc?.config?.configs[0].clientSecret
   $: googleComplete =
-<<<<<<< HEAD
     providers.google?.config?.clientID && providers.google?.config?.clientSecret
-=======
-    providers.google?.config?.clientID &&
-    providers.google?.config?.clientSecret &&
-    providers.google?.config?.callbackURL
->>>>>>> df942f7d
   $: oidcComplete =
     providers.oidc?.config?.configs[0].configUrl &&
     providers.oidc?.config?.configs[0].clientID &&
@@ -187,11 +139,7 @@
     let data = new FormData()
     data.append("file", file)
     const res = await api.post(
-<<<<<<< HEAD
       `/api/global/configs/upload/logos_oidc/${file.name}`,
-=======
-      `/api/admin/configs/upload/logos_oidc/${file.name}`,
->>>>>>> df942f7d
       data,
       {}
     )
@@ -211,7 +159,6 @@
     let calls = []
     docs.forEach(element => {
       if (element.type === ConfigTypes.OIDC) {
-<<<<<<< HEAD
         //Add a UUID here so each config is distinguishable when it arrives at the login page
         for (let config of element.config.configs) {
           if (!config.uuid) {
@@ -220,23 +167,13 @@
           // callback urls shouldn't be included
           delete config.callbackURL
         }
-=======
-        //Add a UUID here so each config is distinguishable when it arrives at the login page.
-        element.config.configs.forEach(config => {
-          !config.uuid && (config.uuid = uuid())
-        })
->>>>>>> df942f7d
         if (partialOidc) {
           if (!oidcComplete) {
             notifications.error(
               `Please fill in all required ${ConfigTypes.OIDC} fields`
             )
           } else {
-<<<<<<< HEAD
             calls.push(api.post(`/api/global/configs`, element))
-=======
-            calls.push(api.post(`/api/admin/configs`, element))
->>>>>>> df942f7d
             // turn the save button grey when clicked
             oidcSaveButtonDisabled = true
             originalOidcDoc = cloneDeep(providers.oidc)
@@ -250,12 +187,8 @@
               `Please fill in all required ${ConfigTypes.Google} fields`
             )
           } else {
-<<<<<<< HEAD
             delete element.config.callbackURL
             calls.push(api.post(`/api/global/configs`, element))
-=======
-            calls.push(api.post(`/api/admin/configs`, element))
->>>>>>> df942f7d
             googleSaveButtonDisabled = true
             originalGoogleDoc = cloneDeep(providers.google)
           }
@@ -296,10 +229,13 @@
       providers.google = {
         type: ConfigTypes.Google,
         config: { activated: true },
-<<<<<<< HEAD
       }
       originalGoogleDoc = cloneDeep(googleDoc)
     } else {
+      // default activated to true for older configs
+      if (googleDoc.config.activated === undefined) {
+        googleDoc.config.activated = true
+      }
       originalGoogleDoc = cloneDeep(googleDoc)
       providers.google = googleDoc
     }
@@ -329,49 +265,8 @@
       providers.oidc = {
         type: ConfigTypes.OIDC,
         config: { configs: [{ activated: true }] },
-=======
->>>>>>> df942f7d
-      }
-      originalGoogleDoc = cloneDeep(googleDoc)
-    } else {
-<<<<<<< HEAD
-=======
-      // default activated to true for older configs
-      if (googleDoc.config.activated === undefined) {
-        googleDoc.config.activated = true
-      }
-      originalGoogleDoc = cloneDeep(googleDoc)
-      providers.google = googleDoc
-    }
-
-    //Get the list of user uploaded logos and push it to the dropdown options.
-    //This needs to be done before the config call so they're available when the dropdown renders
-    const res = await api.get(`/api/admin/configs/logos_oidc`)
-    const configSettings = await res.json()
-
-    if (configSettings.config) {
-      const logoKeys = Object.keys(configSettings.config)
-
-      logoKeys.map(logoKey => {
-        const logoUrl = configSettings.config[logoKey]
-        iconDropdownOptions.unshift({
-          label: logoKey,
-          value: logoKey,
-          icon: logoUrl,
-        })
-      })
-    }
-    const oidcResponse = await api.get(`/api/admin/configs/${ConfigTypes.OIDC}`)
-    const oidcDoc = await oidcResponse.json()
-    if (!oidcDoc._id) {
-      console.log("hi")
-
-      providers.oidc = {
-        type: ConfigTypes.OIDC,
-        config: { configs: [{ activated: true }] },
       }
     } else {
->>>>>>> df942f7d
       console.log("hello")
       originalOidcDoc = cloneDeep(oidcDoc)
       providers.oidc = oidcDoc
@@ -415,17 +310,12 @@
     <Layout gap="XS" noPadding>
       {#each GoogleConfigFields.Google as field}
         <div class="form-row">
-<<<<<<< HEAD
           <Label size="L">{field.label}</Label>
           <Input
             bind:value={providers.google.config[field.name]}
             readonly={field.readonly}
             placeholder={field.placeholder}
           />
-=======
-          <Label size="L">{GoogleConfigLabels.Google[field]}</Label>
-          <Input bind:value={providers.google.config[field]} />
->>>>>>> df942f7d
         </div>
       {/each}
       <div class="form-row">
@@ -464,7 +354,6 @@
     <Layout gap="XS" noPadding>
       {#each OIDCConfigFields.Oidc as field}
         <div class="form-row">
-<<<<<<< HEAD
           <Label size="L">{field.label}</Label>
           <Input
             bind:value={providers.oidc.config.configs[0][field.name]}
@@ -473,16 +362,6 @@
           />
         </div>
       {/each}
-=======
-          <Label size="L">{OIDCConfigLabels.Oidc[field]}</Label>
-          <Input bind:value={providers.oidc.config.configs[0][field]} />
-        </div>
-      {/each}
-      <div class="form-row">
-        <Label size="L">Callback URL</Label>
-        <Input readonly placeholder="/api/admin/auth/oidc/callback" />
-      </div>
->>>>>>> df942f7d
       <br />
       <Body size="S">
         To customize your login button, fill out the fields below.
