<script>
  import {
    Label,
    ActionButton,
    ModalContent,
    Multiselect,
    InputDropdown,
    Layout,
  } from "@budibase/bbui"
<<<<<<< HEAD
  import { groups, auth } from "stores/portal"
  import { createEventDispatcher } from "svelte"
=======
  import { groups } from "stores/portal"
>>>>>>> 22864ba3
  import { Constants } from "@budibase/frontend-core"

  export let showOnboardingTypeModal
  const password = Math.random().toString(36).substring(2, 22)
  let disabled
  let userGroups = []

  $: isProPlan = $auth.user?.license.plan.type !== Constants.PlanType.FREE

  $: userData = [
    {
      email: "",
      role: "appUser",
      password,
      forceResetPassword: true,
    },
  ]
  function addNewInput() {
    userData = [
      ...userData,
      {
        email: "",
        role: "appUser",
        password: Math.random().toString(36).substring(2, 22),
        forceResetPassword: true,
      },
    ]
  }
</script>

<ModalContent
  onConfirm={async () =>
    showOnboardingTypeModal({ users: userData, groups: userGroups })}
  size="M"
  title="Add new user"
  confirmText="Add user"
  confirmDisabled={disabled}
  cancelText="Cancel"
  showCloseIcon={false}
>
  <Layout noPadding gap="XS">
    <Label>Email Address</Label>

    {#each userData as input, index}
      <InputDropdown
        inputType="email"
        bind:inputValue={input.email}
        bind:dropdownValue={input.role}
        options={Constants.BbRoles}
        error={input.error}
      />
    {/each}
    <div>
      <ActionButton on:click={addNewInput} icon="Add">Add email</ActionButton>
    </div>
  </Layout>

  {#if isProPlan}
    <Multiselect
      bind:value={userGroups}
      placeholder="Select User Groups"
      label="User Groups"
      options={$groups}
      getOptionLabel={option => option.name}
      getOptionValue={option => option._id}
    />
  {/if}
</ModalContent>

<style>
  :global(.spectrum-Picker) {
    border-top-left-radius: 0px;
  }
</style><|MERGE_RESOLUTION|>--- conflicted
+++ resolved
@@ -7,12 +7,7 @@
     InputDropdown,
     Layout,
   } from "@budibase/bbui"
-<<<<<<< HEAD
   import { groups, auth } from "stores/portal"
-  import { createEventDispatcher } from "svelte"
-=======
-  import { groups } from "stores/portal"
->>>>>>> 22864ba3
   import { Constants } from "@budibase/frontend-core"
 
   export let showOnboardingTypeModal
