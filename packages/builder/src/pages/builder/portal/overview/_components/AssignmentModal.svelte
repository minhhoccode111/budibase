--- conflicted
+++ resolved
@@ -3,7 +3,6 @@
     ModalContent,
     PickerDropdown,
     ActionButton,
-    Layout,
     notifications,
   } from "@budibase/bbui"
   import { roles } from "stores/backend"
@@ -79,28 +78,6 @@
   onConfirm={() => addData(appData)}
   showCloseIcon={false}
 >
-<<<<<<< HEAD
-  <Layout noPadding gap="XS">
-    {#each appData as input, index}
-      <PickerDropdown
-        autocomplete
-        primaryOptions={optionSections}
-        placeholder={"Search users"}
-        secondaryPlaceholder="Access"
-        secondaryOptions={$roles}
-        bind:primaryValue={input.id}
-        bind:secondaryValue={input.role}
-        getPrimaryOptionLabel={group => group.name}
-        getPrimaryOptionValue={group => group.name}
-        getPrimaryOptionIcon={group => group.icon}
-        getPrimaryOptionColour={group => group.colour}
-        getSecondaryOptionLabel={role => role.name}
-        getSecondaryOptionValue={role => role._id}
-        getSecondaryOptionColour={role => RoleUtils.getRoleColour(role._id)}
-      />
-    {/each}
-  </Layout>
-=======
   {#each appData as input, index}
     <PickerDropdown
       autocomplete
@@ -118,8 +95,6 @@
       getSecondaryOptionColour={role => RoleUtils.getRoleColour(role._id)}
     />
   {/each}
-
->>>>>>> ae956bc3
   <div>
     <ActionButton on:click={addNewInput} icon="Add">Add email</ActionButton>
   </div>
