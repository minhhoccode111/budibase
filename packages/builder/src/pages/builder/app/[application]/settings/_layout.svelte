<script lang="ts">
  import { Content, SideNav, SideNavItem } from "@/components/portal/page"
  import { Page, Layout, AbsTooltip, TooltipPosition } from "@budibase/bbui"
  import { url, isActive } from "@roxi/routify"
  import DeleteModal from "@/components/deploy/DeleteModal.svelte"
  import { isOnlyUser, appStore } from "@/stores/builder"
  import { featureFlag } from "@/helpers"
  import { FeatureFlag } from "@budibase/types"

  let deleteModal: DeleteModal

  $: oauth2Enabled = featureFlag.isEnabled(FeatureFlag.OAUTH2_CONFIG)
</script>

<!-- routify:options index=4 -->
<div class="settings">
  <Page>
    <Layout noPadding gap="L">
      <Content showMobileNav>
        <SideNav slot="side-nav">
          <SideNavItem
            text="Automations"
            url={$url("./automations")}
            active={$isActive("./automations")}
          />
          <SideNavItem
            text="Backups"
            url={$url("./backups")}
            active={$isActive("./backups")}
          />
          <SideNavItem
            text="Embed"
            url={$url("./embed")}
            active={$isActive("./embed")}
          />
          <SideNavItem
            text="Export/Import"
            url={$url("./exportImport")}
            active={$isActive("./exportImport")}
          />
          <SideNavItem
            text="Name and URL"
            url={$url("./name-and-url")}
            active={$isActive("./name-and-url")}
          />
          <SideNavItem
            text="Version"
            url={$url("./version")}
            active={$isActive("./version")}
          />
<<<<<<< HEAD
          <SideNavItem
            text="App scripts"
            url={$url("./scripts")}
            active={$isActive("./scripts")}
          />
=======
          {#if oauth2Enabled}
            <SideNavItem
              text="OAuth2"
              url={$url("./oauth2")}
              active={$isActive("./oauth2")}
            />
          {/if}
>>>>>>> e4eb09b2
          <div class="delete-action">
            <AbsTooltip
              position={TooltipPosition.Bottom}
              text={$isOnlyUser
                ? undefined
                : "Unavailable - another user is editing this app"}
            >
              <SideNavItem
                text="Delete app"
                disabled={!$isOnlyUser}
                on:click={() => {
                  deleteModal.show()
                }}
              />
            </AbsTooltip>
          </div>
        </SideNav>
        <slot />
      </Content>
    </Layout>
  </Page>
</div>

<DeleteModal
  bind:this={deleteModal}
  appId={$appStore.appId}
  appName={$appStore.name}
/>

<style>
  .delete-action :global(.text) {
    color: var(--spectrum-global-color-red-400);
  }
  .delete-action {
    display: contents;
  }
  .settings {
    flex: 1 1 auto;
    display: flex;
    flex-direction: row;
    justify-content: flex-start;
    align-items: stretch;
    height: 0;
  }
</style><|MERGE_RESOLUTION|>--- conflicted
+++ resolved
@@ -48,13 +48,6 @@
             url={$url("./version")}
             active={$isActive("./version")}
           />
-<<<<<<< HEAD
-          <SideNavItem
-            text="App scripts"
-            url={$url("./scripts")}
-            active={$isActive("./scripts")}
-          />
-=======
           {#if oauth2Enabled}
             <SideNavItem
               text="OAuth2"
@@ -62,7 +55,11 @@
               active={$isActive("./oauth2")}
             />
           {/if}
->>>>>>> e4eb09b2
+          <SideNavItem
+            text="App scripts"
+            url={$url("./scripts")}
+            active={$isActive("./scripts")}
+          />
           <div class="delete-action">
             <AbsTooltip
               position={TooltipPosition.Bottom}
