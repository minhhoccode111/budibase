<script>
  import {
    Layout,
    Divider,
    Heading,
    Body,
    Button,
    Modal,
    Icon,
    notifications,
  } from "@budibase/bbui"
  import UpdateAppForm from "@/components/common/UpdateAppForm.svelte"
  import {
    isOnlyUser,
    appStore,
    deploymentStore,
    recaptchaStore,
  } from "@/stores/builder"
  import VersionModal from "@/components/deploy/VersionModal.svelte"
  import { appsStore, admin, licensing, featureFlags } from "@/stores/portal"
  import ExportAppModal from "@/components/start/ExportAppModal.svelte"
  import ImportAppModal from "@/components/start/ImportAppModal.svelte"
  import ConfirmDialog from "@/components/common/ConfirmDialog.svelte"
  import RevertModal from "@/components/deploy/RevertModal.svelte"
  import DeleteModal from "@/components/deploy/DeleteModal.svelte"

  let versionModal
  let exportModal
  let importModal
  let exportPublishedVersion = false
  let unpublishModal
  let revertModal
  let deleteModal

  $: filteredApps = $appsStore.apps.filter(app => app.devId === $appStore.appId)
  $: selectedApp = filteredApps.length ? filteredApps[0] : {}
  $: updateAvailable = $appStore.upgradableVersion !== $appStore.version
  $: revertAvailable = $appStore.revertableVersion != null
  $: appRecaptchaEnabled = $recaptchaStore.enabled
  $: appOrWorkspace = $featureFlags.WORKSPACE_APPS ? "workspace" : "app"

  $: appOrWorkspace = $featureFlags.WORKSPACE_APPS ? "workspace" : "app"

  const exportApp = opts => {
    exportPublishedVersion = !!opts?.published
    exportModal.show()
  }

  const updateRecaptcha = async () => {
    try {
      const newState = !appRecaptchaEnabled
      await recaptchaStore.setState(newState)
      notifications.success(`Recaptcha ${newState ? "enabled" : "disabled"}`)
    } catch (err) {
      notifications.error(`Failed to set recaptcha state: ${err.message}`)
    }
  }
</script>

<Layout noPadding>
  <Layout gap="XS" noPadding>
    <Heading>General settings</Heading>
    <Body>Control client version, {appOrWorkspace} deployment and settings</Body
    >
  </Layout>
  <Divider />
  <Heading size="S">
    {$featureFlags.WORKSPACE_APPS ? "Workspace info" : "App info"}
  </Heading>
  <UpdateAppForm />
  {#if $deploymentStore.isPublished}
    <Divider />
    <Heading size="S">Deployment</Heading>
    <div class="row top">
      <Icon
        name="check-circle"
        color="var(--spectrum-global-color-green-400)"
        size="L"
      />
      <Body size="S">
        {$deploymentStore.lastPublished}
        <br />
        <!-- svelte-ignore a11y-click-events-have-key-events -->
        <!-- svelte-ignore a11y-no-static-element-interactions -->
        {#if !$featureFlags.WORKSPACE_APPS}
          <div class="link" on:click={deploymentStore.viewPublishedApp}>
            View app
          </div>
        {/if}
      </Body>
    </div>
    <div class="row">
      <Button warning on:click={unpublishModal?.show}>Unpublish</Button>
      <Button secondary on:click={revertModal?.show}>Revert changes</Button>
    </div>
  {:else}
    <div class="row">
      <Icon
        name="warning"
        color="var(--spectrum-global-color-yellow-400)"
        size="M"
      />
      <Body size="S">
        {$featureFlags.WORKSPACE_APPS
          ? "You haven't published yet, so your apps and automations are not available to users"
          : "Your app hasn't been published yet and isn't available to users"}
      </Body>
    </div>
    <div class="row">
      {#if !$featureFlags.WORKSPACE_APPS}
        <Button
          cta
          disabled={$deploymentStore.isPublishing}
          on:click={deploymentStore.publishApp}
        >
          Publish
        </Button>
      {:else}
        <Button
          icon="arrow-circle-up"
          primary
          disabled={$deploymentStore.isPublishing}
          on:click={deploymentStore.publishApp}
        >
          Publish
        </Button>
      {/if}
    </div>
  {/if}
  <Divider id="version" />
  <Layout gap="XS" noPadding>
    <Heading size="S">Client version</Heading>
    {#if $admin.isDev}
      <Body size="S">
        You're running the latest client version from your file system, as
        you're in developer mode.
      </Body>
    {:else if updateAvailable}
      <Body size="S">
        The {appOrWorkspace} is currently using version
        <strong>{$appStore.version}</strong>
        but version <strong>{$appStore.upgradableVersion}</strong> is available.
        <br />
        Updates can contain new features, performance improvements and bug fixes.
      </Body>
      <div class="buttons">
        <Button
          cta
          on:click={versionModal.show}
          disabled={!$isOnlyUser}
          tooltip={$isOnlyUser
            ? null
            : "Unavailable - another user is editing this app"}
        >
          Update version
        </Button>
      </div>
    {:else}
      <Body size="S">
        The {appOrWorkspace} is currently using version
        <strong>{$appStore.version}</strong>.
        <br />
        You're running the latest!
      </Body>
      {#if revertAvailable}
        <div class="buttons">
          <Button
            secondary
            on:click={versionModal.show}
            disabled={!$isOnlyUser}
            tooltip={$isOnlyUser
              ? null
              : "Unavailable - another user is editing this app"}
          >
            Revert version
          </Button>
        </div>
      {/if}
    {/if}
  </Layout>
  <Divider />
  <Layout noPadding gap="XS">
    <Heading size="S">Export</Heading>
    <Body size="S">
      Export your {appOrWorkspace} for backup or to share it with someone else
    </Body>
  </Layout>
  <div class="row">
    <Button secondary on:click={() => exportApp({ published: false })}>
      Export latest edited {appOrWorkspace}
    </Button>
    <Button
      secondary
      disabled={!$deploymentStore.isPublished}
      on:click={() => exportApp({ published: true })}
    >
      Export latest published {$featureFlags.WORKSPACE_APPS
        ? "workspace"
        : "app"}
    </Button>
  </div>
  <Divider />
  <Layout noPadding gap="XS">
    <Heading size="S">Import</Heading>
    <Body size="S"
      >Import an export bundle to update this {$featureFlags.WORKSPACE_APPS
        ? "workspace"
        : "app"}
    </Body>
  </Layout>
  <div class="row">
    <Button secondary on:click={importModal?.show}>
      Import {appOrWorkspace}
    </Button>
  </div>
  <Divider />
  <Layout noPadding gap="XS">
    <div class="row">
      <Heading size="S">Recaptcha</Heading>
      {#if !$licensing.recaptchaEnabled}
        <Icon name="lock" />
      {/if}
    </div>
    {#if !$licensing.recaptchaEnabled}
      <Body size="S"
        >Recaptcha support is included with enterprise licenses</Body
      >
    {:else if !$recaptchaStore.available}
      <Body size="S"
        >Please configure Recaptcha keys to enable this protection</Body
      >
    {:else}
      <Body size="S">Enable recaptcha protection for all pages</Body>
    {/if}
  </Layout>
  <div>
    {#if $licensing.recaptchaEnabled && $recaptchaStore.available}
      <Button secondary on:click={updateRecaptcha}
        >{appRecaptchaEnabled ? "Disable" : "Enable"}</Button
      >
    {/if}
  </div>
  <Divider />
  <Heading size="S">Danger zone</Heading>
  <div class="row">
    <Button
      warning
      disabled={!$isOnlyUser}
      on:click={() => {
        deleteModal.show()
      }}
      tooltip={$isOnlyUser
        ? undefined
        : "Unavailable - another user is editing this app"}
    >
      Delete {appOrWorkspace}
    </Button>
  </div>
</Layout>

<VersionModal bind:this={versionModal} hideIcon={true} />

<Modal bind:this={exportModal} padding={false}>
  <ExportAppModal app={selectedApp} published={exportPublishedVersion} />
</Modal>

<Modal bind:this={importModal} padding={false}>
  <ImportAppModal app={selectedApp} />
</Modal>

<ConfirmDialog
  bind:this={unpublishModal}
  title="Confirm unpublish"
  okText="Unpublish"
  onOk={deploymentStore.unpublishApp}
>
  Are you sure you want to unpublish the {appOrWorkspace}
  <b>{selectedApp?.name}</b>?
  {#if $featureFlags.WORKSPACE_APPS}
<<<<<<< HEAD
    <p>This will make all apps and automations in this workspace unavailable</p>
=======
    <br />
    <br />
    This will disable all apps and automations
>>>>>>> 71b7b3e6
  {/if}
</ConfirmDialog>

<RevertModal bind:this={revertModal} />

<DeleteModal
  bind:this={deleteModal}
  appId={$appStore.appId}
  appName={$appStore.name}
/>

<style>
  .link {
    text-decoration: underline;
    color: var(--spectrum-global-color-gray-900);
  }
  .link:hover {
    cursor: pointer;
    filter: brightness(110%);
  }
  .row {
    display: flex;
    gap: var(--spacing-m);
  }
  .buttons {
    margin-top: var(--spacing-xl);
  }
</style><|MERGE_RESOLUTION|>--- conflicted
+++ resolved
@@ -277,13 +277,7 @@
   Are you sure you want to unpublish the {appOrWorkspace}
   <b>{selectedApp?.name}</b>?
   {#if $featureFlags.WORKSPACE_APPS}
-<<<<<<< HEAD
     <p>This will make all apps and automations in this workspace unavailable</p>
-=======
-    <br />
-    <br />
-    This will disable all apps and automations
->>>>>>> 71b7b3e6
   {/if}
 </ConfirmDialog>
 
