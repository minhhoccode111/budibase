[
  {
    "name": "Blocks",
    "icon": "Article",
    "children": [
      "cardsblock",
      "repeaterblock",
      "formblock",
      "multistepformblock",
      "chartblock",
      "rowexplorer"
    ]
  },
  {
    "name": "Layout",
    "icon": "ClassicGridView",
    "children": ["container", "section", "sidepanel"]
  },
  {
    "name": "Data",
    "icon": "Data",
    "children": [
      "dataprovider",
      "repeater",
      "gridblock",
      "spreadsheet",
      "dynamicfilter",
      "daterangepicker"
    ]
  },
  {
    "name": "Basic",
    "icon": "TextParagraph",
    "children": [
      "heading",
      "text",
      "button",
      "buttongroup",
      "tag",
      "spectrumcard",
      "cardstat",
      "divider",
      "image",
      "link",
      "icon",
      "embed",
      "markdownviewer",
      "backgroundimage",
      "embeddedmap"
    ]
  },
  {
    "name": "Form",
    "icon": "Form",
    "children": [
      "form",
      "formstep",
      "fieldgroup",
      "stringfield",
      "numberfield",
      "bigintfield",
      "passwordfield",
      "optionsfield",
      "booleanfield",
      "longformfield",
      "attachmentsinglefield",
      "attachmentfield",
      "jsonfield",
      "relationshipfield",
      "datetimefield",
      "multifieldselect",
      "s3upload",
      "codescanner",
<<<<<<< HEAD
      "signaturefield",
=======
      "bbreferencesinglefield",
>>>>>>> 0e8e6b87
      "bbreferencefield"
    ]
  },
  {
    "name": "Chart",
    "icon": "GraphBarVertical",
    "children": [
      "bar",
      "line",
      "area",
      "candlestick",
      "pie",
      "donut",
      "histogram"
    ]
  }
]<|MERGE_RESOLUTION|>--- conflicted
+++ resolved
@@ -71,11 +71,8 @@
       "multifieldselect",
       "s3upload",
       "codescanner",
-<<<<<<< HEAD
       "signaturefield",
-=======
       "bbreferencesinglefield",
->>>>>>> 0e8e6b87
       "bbreferencefield"
     ]
   },
