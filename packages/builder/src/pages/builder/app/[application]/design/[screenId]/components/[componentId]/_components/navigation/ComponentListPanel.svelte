--- conflicted
+++ resolved
@@ -10,12 +10,8 @@
   import { get } from "svelte/store"
   import DNDPositionIndicator from "./DNDPositionIndicator.svelte"
   import { DropPosition } from "./dndStore"
-<<<<<<< HEAD
-  import { notifications } from "@budibase/bbui"
   import ConfirmDialog from "components/common/ConfirmDialog.svelte"
-=======
   import { notifications, Button } from "@budibase/bbui"
->>>>>>> 2908262c
 
   let scrollRef
   let confirmDeleteDialog
