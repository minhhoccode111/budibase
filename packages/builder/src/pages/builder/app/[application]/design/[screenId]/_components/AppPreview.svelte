--- conflicted
+++ resolved
@@ -195,8 +195,7 @@
       await componentStore.create(component, null, parent, index)
     } else if (type === "add-parent-component") {
       const { componentId, parentType } = data
-<<<<<<< HEAD
-      await store.actions.components.addParent(componentId, parentType)
+      await componentStore.addParent(componentId, parentType)
     } else if (type === "provide-context") {
       let context = data?.context
       if (context) {
@@ -206,10 +205,7 @@
           context = null
         }
       }
-      store.actions.preview.setSelectedComponentContext(context)
-=======
-      await componentStore.addParent(componentId, parentType)
->>>>>>> 44293ef1
+      previewStore.setSelectedComponentContext(context)
     } else {
       console.warn(`Client sent unknown event type: ${type}`)
     }
