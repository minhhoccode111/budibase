<script lang="ts">
  import AppPanel from "./_components/AppPanel.svelte"
  import * as routify from "@roxi/routify"
  import { syncURLToState } from "@/helpers/urlStateSync"
  import { screenStore, selectedScreen } from "@/stores/builder"
  import { onDestroy } from "svelte"
  import LeftPanel from "./_components/LeftPanel.svelte"
  import TopBar from "@/components/common/TopBar.svelte"
  import { featureFlags } from "@/stores/portal"
  import { FeatureFlag } from "@budibase/types"

  // Keep URL and state in sync for selected screen ID
  const stopSyncing = syncURLToState({
    urlParam: "screenId",
    stateKey: "selectedScreenId",
<<<<<<< HEAD
    validate: id => $screenStore.screens.some(screen => screen._id === id),
    fallbackUrl: () => {
      // Fall back to the first screen if one exists
      if ($screenStore.screens.length) {
        return `../${$screenStore.screens[0]._id}`
      }
      return "../../design"
    },
=======
    validate: (id: string) =>
      $screenStore.screens.some(screen => screen._id === id),
    fallbackUrl: "../../design",
>>>>>>> 4f9f5231
    routify,
    update: screenStore.select,
    store: screenStore,
  })

  onDestroy(() => {
    stopSyncing?.()
  })
</script>

{#if $selectedScreen}
  <div class="design">
    {#if $featureFlags[FeatureFlag.WORKSPACE_APPS]}
      <TopBar breadcrumbs={[{ text: "Design" }]} icon="layout"></TopBar>
    {/if}
    <div class="content">
      <LeftPanel />
      <AppPanel />
      <slot />
    </div>
  </div>
{/if}

<style>
  .design {
    flex: 1 1 auto;
    display: flex;
    flex-direction: column;
    justify-content: flex-start;
    align-items: stretch;
  }
  .content {
    display: flex;
    flex-direction: row;
    justify-content: flex-start;
    align-items: stretch;
    flex: 1 1 auto;
    height: 0;
  }
</style><|MERGE_RESOLUTION|>--- conflicted
+++ resolved
@@ -13,8 +13,8 @@
   const stopSyncing = syncURLToState({
     urlParam: "screenId",
     stateKey: "selectedScreenId",
-<<<<<<< HEAD
-    validate: id => $screenStore.screens.some(screen => screen._id === id),
+    validate: (id: string) =>
+      $screenStore.screens.some(screen => screen._id === id),
     fallbackUrl: () => {
       // Fall back to the first screen if one exists
       if ($screenStore.screens.length) {
@@ -22,11 +22,6 @@
       }
       return "../../design"
     },
-=======
-    validate: (id: string) =>
-      $screenStore.screens.some(screen => screen._id === id),
-    fallbackUrl: "../../design",
->>>>>>> 4f9f5231
     routify,
     update: screenStore.select,
     store: screenStore,
