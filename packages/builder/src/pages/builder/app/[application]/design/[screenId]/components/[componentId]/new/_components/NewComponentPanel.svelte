<script>
  import Panel from "components/design/Panel.svelte"
  import { goto } from "@roxi/routify"
  import {
    Layout,
    ActionGroup,
    ActionButton,
    Search,
    Icon,
    Body,
    notifications,
  } from "@budibase/bbui"
  import structure from "./componentStructure.json"
  import { store, selectedComponent } from "builderStore"
  import { onMount } from "svelte"
  import { fly } from "svelte/transition"

  let section = "components"
  let searchString
  let searchRef
  let selectedIndex
  let componentList = []

  $: currentDefinition = store.actions.components.getDefinition(
    $selectedComponent?._component
  )
  $: enrichedStructure = enrichStructure(
    structure,
    $store.components,
    $store.customComponents
  )
  $: filteredStructure = filterStructure(
    enrichedStructure,
    section,
    currentDefinition,
    searchString
  )
  $: blocks = enrichedStructure.find(x => x.name === "Blocks").children
  $: orderMap = createComponentOrderMap(componentList)

  // Creates a simple lookup map from an array, so we can find the selected
  // component much faster
  const createComponentOrderMap = list => {
    let map = {}
    list.forEach((component, idx) => {
      map[component] = idx
    })
    return map
  }

  // Parses the structure in the manifest and returns an enriched structure with
  // explicit categories
  const enrichStructure = (structure, definitions, customComponents) => {
    let enrichedStructure = []

    // Add custom components category
    if (customComponents?.length) {
      enrichedStructure.push({
<<<<<<< HEAD
        name: "Custom components",
=======
        name: "Plugins",
>>>>>>> 12ac9cae
        isCategory: true,
        children: customComponents.map(x => ({
          ...definitions[x],
          name: definitions[x].friendlyName || definitions[x].name,
        })),
      })
    }

    structure.forEach(item => {
      if (typeof item === "string") {
        const def = definitions[`@budibase/standard-components/${item}`]
        if (def) {
          enrichedStructure.push({
            ...def,
            isCategory: false,
          })
        }
      } else {
        enrichedStructure.push({
          ...item,
          isCategory: true,
          children: enrichStructure(item.children || [], definitions),
        })
      }
    })

    return enrichedStructure
  }

  const filterStructure = (structure, section, currentDefinition, search) => {
    selectedIndex = search ? 0 : null
    componentList = []
    if (!structure?.length) {
      return []
    }

    // Remove blocks if there is no search string
    if (!search) {
      structure = structure.filter(category => category.name !== "Blocks")
    }

    // Return only items which match the search string
    let filteredStructure = []
    structure.forEach(category => {
      let matchedChildren = category.children.filter(child => {
        const name = child.name.toLowerCase()

        // Check if the component matches the search string
        if (search && !name.includes(search.toLowerCase())) {
          return false
        }

        // Check if the component is allowed as a child
        return !currentDefinition?.illegalChildren?.includes(name)
      })
      if (matchedChildren.length) {
        filteredStructure.push({
          ...category,
          children: matchedChildren,
        })

        // Create a flat list of all components so that we can reference them by
        // order later
        componentList = componentList.concat(
          matchedChildren.map(x => x.component)
        )
      }
    })
    structure = filteredStructure
    return structure
  }

  const addComponent = async component => {
    try {
      await store.actions.components.create(component)
      $goto("../")
    } catch (error) {
      notifications.error("Error creating component")
    }
  }

  const handleKeyDown = e => {
    if (e.key === "Tab") {
      // Cycle selected components on tab press
      if (selectedIndex == null) {
        selectedIndex = 0
      } else {
        selectedIndex = (selectedIndex + 1) % componentList.length
      }
      e.preventDefault()
      e.stopPropagation()
      return false
    } else if (e.key === "Enter") {
      // Add selected component on enter press
      if (componentList[selectedIndex]) {
        addComponent(componentList[selectedIndex])
      }
    }
  }

  onMount(() => {
    searchRef.focus()
    window.addEventListener("keydown", handleKeyDown)

    return () => {
      window.removeEventListener("keydown", handleKeyDown)
    }
  })
</script>

<div class="container" transition:fly|local={{ x: 260, duration: 300 }}>
  <Panel
    title="Add component"
    showCloseButton
    onClickCloseButton={() => $goto("../")}
    borderLeft
  >
    <Layout paddingX="L" paddingY="XL" gap="S">
      <Search
        placeholder="Search"
        value={searchString}
        on:change={e => (searchString = e.detail)}
        bind:inputRef={searchRef}
      />
      {#if !searchString}
        <ActionGroup compact justified>
          <ActionButton
            fullWidth
            selected={section === "components"}
            on:click={() => (section = "components")}>Components</ActionButton
          >
          <ActionButton
            fullWidth
            selected={section === "blocks"}
            on:click={() => (section = "blocks")}>Blocks</ActionButton
          >
        </ActionGroup>
      {/if}
      {#if searchString || section === "components"}
        {#if filteredStructure.length}
          {#each filteredStructure as category}
            <Layout noPadding gap="XS">
              <div class="category-label">{category.name}</div>
              {#each category.children as component}
                <div
                  data-cy={`component-${component.name}`}
                  class="component"
                  class:selected={selectedIndex ===
                    orderMap[component.component]}
                  on:click={() => addComponent(component.component)}
                  on:mouseover={() => (selectedIndex = null)}
                >
                  <Icon name={component.icon} />
                  <Body size="XS">{component.name}</Body>
                </div>
              {/each}
            </Layout>
          {/each}
        {:else}
          <Body size="S">
            There aren't any components matching the current filter
          </Body>
        {/if}
      {:else}
        <Body size="S">Blocks are collections of pre-built components</Body>
        <Layout noPadding gap="XS">
          {#each blocks as block}
            <div
              class="component"
              on:click={() => addComponent(block.component)}
            >
              <Icon name={block.icon} />
              <Body size="XS">{block.name}</Body>
            </div>
          {/each}
        </Layout>
      {/if}
    </Layout>
  </Panel>
</div>

<style>
  .container {
    position: fixed;
    right: 0;
    z-index: 1;
    height: calc(100% - 60px);
    display: flex;
    flex-direction: row;
    align-items: stretch;
  }
  .category-label {
    color: var(--spectrum-global-color-gray-600);
    text-transform: uppercase;
    font-size: 12px;
    font-weight: 600;
    margin-top: var(--spacing-xs);
  }
  .component {
    background: var(--spectrum-global-color-gray-200);
    border-radius: 4px;
    display: flex;
    align-items: center;
    border: 1px solid var(--spectrum-global-color-gray-200);
    transition: background 130ms ease-out, border-color 130ms ease-out;
    flex-direction: row;
    justify-content: flex-start;
    padding: var(--spacing-s) var(--spacing-l);
    gap: var(--spacing-m);
    overflow: hidden;
  }
  .component.selected {
    border-color: var(--spectrum-global-color-blue-400);
  }
  .component:hover {
    background: var(--spectrum-global-color-gray-300);
    cursor: pointer;
  }
  .component :global(.spectrum-Body) {
    line-height: 1.2 !important;
    overflow: hidden;
    text-overflow: ellipsis;
  }
</style><|MERGE_RESOLUTION|>--- conflicted
+++ resolved
@@ -56,11 +56,7 @@
     // Add custom components category
     if (customComponents?.length) {
       enrichedStructure.push({
-<<<<<<< HEAD
-        name: "Custom components",
-=======
         name: "Plugins",
->>>>>>> 12ac9cae
         isCategory: true,
         children: customComponents.map(x => ({
           ...definitions[x],
