--- conflicted
+++ resolved
@@ -1,5 +1,4 @@
 <script>
-<<<<<<< HEAD
   import ComponentDropdownMenu from "./ComponentDropdownMenu.svelte"
   import NavItem from "components/common/NavItem.svelte"
   import { notifications } from "@budibase/bbui"
@@ -9,28 +8,13 @@
     userSelectedResourceMap,
     selectedComponent,
     selectedComponentPath,
+    builderStore,
   } from "stores/builder"
   import {
     findComponentPath,
     getComponentText,
+    getComponentName,
   } from "stores/builder/components/utils"
-=======
-  import {
-    store,
-    userSelectedResourceMap,
-    selectedComponentPath,
-    selectedComponent,
-    selectedScreen,
-  } from "builderStore"
-  import ComponentDropdownMenu from "./ComponentDropdownMenu.svelte"
-  import NavItem from "components/common/NavItem.svelte"
-  import { notifications } from "@budibase/bbui"
-  import {
-    findComponentPath,
-    getComponentText,
-    getComponentName,
-  } from "builderStore/componentUtils"
->>>>>>> 6f733ff9
   import { get } from "svelte/store"
   import { dndStore } from "./dndStore"
 
@@ -107,7 +91,7 @@
     return findComponentPath($selectedComponent, component._id)?.length > 0
   }
 
-  const hover = store.actions.components.hover
+  const hover = builderStore.hover
 </script>
 
 <ul>
@@ -128,7 +112,7 @@
         on:dragover={dragover(component, index)}
         on:iconClick={() => toggleNodeOpen(component._id)}
         on:drop={onDrop}
-        hovering={$store.hoveredComponentId === component._id}
+        hovering={$builderStore.hoveredComponentId === component._id}
         on:mouseenter={() => hover(component._id)}
         on:mouseleave={() => hover(null)}
         text={getComponentText(component)}
