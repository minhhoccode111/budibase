--- conflicted
+++ resolved
@@ -1,15 +1,4 @@
 <script>
-<<<<<<< HEAD
-=======
-  import {
-    store,
-    userSelectedResourceMap,
-    selectedComponentPath,
-    selectedComponent,
-    selectedScreen,
-    hoverStore,
-  } from "builderStore"
->>>>>>> 3e3a34ba
   import ComponentDropdownMenu from "./ComponentDropdownMenu.svelte"
   import NavItem from "components/common/NavItem.svelte"
   import { notifications } from "@budibase/bbui"
@@ -19,7 +8,7 @@
     userSelectedResourceMap,
     selectedComponent,
     selectedComponentPath,
-    builderStore,
+    hoverStore,
   } from "stores/builder"
   import {
     findComponentPath,
@@ -102,11 +91,7 @@
     return findComponentPath($selectedComponent, component._id)?.length > 0
   }
 
-<<<<<<< HEAD
-  const hover = builderStore.hover
-=======
-  const hover = hoverStore.actions.update
->>>>>>> 3e3a34ba
+  const hover = hoverStore.hover
 </script>
 
 <ul>
@@ -127,11 +112,7 @@
         on:dragover={dragover(component, index)}
         on:iconClick={() => toggleNodeOpen(component._id)}
         on:drop={onDrop}
-<<<<<<< HEAD
-        hovering={$builderStore.hoveredComponentId === component._id}
-=======
         hovering={$hoverStore.componentId === component._id}
->>>>>>> 3e3a34ba
         on:mouseenter={() => hover(component._id)}
         on:mouseleave={() => hover(null)}
         text={getComponentText(component)}
