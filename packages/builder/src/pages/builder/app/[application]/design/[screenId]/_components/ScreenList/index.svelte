--- conflicted
+++ resolved
@@ -1,16 +1,10 @@
 <script>
-<<<<<<< HEAD
-  import { Icon, Layout, Body } from "@budibase/bbui"
+  import { Layout } from "@budibase/bbui"
   import {
     screenStore,
     sortedScreens,
     userSelectedResourceMap,
-    screensHeight,
   } from "stores/builder"
-=======
-  import { Layout } from "@budibase/bbui"
-  import { store, sortedScreens, userSelectedResourceMap } from "builderStore"
->>>>>>> 6f733ff9
   import NavItem from "components/common/NavItem.svelte"
   import RoleIndicator from "./RoleIndicator.svelte"
   import DropdownMenu from "./DropdownMenu.svelte"
