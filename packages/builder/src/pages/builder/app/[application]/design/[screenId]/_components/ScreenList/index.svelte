<script>
<<<<<<< HEAD
  import { Icon, Layout, Body } from "@budibase/bbui"
  import { store, sortedScreens, userSelectedResourceMap } from "builderStore"
  import NavItem from "components/common/NavItem.svelte"
  import RoleIndicator from "./RoleIndicator.svelte"
  import DropdownMenu from "./DropdownMenu.svelte"
  import { goto } from "@roxi/routify"
  import { getVerticalResizeActions } from "./resizable"
  import { tick } from "svelte"
=======
  import { Layout } from "@budibase/bbui"
  import {
    store,
    sortedScreens,
    userSelectedResourceMap,
    screensHeight,
  } from "builderStore"
  import NavItem from "components/common/NavItem.svelte"
  import RoleIndicator from "./RoleIndicator.svelte"
  import DropdownMenu from "./DropdownMenu.svelte"
  import { onMount } from "svelte"
  import { goto } from "@roxi/routify"
  import NavHeader from "components/common/NavHeader.svelte"
>>>>>>> 176f7fe4

  const [resizable, resizableHandle] = getVerticalResizeActions()

  let searching = false
  let resizing = false
  let searchValue = ""
<<<<<<< HEAD
  let searchInput
=======

  let container
>>>>>>> 176f7fe4
  let screensContainer
  let scrolling = false

  $: filteredScreens = getFilteredScreens($sortedScreens, searchValue)

<<<<<<< HEAD
  const openSearch = async () => {
    searching = true
    await tick()
    searchInput.focus()
=======
  const sleep = ms => new Promise(resolve => setTimeout(resolve, ms))

  $: search ? openSearch() : closeSearch()

  const openSearch = async () => {
>>>>>>> 176f7fe4
    screensContainer.scroll({ top: 0, behavior: "smooth" })
  }

  const closeSearch = async () => {
<<<<<<< HEAD
    searching = false
    searchValue = ""
=======
    if (previousHeight) {
      // Restore previous height and wait for animation
      $screensHeight = previousHeight
      previousHeight = null
      await sleep(300)
    }
>>>>>>> 176f7fe4
  }

  const getFilteredScreens = (screens, searchValue) => {
    return screens.filter(screen => {
      return !searchValue || screen.routing.route.includes(searchValue)
    })
  }

<<<<<<< HEAD
  const handleAddButton = () => {
    if (searching) {
      closeSearch()
    } else {
      $goto("../new")
    }
  }

  const onKeyDown = e => {
    if (e.key === "Escape") {
      closeSearch()
    }
  }

=======
>>>>>>> 176f7fe4
  const handleScroll = e => {
    scrolling = e.target.scrollTop !== 0
  }
</script>

<<<<<<< HEAD
<svelte:window on:keydown={onKeyDown} />
<div class="screens" class:searching class:resizing use:resizable>
  <div class="header" class:scrolling>
    <input
      readonly={!searching}
      bind:value={searchValue}
      bind:this={searchInput}
      class="input"
=======
<svelte:window />
<div
  class="screens"
  class:search
  class:resizing
  style={`height:${$screensHeight};`}
  bind:this={container}
>
  <div class="header" class:scrolling>
    <NavHeader
      title="Screens"
>>>>>>> 176f7fe4
      placeholder="Search for screens"
      bind:value={searchValue}
      bind:search
      onAdd={() => $goto("../new")}
    />
<<<<<<< HEAD
    <div on:click={openSearch} class="title" class:hide={searching}>
      <Body size="S">Screens</Body>
    </div>
    <div on:click={openSearch} class="searchButton" class:hide={searching}>
      <Icon size="S" name="Search" />
    </div>
    <div
      on:click={handleAddButton}
      class="addButton"
      class:closeButton={searching}
    >
      <Icon name="Add" />
    </div>
=======
>>>>>>> 176f7fe4
  </div>
  <div on:scroll={handleScroll} bind:this={screensContainer} class="content">
    {#if filteredScreens?.length}
      {#each filteredScreens as screen (screen._id)}
        <NavItem
          scrollable
          icon={screen.routing.homeScreen ? "Home" : null}
          indentLevel={0}
          selected={$store.selectedScreenId === screen._id}
          text={screen.routing.route}
          on:click={() => store.actions.screens.select(screen._id)}
          rightAlignIcon
          showTooltip
          selectedBy={$userSelectedResourceMap[screen._id]}
        >
          <DropdownMenu screenId={screen._id} />
          <div slot="icon" class="icon">
            <RoleIndicator roleId={screen.routing.roleId} />
          </div>
        </NavItem>
      {/each}
    {:else}
      <Layout paddingY="none" paddingX="L">
        <div class="no-results">
          There aren't any screens matching that route
        </div>
      </Layout>
    {/if}
  </div>

  <div
    role="separator"
    disabled={searching}
    class="divider"
    class:disabled={searching}
    use:resizableHandle
  />
</div>

<style>
  .screens {
    display: flex;
    flex-direction: column;
    min-height: 147px;
    max-height: calc(100% - 147px);
    position: relative;
<<<<<<< HEAD
    transition: height 300ms ease-out, max-height 300ms ease-out;
    height: 210px;
  }
  .screens.searching {
    max-height: 100%;
    height: 100% !important;
=======
    transition: height 300ms ease-out;
  }
  .screens.search {
    max-height: none;
>>>>>>> 176f7fe4
  }
  .screens.resizing {
    user-select: none;
    cursor: row-resize;
  }

  .header {
    flex-shrink: 0;
    position: relative;
    height: 50px;
    box-sizing: border-box;
    padding: 0 var(--spacing-l);
    display: flex;
    align-items: center;
    border-bottom: 2px solid transparent;
    transition: border-bottom 130ms ease-out;
  }
  .header.scrolling {
    border-bottom: var(--border-light);
  }

<<<<<<< HEAD
  .input {
    font-family: var(--font-sans);
    position: absolute;
    color: var(--ink);
    background-color: transparent;
    border: none;
    font-size: var(--spectrum-alias-font-size-default);
    flex: 1;
    box-sizing: border-box;
    display: none;
  }
  .input:focus {
    outline: none;
  }
  .input::placeholder {
    color: var(--spectrum-global-color-gray-600);
  }
  .screens.searching input {
    display: block;
  }

  .title {
    display: flex;
    align-items: center;
    height: 100%;
    box-sizing: border-box;
    flex: 1;
    opacity: 1;
    z-index: 1;
  }

=======
>>>>>>> 176f7fe4
  .content {
    overflow: auto;
    flex-grow: 1;
  }
  .screens.resizing .content {
    pointer-events: none;
  }

  .screens :global(.nav-item) {
    padding-right: 8px !important;
  }

  .icon {
    margin-left: 4px;
    margin-right: 4px;
  }

  .no-results {
    color: var(--spectrum-global-color-gray-600);
  }

  .divider {
    position: absolute;
    bottom: 0;
    transform: translateY(50%);
    height: 16px;
    width: 100%;
  }
  .divider:after {
    content: "";
    position: absolute;
    background: var(--spectrum-global-color-gray-200);
    height: 2px;
    width: 100%;
    top: 50%;
    transform: translateY(-50%);
    transition: background 130ms ease-out;
  }
  .divider:hover {
    cursor: row-resize;
  }
  .divider:hover:after {
    background: var(--spectrum-global-color-gray-300);
  }
  .divider.disabled {
    cursor: auto;
  }
  .divider.disabled:after {
    background: var(--spectrum-global-color-gray-200);
  }
</style><|MERGE_RESOLUTION|>--- conflicted
+++ resolved
@@ -1,72 +1,30 @@
 <script>
-<<<<<<< HEAD
-  import { Icon, Layout, Body } from "@budibase/bbui"
+  import { Layout } from "@budibase/bbui"
   import { store, sortedScreens, userSelectedResourceMap } from "builderStore"
   import NavItem from "components/common/NavItem.svelte"
   import RoleIndicator from "./RoleIndicator.svelte"
   import DropdownMenu from "./DropdownMenu.svelte"
   import { goto } from "@roxi/routify"
   import { getVerticalResizeActions } from "./resizable"
-  import { tick } from "svelte"
-=======
-  import { Layout } from "@budibase/bbui"
-  import {
-    store,
-    sortedScreens,
-    userSelectedResourceMap,
-    screensHeight,
-  } from "builderStore"
-  import NavItem from "components/common/NavItem.svelte"
-  import RoleIndicator from "./RoleIndicator.svelte"
-  import DropdownMenu from "./DropdownMenu.svelte"
-  import { onMount } from "svelte"
-  import { goto } from "@roxi/routify"
   import NavHeader from "components/common/NavHeader.svelte"
->>>>>>> 176f7fe4
 
   const [resizable, resizableHandle] = getVerticalResizeActions()
 
   let searching = false
-  let resizing = false
   let searchValue = ""
-<<<<<<< HEAD
-  let searchInput
-=======
-
-  let container
->>>>>>> 176f7fe4
   let screensContainer
   let scrolling = false
 
   $: filteredScreens = getFilteredScreens($sortedScreens, searchValue)
 
-<<<<<<< HEAD
-  const openSearch = async () => {
-    searching = true
-    await tick()
-    searchInput.focus()
-=======
-  const sleep = ms => new Promise(resolve => setTimeout(resolve, ms))
-
-  $: search ? openSearch() : closeSearch()
-
-  const openSearch = async () => {
->>>>>>> 176f7fe4
+  const handleOpenSearch = async () => {
     screensContainer.scroll({ top: 0, behavior: "smooth" })
   }
 
-  const closeSearch = async () => {
-<<<<<<< HEAD
-    searching = false
-    searchValue = ""
-=======
-    if (previousHeight) {
-      // Restore previous height and wait for animation
-      $screensHeight = previousHeight
-      previousHeight = null
-      await sleep(300)
+  $: {
+    if (searching) {
+      handleOpenSearch()
     }
->>>>>>> 176f7fe4
   }
 
   const getFilteredScreens = (screens, searchValue) => {
@@ -75,71 +33,20 @@
     })
   }
 
-<<<<<<< HEAD
-  const handleAddButton = () => {
-    if (searching) {
-      closeSearch()
-    } else {
-      $goto("../new")
-    }
-  }
-
-  const onKeyDown = e => {
-    if (e.key === "Escape") {
-      closeSearch()
-    }
-  }
-
-=======
->>>>>>> 176f7fe4
   const handleScroll = e => {
     scrolling = e.target.scrollTop !== 0
   }
 </script>
 
-<<<<<<< HEAD
-<svelte:window on:keydown={onKeyDown} />
-<div class="screens" class:searching class:resizing use:resizable>
-  <div class="header" class:scrolling>
-    <input
-      readonly={!searching}
-      bind:value={searchValue}
-      bind:this={searchInput}
-      class="input"
-=======
-<svelte:window />
-<div
-  class="screens"
-  class:search
-  class:resizing
-  style={`height:${$screensHeight};`}
-  bind:this={container}
->
+<div class="screens" class:searching use:resizable>
   <div class="header" class:scrolling>
     <NavHeader
       title="Screens"
->>>>>>> 176f7fe4
       placeholder="Search for screens"
       bind:value={searchValue}
-      bind:search
+      bind:search={searching}
       onAdd={() => $goto("../new")}
     />
-<<<<<<< HEAD
-    <div on:click={openSearch} class="title" class:hide={searching}>
-      <Body size="S">Screens</Body>
-    </div>
-    <div on:click={openSearch} class="searchButton" class:hide={searching}>
-      <Icon size="S" name="Search" />
-    </div>
-    <div
-      on:click={handleAddButton}
-      class="addButton"
-      class:closeButton={searching}
-    >
-      <Icon name="Add" />
-    </div>
-=======
->>>>>>> 176f7fe4
   </div>
   <div on:scroll={handleScroll} bind:this={screensContainer} class="content">
     {#if filteredScreens?.length}
@@ -186,23 +93,12 @@
     min-height: 147px;
     max-height: calc(100% - 147px);
     position: relative;
-<<<<<<< HEAD
     transition: height 300ms ease-out, max-height 300ms ease-out;
     height: 210px;
   }
   .screens.searching {
     max-height: 100%;
     height: 100% !important;
-=======
-    transition: height 300ms ease-out;
-  }
-  .screens.search {
-    max-height: none;
->>>>>>> 176f7fe4
-  }
-  .screens.resizing {
-    user-select: none;
-    cursor: row-resize;
   }
 
   .header {
@@ -220,46 +116,9 @@
     border-bottom: var(--border-light);
   }
 
-<<<<<<< HEAD
-  .input {
-    font-family: var(--font-sans);
-    position: absolute;
-    color: var(--ink);
-    background-color: transparent;
-    border: none;
-    font-size: var(--spectrum-alias-font-size-default);
-    flex: 1;
-    box-sizing: border-box;
-    display: none;
-  }
-  .input:focus {
-    outline: none;
-  }
-  .input::placeholder {
-    color: var(--spectrum-global-color-gray-600);
-  }
-  .screens.searching input {
-    display: block;
-  }
-
-  .title {
-    display: flex;
-    align-items: center;
-    height: 100%;
-    box-sizing: border-box;
-    flex: 1;
-    opacity: 1;
-    z-index: 1;
-  }
-
-=======
->>>>>>> 176f7fe4
   .content {
     overflow: auto;
     flex-grow: 1;
-  }
-  .screens.resizing .content {
-    pointer-events: none;
   }
 
   .screens :global(.nav-item) {
