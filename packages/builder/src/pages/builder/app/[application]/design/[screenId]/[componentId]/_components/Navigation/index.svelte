--- conflicted
+++ resolved
@@ -118,26 +118,6 @@
           />
         {/if}
         <div class="label">
-<<<<<<< HEAD
-          <Label size="M">Show logo</Label>
-        </div>
-        <Checkbox
-          value={!$navigationStore.hideLogo}
-          on:change={e => update("hideLogo", !e.detail)}
-        />
-        {#if !$navigationStore.hideLogo}
-          <div class="label">
-            <Label size="M">Logo URL</Label>
-          </div>
-          <Input
-            value={$navigationStore.logoUrl}
-            on:change={e => update("logoUrl", e.detail)}
-            updateOnChange={false}
-          />
-        {/if}
-        <div class="label">
-=======
->>>>>>> bcdad498
           <Label size="M">Show title</Label>
         </div>
         <Checkbox
