--- conflicted
+++ resolved
@@ -1,18 +1,15 @@
 <script>
   import { store, automationStore } from "builderStore"
   import { roles, flags } from "stores/backend"
-<<<<<<< HEAD
-  import { Icon, Tabs, Tab, Heading, notifications } from "@budibase/bbui"
-=======
+  import { auth } from "stores/portal"
   import {
     Icon,
-    ActionGroup,
     Tabs,
     Tab,
+    Heading,
     notifications,
     Banner,
   } from "@budibase/bbui"
->>>>>>> d1067c11
   import RevertModal from "components/deploy/RevertModal.svelte"
   import DeployNavigation from "components/deploy/DeployNavigation.svelte"
   import { API } from "api"
@@ -69,8 +66,13 @@
   }
 
   async function newDesignUi() {
-    await flags.toggleUiFeature("design_ui")
-    window.location.reload()
+    try {
+      await flags.toggleUiFeature("design_ui")
+      window.location.reload()
+    } catch (error) {
+      notifications.error("Error enabling beta access to new design UI")
+      console.error(error)
+    }
   }
 
   onMount(async () => {
