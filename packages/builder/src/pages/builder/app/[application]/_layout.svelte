--- conflicted
+++ resolved
@@ -1,213 +1,13 @@
-<<<<<<< HEAD
-<script>
-  import {
-    initialise,
-    reset,
-    appStore,
-    builderStore,
-    previewStore,
-    userStore,
-    deploymentStore,
-  } from "@/stores/builder"
-  import { appsStore, featureFlags } from "@/stores/portal"
-  import {
-    Icon,
-    Tabs,
-    Tab,
-    Body,
-    notifications,
-    TooltipPosition,
-  } from "@budibase/bbui"
-  import AppActions from "@/components/deploy/AppActions.svelte"
-  import { API } from "@/api"
-  import { isActive, url, goto, layout, redirect } from "@roxi/routify"
-  import { capitalise } from "@/helpers"
-  import { onMount, onDestroy } from "svelte"
-  import BuilderSidePanel from "./_components/BuilderSidePanel.svelte"
-  import { UserAvatars } from "@budibase/frontend-core"
-  import PreviewOverlay from "./_components/PreviewOverlay.svelte"
-  import EnterpriseBasicTrialModal from "@/components/portal/onboarding/EnterpriseBasicTrialModal.svelte"
-  import UpdateAppTopNav from "@/components/common/UpdateAppTopNav.svelte"
-=======
 <script lang="ts">
   import { featureFlags } from "@/stores/portal"
   import NewLayout from "./_flagged/layout.new.svelte"
   import OldLayout from "./_flagged/layout.old.svelte"
->>>>>>> 634cfb52
 
   export let application: string
 
   $: layout = $featureFlags.WORKSPACE_APPS ? NewLayout : OldLayout
 </script>
 
-<<<<<<< HEAD
-{#if $builderStore.builderSidePanel}
-  <BuilderSidePanel />
-{/if}
-
-<div class="root" class:blur={$previewStore.showPreview}>
-  <div class="top-nav">
-    {#if $appStore.initialised}
-      <div class="topleftnav">
-        <a href={$url("../../portal/apps")} class="linkWrapper back-to-apps">
-          <Icon size="S" hoverable name="arrow-left" />
-        </a>
-        <Tabs {selected} size="M">
-          {#each $layout.children as { path, title }}
-            {#if title === "agent" && !$featureFlags.AI_AGENTS}
-              <!-- skip -->
-            {:else}
-              <Tab
-                link
-                href={$url(path)}
-                quiet
-                selected={$isActive(path)}
-                on:click={() => topItemNavigate(path)}
-                title={capitalise(title)}
-                id={`builder-${title}-tab`}
-              />
-            {/if}
-          {/each}
-        </Tabs>
-      </div>
-      <div class="topcenternav">
-        <div class="app-name">
-          <UpdateAppTopNav {application}>
-            <Body
-              size="S"
-              weight="600"
-              color="var(--spectrum-global-color-gray-900)"
-            >
-              {$appStore.name}</Body
-            >
-          </UpdateAppTopNav>
-        </div>
-      </div>
-      <div class="toprightnav">
-        <span>
-          <UserAvatars
-            users={$userStore}
-            order="rtl"
-            tooltipPosition={TooltipPosition.Bottom}
-          />
-        </span>
-        <AppActions {application} {loaded} />
-      </div>
-    {/if}
-  </div>
-  {#await promise}
-    <!-- This should probably be some kind of loading state? -->
-    <div class="loading" />
-  {:then _}
-    <div class="body">
-      <slot />
-    </div>
-  {:catch error}
-    <p>Something went wrong: {error.message}</p>
-  {/await}
-</div>
-
-{#if $previewStore.showPreview}
-  <PreviewOverlay />
-{/if}
-
-<EnterpriseBasicTrialModal />
-
-<style>
-  .linkWrapper {
-    text-decoration: none;
-    color: inherit;
-  }
-
-  .back-to-apps {
-    display: contents;
-  }
-  .back-to-apps :global(.icon) {
-    margin-left: 12px;
-    margin-right: 12px;
-  }
-  .loading {
-    min-height: 100%;
-    height: 100%;
-    width: 100%;
-    background: var(--background);
-  }
-  .root {
-    min-height: 100%;
-    height: 100%;
-    width: 100%;
-    display: flex;
-    flex-direction: column;
-    transition: filter 260ms ease-out;
-  }
-  .root.blur {
-    filter: blur(8px);
-  }
-
-  .top-nav {
-    flex: 0 0 60px;
-    background: var(--background);
-    padding: 0 var(--spacing-xl);
-    display: grid;
-    grid-template-columns: 1fr auto 1fr;
-    flex-direction: row;
-    box-sizing: border-box;
-    align-items: stretch;
-    border-bottom: var(--border-light);
-    z-index: 2;
-  }
-  .top-nav > * {
-    height: 100%;
-  }
-
-  .topcenternav {
-    display: flex;
-    flex-direction: row;
-    justify-content: flex-start;
-    align-items: center;
-    gap: var(--spacing-xl);
-  }
-
-  .topcenternav :global(.spectrum-Heading) {
-    flex: 1 1 auto;
-    font-weight: 600;
-    overflow: hidden;
-    text-overflow: ellipsis;
-  }
-
-  .topleftnav {
-    display: flex;
-    position: relative;
-    margin-bottom: -2px;
-    overflow: hidden;
-    height: calc(100% + 2px);
-  }
-
-  .topleftnav :global(.spectrum-Tabs-itemLabel) {
-    font-weight: 600;
-  }
-
-  .toprightnav {
-    display: flex;
-    flex-direction: row;
-    justify-content: flex-end;
-    align-items: center;
-    margin-right: calc(-1 * var(--spacing-xl));
-  }
-
-  .toprightnav :global(.avatars) {
-    margin-right: var(--spacing-l);
-  }
-
-  .body {
-    flex: 1 1 auto;
-    z-index: 1;
-    display: flex;
-    flex-direction: column;
-  }
-</style>
-=======
 <svelte:component this={layout} {application}>
   <slot />
-</svelte:component>
->>>>>>> 634cfb52
+</svelte:component>