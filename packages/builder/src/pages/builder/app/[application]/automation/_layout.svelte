<!-- routify:options index=3 -->
<script>
<<<<<<< HEAD
  import { featureFlags } from "@/stores/portal"
  import { FeatureFlag } from "@budibase/types"
  import OldLayout from "./_flagged/layout.old.svelte"
  import NewLayout from "./_flagged/layout.new.svelte"
</script>

{#if $featureFlags[FeatureFlag.WORKSPACE_APPS]}
  <NewLayout>
    <slot />
  </NewLayout>
{:else}
  <OldLayout>
    <slot />
  </OldLayout>
{/if}
=======
  import { Heading, Body, Layout, Button, Modal, Icon } from "@budibase/bbui"
  import AutomationPanel from "@/components/automation/AutomationPanel/AutomationPanel.svelte"
  import CreateAutomationModal from "@/components/automation/AutomationPanel/CreateAutomationModal.svelte"
  import CreateWebhookModal from "@/components/automation/Shared/CreateWebhookModal.svelte"
  import { onDestroy } from "svelte"
  import { syncURLToState } from "@/helpers/urlStateSync"
  import * as routify from "@roxi/routify"
  import {
    builderStore,
    automationStore,
    selectedAutomation,
  } from "@/stores/builder"
  import StepPanel from "@/components/automation/AutomationBuilder/StepPanel.svelte"
  import SelectStepSidePanel from "@/components/automation/AutomationBuilder/FlowChart/SelectStepSidePanel.svelte"
  import TopBar from "@/components/common/TopBar.svelte"
  import LogDetailsPanel from "@/components/automation/AutomationBuilder/FlowChart/LogDetailsPanel.svelte"
  import AutomationLogsPanel from "@/components/automation/AutomationBuilder/FlowChart/AutomationLogsPanel.svelte"
  import { featureFlags } from "@/stores/portal"
  import { FeatureFlag } from "@budibase/types"

  $: automationId = $selectedAutomation?.data?._id
  $: blockRefs = $selectedAutomation.blockRefs
  $: builderStore.selectResource(automationId)

  const stopSyncing = syncURLToState({
    urlParam: "automationId",
    stateKey: "selectedAutomationId",
    validate: id => $automationStore.automations.some(x => x._id === id),
    fallbackUrl: "./index",
    store: automationStore,
    update: automationStore.actions.select,
    routify,
  })

  let modal
  let webhookModal

  onDestroy(stopSyncing)
</script>

<!-- routify:options index=3 -->
<div class="wrapper">
  {#if $featureFlags[FeatureFlag.WORKSPACE_APPS]}
    <TopBar breadcrumbs={[{ text: "Automations" }]} icon="lightning-a"></TopBar>
  {/if}
  <div class="root">
    <AutomationPanel {modal} {webhookModal} />
    <div class="content drawer-container">
      {#if $automationStore.automations?.length}
        <slot />
      {:else}
        <div class="centered">
          <div class="main">
            <Layout gap="S" justifyItems="center">
              <Icon
                name="tree-structure"
                size="XXXL"
                color="var(--spectrum-global-color-gray-700)"
              />
              <Heading size="M">You have no automations</Heading>
              <Body size="M">Let's fix that. Call the bots!</Body>
              <Button on:click={() => modal.show()} size="M" cta>
                Create automation
              </Button>
            </Layout>
          </div>
        </div>
      {/if}
    </div>

    {#if blockRefs[$automationStore.selectedNodeId] && $automationStore.selectedNodeId}
      <div class="step-panel">
        <StepPanel />
      </div>
    {/if}

    {#if $automationStore.actionPanelBlock && !$automationStore.selectedNodeId}
      <SelectStepSidePanel
        block={$automationStore.actionPanelBlock}
        onClose={() => automationStore.actions.closeActionPanel()}
      />
    {/if}

    {#if $automationStore.showLogsPanel && $selectedAutomation?.data}
      <div class="logs-panel-container">
        <div class="panels-wrapper">
          <div class="logs-panel">
            <AutomationLogsPanel
              automation={$selectedAutomation.data}
              onSelectLog={log =>
                automationStore.actions.selectLogForDetails(log)}
              selectedLog={$automationStore.selectedLog}
            />
          </div>

          {#if $automationStore.showLogDetailsPanel && $automationStore.selectedLog}
            <div class="log-details-panel">
              <LogDetailsPanel
                log={$automationStore.selectedLog}
                selectedStep={$automationStore.selectedLogStepData}
                onBack={() => automationStore.actions.closeLogPanel()}
              />
            </div>
          {/if}
        </div>
      </div>
    {/if}
  </div>
</div>

<Modal bind:this={modal}>
  <CreateAutomationModal {webhookModal} />
</Modal>
<Modal bind:this={webhookModal}>
  <CreateWebhookModal />
</Modal>

<style>
  .wrapper {
    display: flex;
    flex-direction: column;
    align-items: stretch;
    flex: 1 1 auto;
  }
  .root {
    flex: 1 1 auto;
    display: grid;
    grid-auto-flow: column dense;
    grid-template-columns: 260px minmax(510px, 1fr) fit-content(500px);
    overflow: hidden;
  }
  .content {
    position: relative;
    display: flex;
    flex-direction: column;
    justify-content: flex-start;
    align-items: stretch;
    overflow: auto;
  }
  .centered {
    top: 0;
    bottom: 0;
    left: 0;
    right: 0;
    width: 100%;
    height: 100%;
    display: flex;
    flex-direction: column;
    justify-content: center;
    align-items: center;
  }
  .main {
    width: 300px;
  }
  .step-panel {
    border-left: var(--border-light);
    display: flex;
    flex-direction: column;
    justify-content: flex-start;
    align-items: stretch;
    background-color: var(--background);
    overflow: auto;
    grid-column: 3;
    width: 400px;
    max-width: 400px;
  }

  .logs-panel-container {
    position: relative;
    width: 400px;
    max-width: 400px;
    overflow: hidden;
    height: 100%;
    border-left: var(--border-light);
  }

  .panels-wrapper {
    position: relative;
    width: 100%;
    height: 100%;
  }

  .logs-panel {
    position: absolute;
    top: 0;
    left: 0;
    width: 100%;
    height: 100%;
    display: flex;
    flex-direction: column;
    justify-content: flex-start;
    align-items: stretch;
    background-color: var(--background);
    overflow: auto;
    transition: transform 0.2s ease;
  }

  .log-details-panel {
    position: absolute;
    top: 0;
    left: 0;
    width: 100%;
    height: 100%;
    display: flex;
    flex-direction: column;
    justify-content: flex-start;
    align-items: stretch;
    background-color: var(--background);
    overflow: auto;
  }
</style>
>>>>>>> 4f9f5231
<|MERGE_RESOLUTION|>--- conflicted
+++ resolved
@@ -1,231 +1,11 @@
-<!-- routify:options index=3 -->
-<script>
-<<<<<<< HEAD
+<script lang="ts">
   import { featureFlags } from "@/stores/portal"
-  import { FeatureFlag } from "@budibase/types"
+  import NewLayout from "./_flagged/layout.new.svelte"
   import OldLayout from "./_flagged/layout.old.svelte"
-  import NewLayout from "./_flagged/layout.new.svelte"
+
+  $: layout = $featureFlags.WORKSPACE_APPS ? NewLayout : OldLayout
 </script>
 
-{#if $featureFlags[FeatureFlag.WORKSPACE_APPS]}
-  <NewLayout>
-    <slot />
-  </NewLayout>
-{:else}
-  <OldLayout>
-    <slot />
-  </OldLayout>
-{/if}
-=======
-  import { Heading, Body, Layout, Button, Modal, Icon } from "@budibase/bbui"
-  import AutomationPanel from "@/components/automation/AutomationPanel/AutomationPanel.svelte"
-  import CreateAutomationModal from "@/components/automation/AutomationPanel/CreateAutomationModal.svelte"
-  import CreateWebhookModal from "@/components/automation/Shared/CreateWebhookModal.svelte"
-  import { onDestroy } from "svelte"
-  import { syncURLToState } from "@/helpers/urlStateSync"
-  import * as routify from "@roxi/routify"
-  import {
-    builderStore,
-    automationStore,
-    selectedAutomation,
-  } from "@/stores/builder"
-  import StepPanel from "@/components/automation/AutomationBuilder/StepPanel.svelte"
-  import SelectStepSidePanel from "@/components/automation/AutomationBuilder/FlowChart/SelectStepSidePanel.svelte"
-  import TopBar from "@/components/common/TopBar.svelte"
-  import LogDetailsPanel from "@/components/automation/AutomationBuilder/FlowChart/LogDetailsPanel.svelte"
-  import AutomationLogsPanel from "@/components/automation/AutomationBuilder/FlowChart/AutomationLogsPanel.svelte"
-  import { featureFlags } from "@/stores/portal"
-  import { FeatureFlag } from "@budibase/types"
-
-  $: automationId = $selectedAutomation?.data?._id
-  $: blockRefs = $selectedAutomation.blockRefs
-  $: builderStore.selectResource(automationId)
-
-  const stopSyncing = syncURLToState({
-    urlParam: "automationId",
-    stateKey: "selectedAutomationId",
-    validate: id => $automationStore.automations.some(x => x._id === id),
-    fallbackUrl: "./index",
-    store: automationStore,
-    update: automationStore.actions.select,
-    routify,
-  })
-
-  let modal
-  let webhookModal
-
-  onDestroy(stopSyncing)
-</script>
-
-<!-- routify:options index=3 -->
-<div class="wrapper">
-  {#if $featureFlags[FeatureFlag.WORKSPACE_APPS]}
-    <TopBar breadcrumbs={[{ text: "Automations" }]} icon="lightning-a"></TopBar>
-  {/if}
-  <div class="root">
-    <AutomationPanel {modal} {webhookModal} />
-    <div class="content drawer-container">
-      {#if $automationStore.automations?.length}
-        <slot />
-      {:else}
-        <div class="centered">
-          <div class="main">
-            <Layout gap="S" justifyItems="center">
-              <Icon
-                name="tree-structure"
-                size="XXXL"
-                color="var(--spectrum-global-color-gray-700)"
-              />
-              <Heading size="M">You have no automations</Heading>
-              <Body size="M">Let's fix that. Call the bots!</Body>
-              <Button on:click={() => modal.show()} size="M" cta>
-                Create automation
-              </Button>
-            </Layout>
-          </div>
-        </div>
-      {/if}
-    </div>
-
-    {#if blockRefs[$automationStore.selectedNodeId] && $automationStore.selectedNodeId}
-      <div class="step-panel">
-        <StepPanel />
-      </div>
-    {/if}
-
-    {#if $automationStore.actionPanelBlock && !$automationStore.selectedNodeId}
-      <SelectStepSidePanel
-        block={$automationStore.actionPanelBlock}
-        onClose={() => automationStore.actions.closeActionPanel()}
-      />
-    {/if}
-
-    {#if $automationStore.showLogsPanel && $selectedAutomation?.data}
-      <div class="logs-panel-container">
-        <div class="panels-wrapper">
-          <div class="logs-panel">
-            <AutomationLogsPanel
-              automation={$selectedAutomation.data}
-              onSelectLog={log =>
-                automationStore.actions.selectLogForDetails(log)}
-              selectedLog={$automationStore.selectedLog}
-            />
-          </div>
-
-          {#if $automationStore.showLogDetailsPanel && $automationStore.selectedLog}
-            <div class="log-details-panel">
-              <LogDetailsPanel
-                log={$automationStore.selectedLog}
-                selectedStep={$automationStore.selectedLogStepData}
-                onBack={() => automationStore.actions.closeLogPanel()}
-              />
-            </div>
-          {/if}
-        </div>
-      </div>
-    {/if}
-  </div>
-</div>
-
-<Modal bind:this={modal}>
-  <CreateAutomationModal {webhookModal} />
-</Modal>
-<Modal bind:this={webhookModal}>
-  <CreateWebhookModal />
-</Modal>
-
-<style>
-  .wrapper {
-    display: flex;
-    flex-direction: column;
-    align-items: stretch;
-    flex: 1 1 auto;
-  }
-  .root {
-    flex: 1 1 auto;
-    display: grid;
-    grid-auto-flow: column dense;
-    grid-template-columns: 260px minmax(510px, 1fr) fit-content(500px);
-    overflow: hidden;
-  }
-  .content {
-    position: relative;
-    display: flex;
-    flex-direction: column;
-    justify-content: flex-start;
-    align-items: stretch;
-    overflow: auto;
-  }
-  .centered {
-    top: 0;
-    bottom: 0;
-    left: 0;
-    right: 0;
-    width: 100%;
-    height: 100%;
-    display: flex;
-    flex-direction: column;
-    justify-content: center;
-    align-items: center;
-  }
-  .main {
-    width: 300px;
-  }
-  .step-panel {
-    border-left: var(--border-light);
-    display: flex;
-    flex-direction: column;
-    justify-content: flex-start;
-    align-items: stretch;
-    background-color: var(--background);
-    overflow: auto;
-    grid-column: 3;
-    width: 400px;
-    max-width: 400px;
-  }
-
-  .logs-panel-container {
-    position: relative;
-    width: 400px;
-    max-width: 400px;
-    overflow: hidden;
-    height: 100%;
-    border-left: var(--border-light);
-  }
-
-  .panels-wrapper {
-    position: relative;
-    width: 100%;
-    height: 100%;
-  }
-
-  .logs-panel {
-    position: absolute;
-    top: 0;
-    left: 0;
-    width: 100%;
-    height: 100%;
-    display: flex;
-    flex-direction: column;
-    justify-content: flex-start;
-    align-items: stretch;
-    background-color: var(--background);
-    overflow: auto;
-    transition: transform 0.2s ease;
-  }
-
-  .log-details-panel {
-    position: absolute;
-    top: 0;
-    left: 0;
-    width: 100%;
-    height: 100%;
-    display: flex;
-    flex-direction: column;
-    justify-content: flex-start;
-    align-items: stretch;
-    background-color: var(--background);
-    overflow: auto;
-  }
-</style>
->>>>>>> 4f9f5231
+<svelte:component this={layout}>
+  <slot />
+</svelte:component>