--- conflicted
+++ resolved
@@ -1,17 +1,9 @@
 <script>
-<<<<<<< HEAD
-  import { Heading, Body, Layout, Button, Modal, Icon } from "@budibase/bbui"
+  import { Heading, Body, Layout, Button, Modal } from "@budibase/bbui"
   import AutomationPanel from "@/components/automation/AutomationPanel/AutomationPanel.svelte"
   import CreateAutomationModal from "@/components/automation/AutomationPanel/CreateAutomationModal.svelte"
   import CreateWebhookModal from "@/components/automation/Shared/CreateWebhookModal.svelte"
   import TestPanel from "@/components/automation/AutomationBuilder/TestPanel.svelte"
-=======
-  import { Heading, Body, Layout, Button, Modal } from "@budibase/bbui"
-  import AutomationPanel from "components/automation/AutomationPanel/AutomationPanel.svelte"
-  import CreateAutomationModal from "components/automation/AutomationPanel/CreateAutomationModal.svelte"
-  import CreateWebhookModal from "components/automation/Shared/CreateWebhookModal.svelte"
-  import TestPanel from "components/automation/AutomationBuilder/TestPanel.svelte"
->>>>>>> 6f4f1147
   import { onDestroy, onMount } from "svelte"
   import { syncURLToState } from "@/helpers/urlStateSync"
   import * as routify from "@roxi/routify"
@@ -19,21 +11,11 @@
     builderStore,
     automationStore,
     selectedAutomation,
-<<<<<<< HEAD
   } from "@/stores/builder"
-  import { createLocalStorageStore } from "@budibase/frontend-core"
-  import { fly } from "svelte/transition"
-=======
-  } from "stores/builder"
->>>>>>> 6f4f1147
 
-  $: automationId = $selectedAutomation?.data?._id
   $: builderStore.selectResource(automationId)
 
   const stopSyncing = syncURLToState({
-    urlParam: "automationId",
-    stateKey: "selectedAutomationId",
-    validate: id => $automationStore.automations.some(x => x._id === id),
     fallbackUrl: "./index",
     store: automationStore,
     update: automationStore.actions.select,
