<script>
  import { featureFlags } from "@/stores/portal"
  import { FeatureFlag } from "@budibase/types"
  import OldIndex from "./_flagged/index.old.svelte"
  import NewIndex from "./_flagged/index.new.svelte"
</script>

<<<<<<< HEAD
{#if $featureFlags[FeatureFlag.WORKSPACE_APPS]}
  <NewIndex />
{:else}
  <OldIndex />
{/if}
=======
  $: {
    if ($automationStore.selectedAutomationId) {
      $redirect(`./${$automationStore.selectedAutomationId}`)
    } else if ($automationStore.automations?.length) {
      $redirect(`./${$automationStore.automations[0]._id}`)
    }
  }
</script>
>>>>>>> 4f9f5231
<|MERGE_RESOLUTION|>--- conflicted
+++ resolved
@@ -1,23 +1,11 @@
-<script>
+<script lang="ts">
   import { featureFlags } from "@/stores/portal"
-  import { FeatureFlag } from "@budibase/types"
+  import NewIndex from "./_flagged/index.new.svelte"
   import OldIndex from "./_flagged/index.old.svelte"
-  import NewIndex from "./_flagged/index.new.svelte"
+
+  $: layout = $featureFlags.WORKSPACE_APPS ? NewIndex : OldIndex
 </script>
 
-<<<<<<< HEAD
-{#if $featureFlags[FeatureFlag.WORKSPACE_APPS]}
-  <NewIndex />
-{:else}
-  <OldIndex />
-{/if}
-=======
-  $: {
-    if ($automationStore.selectedAutomationId) {
-      $redirect(`./${$automationStore.selectedAutomationId}`)
-    } else if ($automationStore.automations?.length) {
-      $redirect(`./${$automationStore.automations[0]._id}`)
-    }
-  }
-</script>
->>>>>>> 4f9f5231
+<svelte:component this={layout}>
+  <slot />
+</svelte:component>