<script>
  import groupBy from "lodash/fp/groupBy"
  import { convertToJS, processStringSync } from "@budibase/string-templates"
  import { Input, Layout, ActionButton, Icon, Popover } from "@budibase/bbui"
  import { handlebarsCompletions } from "constants/completions"

  export let addHelper
  export let addBinding
  export let bindings
  export let mode
  export let allowHelpers
<<<<<<< HEAD
  export let context = null
=======
  export let noPaddingTop = false
>>>>>>> ea3bf34d

  let search = ""
  let popover
  let popoverAnchor
  let hoverTarget
  let helpers = handlebarsCompletions()
  let selectedCategory

  $: bindingIcons = bindings?.reduce((acc, ele) => {
    if (ele.icon) {
      acc[ele.category] = acc[ele.category] || ele.icon
    }
    return acc
  }, {})
  $: categoryIcons = { ...bindingIcons, Helpers: "MagicWand" }
  $: categories = Object.entries(groupBy("category", bindings))
  $: categoryNames = getCategoryNames(categories)
  $: searchRgx = new RegExp(search, "ig")
  $: filteredCategories = categories
    .map(([name, categoryBindings]) => ({
      name,
      bindings: categoryBindings?.filter(binding => {
        return !search || binding.readableBinding.match(searchRgx)
      }),
    }))
    .filter(category => {
      return (
        category.bindings?.length > 0 &&
        (!selectedCategory ? true : selectedCategory === category.name)
      )
    })
  $: filteredHelpers = helpers?.filter(helper => {
    return (
      (!search ||
        helper.label.match(searchRgx) ||
        helper.description.match(searchRgx)) &&
      (mode.name !== "javascript" || helper.allowsJs)
    )
  })

  const getHelperExample = (helper, js) => {
    let example = helper.example || ""
    if (js) {
      example = convertToJS(example).split("\n")[0].split("= ")[1]
      if (example === "null;") {
        example = ""
      }
    }
    return example || ""
  }

  const getCategoryNames = categories => {
    let names = [...categories.map(cat => cat[0])]
    if (allowHelpers) {
      names.push("Helpers")
    }
    return names
  }

  const getBindingValue = binding => {
    const hbs = `{{ ${binding.runtimeBinding} }}`
    return processStringSync(hbs, context)
  }
</script>

<Popover
  align="left-outside"
  bind:this={popover}
  anchor={popoverAnchor}
  maxWidth={400}
  maxHeight={300}
  dismissible={false}
>
  <div class="helper">
    <Layout gap="S">
      {#if hoverTarget.description}
        <div>
          <!-- eslint-disable-next-line svelte/no-at-html-tags-->
          {@html hoverTarget.description}
        </div>
      {/if}
      {#if hoverTarget.code}
        <pre>{hoverTarget.code}</pre>
      {/if}
    </Layout>
  </div>
</Popover>

<Layout noPadding gap="S">
  {#if selectedCategory}
    <div class="sub-section-back">
      <ActionButton
        secondary
        icon={"ArrowLeft"}
        on:click={() => {
          selectedCategory = null
        }}
      >
        Back
      </ActionButton>
    </div>
  {/if}

  {#if !selectedCategory}
    <div class="search">
      <span class="search-input">
        <Input
          placeholder={"Search for bindings"}
          autocomplete="off"
          bind:value={search}
        />
      </span>

      <span
        class="search-input-icon"
        on:click={() => {
          search = null
        }}
        class:searching={search}
      >
        <Icon name={search ? "Close" : "Search"} />
      </span>
    </div>
  {/if}

  {#if !selectedCategory && !search}
    <ul class="category-list">
      {#each categoryNames as categoryName}
        <li
          on:click={() => {
            selectedCategory = categoryName
          }}
        >
          <Icon name={categoryIcons[categoryName]} />
          <span class="category-name">{categoryName} </span>
          <span class="category-chevron"><Icon name="ChevronRight" /></span>
        </li>
      {/each}
    </ul>
  {/if}

  {#if selectedCategory || search}
    {#each filteredCategories as category}
      {#if category.bindings?.length}
        <div class="sub-section">
          <div class="cat-heading">
            <Icon name={categoryIcons[category.name]} />{category.name}
          </div>
          <ul>
            {#each category.bindings as binding}
              <li
                class="binding"
                on:mouseenter={e => {
                  let val = getBindingValue(binding)
                  if (val === "") {
                    val = " "
                  }
                  popoverAnchor = e.target
                  hoverTarget = {
                    code: val,
                  }
                  popover.show()
                  e.stopPropagation()
                }}
                on:mouseleave={() => {
                  popover.hide()
                  popoverAnchor = null
                  hoverTarget = null
                }}
                on:focus={() => {}}
                on:blur={() => {}}
                on:click={() => addBinding(binding)}
              >
                <span class="binding__label">
                  {#if binding.display?.name}
                    {binding.display.name}
                  {:else if binding.fieldSchema?.name}
                    {binding.fieldSchema?.name}
                  {:else}
                    {binding.readableBinding}
                  {/if}
                </span>

                {#if binding.display?.type || binding.fieldSchema?.type}
                  <span class="binding__typeWrap">
                    <span class="binding__type">
                      {binding.display?.type || binding.fieldSchema?.type}
                    </span>
                  </span>
                {/if}
              </li>
            {/each}
          </ul>
        </div>
      {/if}
    {/each}

    {#if selectedCategory === "Helpers" || search}
      {#if filteredHelpers?.length}
        <div class="sub-section">
          <div class="cat-heading">Helpers</div>
          <ul class="helpers">
            {#each filteredHelpers as helper}
              <li
                class="binding"
                on:click={() => addHelper(helper, mode.name === "javascript")}
                on:mouseenter={e => {
                  popoverAnchor = e.target
                  if (!helper.displayText && helper.description) {
                    return
                  }
                  hoverTarget = {
                    description: helper.description,
                    code: getHelperExample(helper, mode.name === "javascript"),
                  }
                  popover.show()
                  e.stopPropagation()
                }}
                on:mouseleave={() => {
                  popover.hide()
                  popoverAnchor = null
                  hoverTarget = null
                }}
                on:focus={() => {}}
                on:blur={() => {}}
              >
                <span class="binding__label">{helper.displayText}</span>
                <span class="binding__typeWrap">
                  <span class="binding__type">function</span>
                </span>
              </li>
            {/each}
          </ul>
        </div>
      {/if}
    {/if}
  {/if}
</Layout>

<style>
  .search :global(input) {
    border: none;
    border-radius: 0px;
    background: none;
    padding: 0px;
  }

  .search {
    padding: var(--spacing-m) var(--spacing-l);
    display: flex;
    align-items: center;
    border-top: 0px;
    border-bottom: var(--border-light);
    border-left: 2px solid transparent;
    border-right: 2px solid transparent;
    margin-right: 1px;
    position: sticky;
    top: 0;
    background-color: var(--background);
    z-index: 2;
  }

  .search-input {
    flex: 1;
  }

  .search-input-icon.searching {
    cursor: pointer;
  }

  ul.category-list {
    padding: 0px var(--spacing-l);
    padding-bottom: var(--spacing-l);
  }
  .sub-section {
    padding: var(--spacing-l);
    padding-top: 0px;
  }
  .sub-section-back {
    padding: var(--spacing-l);
    padding-top: var(--spacing-xl);
    padding-bottom: 0px;
  }
  .cat-heading {
    margin-bottom: var(--spacing-l);
  }
  ul.helpers li * {
    pointer-events: none;
  }
  ul.category-list li {
    display: flex;
    gap: var(--spacing-m);
    align-items: center;
  }
  ul.category-list .category-name {
    font-weight: 600;
    text-transform: capitalize;
  }
  ul.category-list .category-chevron {
    flex: 1;
    text-align: right;
  }
  ul.category-list .category-chevron :global(div.icon),
  .cat-heading :global(div.icon) {
    display: inline-block;
  }
  li.binding {
    display: flex;
    align-items: center;
  }
  li.binding .binding__typeWrap {
    flex: 1;
    text-align: right;
    text-transform: capitalize;
  }

  :global(.drawer-actions) {
    display: flex;
    gap: var(--spacing-m);
  }

  .cat-heading {
    font-size: var(--font-size-s);
    font-weight: 600;
    text-transform: uppercase;
    color: var(--spectrum-global-color-gray-600);
  }

  .cat-heading {
    display: flex;
    gap: var(--spacing-m);
    align-items: center;
  }

  ul {
    list-style: none;
    padding: 0;
    margin: 0;
  }

  li {
    font-size: var(--font-size-s);
    padding: var(--spacing-m);
    border-radius: 4px;
    background-color: var(--spectrum-global-color-gray-200);
    transition: background-color 130ms ease-in-out, color 130ms ease-in-out,
      border-color 130ms ease-in-out;
    word-wrap: break-word;
  }
  li:not(:last-of-type) {
    margin-bottom: var(--spacing-s);
  }
  li :global(*) {
    transition: color 130ms ease-in-out;
  }
  li:hover {
    color: var(--spectrum-global-color-gray-900);
    background-color: var(--spectrum-global-color-gray-50);
    cursor: pointer;
  }

  .binding__label {
    font-weight: 600;
    text-transform: capitalize;
  }

  .binding__type {
    font-family: var(--font-mono);
    background-color: var(--spectrum-global-color-gray-200);
    border-radius: var(--border-radius-s);
    padding: 2px 4px;
    margin-left: 2px;
    font-weight: 600;
  }

  .helper pre {
    padding: 0;
    margin: 0;
    font-size: 12px;
    white-space: pre-wrap;
    word-break: break-all;
  }
  .helper :global(p) {
    padding: 0;
    margin: 0;
  }
</style><|MERGE_RESOLUTION|>--- conflicted
+++ resolved
@@ -9,11 +9,8 @@
   export let bindings
   export let mode
   export let allowHelpers
-<<<<<<< HEAD
   export let context = null
-=======
   export let noPaddingTop = false
->>>>>>> ea3bf34d
 
   let search = ""
   let popover
