--- conflicted
+++ resolved
@@ -65,12 +65,9 @@
   $: editorMode =
     mode === "JavaScript" ? EditorModes.JS : EditorModes.Handlebars
   $: bindingCompletions = bindingsToCompletions(bindings, editorMode)
-<<<<<<< HEAD
   $: runtimeExpression = readableToRuntimeBinding(bindings, value)
   $: expressionResult = processStringSync(runtimeExpression || "", context)
-=======
   $: bindingHelpers = new BindingHelpers(getCaretPosition, insertAtPos)
->>>>>>> 44293ef1
 
   const updateValue = val => {
     const runtimeExpression = readableToRuntimeBinding(bindings, val)
