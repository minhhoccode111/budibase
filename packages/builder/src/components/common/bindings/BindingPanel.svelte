<script>
  import {
    DrawerContent,
    ActionButton,
    Icon,
    Heading,
    Body,
    Button,
  } from "@budibase/bbui"
  import { createEventDispatcher, onMount } from "svelte"
  import {
    isValid,
    decodeJSBinding,
    encodeJSBinding,
    processStringSync,
  } from "@budibase/string-templates"
  import { readableToRuntimeBinding } from "dataBinding"
  import CodeEditor from "../CodeEditor/CodeEditor.svelte"
  import {
    getHelperCompletions,
    jsAutocomplete,
    hbAutocomplete,
    EditorModes,
    bindingsToCompletions,
  } from "../CodeEditor"
  import BindingSidePanel from "./BindingSidePanel.svelte"
  import EvaluationSidePanel from "./EvaluationSidePanel.svelte"
  import SnippetSidePanel from "./SnippetSidePanel.svelte"
  import { BindingHelpers } from "./utils"
  import formatHighlight from "json-format-highlight"
  import { capitalise } from "helpers"
  import { Utils } from "@budibase/frontend-core"

  const dispatch = createEventDispatcher()

  export let bindings = []
  export let value = ""
  export let valid = true
  export let allowHBS = true
  export let allowJS = false
  export let allowHelpers = true
  export let allowSnippets = true
  export let context = null
  export let snippets = null
  export let autofocusEditor = false
  export let placeholder = null
  export let showTabBar = true

  const Modes = {
    Text: "Text",
    JavaScript: "JavaScript",
  }
  const SidePanels = {
    Bindings: "FlashOn",
    Evaluation: "Play",
    Snippets: "Code",
  }

  let mode
  let sidePanel
  let initialValueJS = value?.startsWith?.("{{ js ")
  let jsValue = initialValueJS ? value : null
  let hbsValue = initialValueJS ? null : value
  let getCaretPosition
  let insertAtPos
  let targetMode = null
  let expressionResult
  let evaluating = false

  $: editorModeOptions = getModeOptions(allowHBS, allowJS)
  $: sidePanelOptions = getSidePanelOptions(
    bindings,
    context,
    allowSnippets,
    mode
  )
  $: enrichedBindings = enrichBindings(bindings, context, snippets)
  $: usingJS = mode === Modes.JavaScript
  $: editorMode =
    mode === Modes.JavaScript ? EditorModes.JS : EditorModes.Handlebars
  $: editorValue = editorMode === EditorModes.JS ? jsValue : hbsValue
  $: bindingCompletions = bindingsToCompletions(enrichedBindings, editorMode)
  $: runtimeExpression = readableToRuntimeBinding(enrichedBindings, value)
  $: requestEval(runtimeExpression, context, snippets)
  $: bindingHelpers = new BindingHelpers(getCaretPosition, insertAtPos)
<<<<<<< HEAD
  $: {
    // Ensure a valid side panel option is always selected
    if (!sidePanelOptions.includes(sidePanel)) {
      sidePanel = sidePanelOptions[0]
    }
  }

  const getModeOptions = (allowHBS, allowJS) => {
    let options = []
    if (allowHBS) {
      options.push(Modes.Text)
    }
    if (allowJS) {
      options.push(Modes.JavaScript)
    }
    return options
  }

  const getSidePanelOptions = (bindings, context, allowSnippets, mode) => {
    let options = []
    if (bindings?.length) {
      options.push(SidePanels.Bindings)
    }
    if (context) {
      options.push(SidePanels.Evaluation)
    }
    if (allowSnippets && mode === Modes.JavaScript) {
      options.push(SidePanels.Snippets)
    }
    return options
  }
=======
  $: hbsCompletions = [
    hbAutocomplete([
      ...bindingCompletions,
      ...getHelperCompletions(EditorModes.Handlebars),
    ]),
  ]
  $: jsCompletions = [
    jsAutocomplete([
      ...bindingCompletions,
      ...getHelperCompletions(EditorModes.JS),
    ]),
  ]
>>>>>>> c96e9237

  const debouncedEval = Utils.debounce((expression, context, snippets) => {
    expressionResult = processStringSync(expression || "", {
      ...context,
      snippets,
    })
    evaluating = false
  }, 260)

  const requestEval = (expression, context, snippets) => {
    evaluating = true
    debouncedEval(expression, context, snippets)
  }

  const getBindingValue = (binding, context, snippets) => {
    const js = `return $("${binding.runtimeBinding}")`
    const hbs = encodeJSBinding(js)
    const res = processStringSync(hbs, { ...context, snippets })
    return JSON.stringify(res, null, 2)
  }

  const highlightJSON = json => {
    return formatHighlight(json, {
      keyColor: "#e06c75",
      numberColor: "#e5c07b",
      stringColor: "#98c379",
      trueColor: "#d19a66",
      falseColor: "#d19a66",
      nullColor: "#c678dd",
    })
  }

  const enrichBindings = (bindings, context, snippets) => {
    return bindings.map(binding => {
<<<<<<< HEAD
      const value = getBindingValue(binding, context, snippets)
=======
      if (!context) {
        return binding
      }
      const value = getBindingValue(binding, context)
>>>>>>> c96e9237
      return {
        ...binding,
        value,
        valueHTML: highlightJSON(value),
      }
    })
  }

  const updateValue = val => {
    const runtimeExpression = readableToRuntimeBinding(enrichedBindings, val)
    valid = isValid(runtimeExpression)
    if (valid) {
      dispatch("change", val)
      requestEval(runtimeExpression, context, snippets)
    }
  }

  const onSelectHelper = (helper, js) => {
    bindingHelpers.onSelectHelper(js ? jsValue : hbsValue, helper, { js })
  }

  const onSelectBinding = (binding, { forceJS } = {}) => {
    const js = usingJS || forceJS
    bindingHelpers.onSelectBinding(js ? jsValue : hbsValue, binding, { js })
  }

  const changeMode = newMode => {
    if (targetMode || newMode === mode) {
      return
    }

    // Get the raw editor value to see if we are abandoning changes
    let rawValue = editorValue
    if (mode === Modes.JavaScript) {
      rawValue = decodeJSBinding(rawValue)
    }

    if (rawValue?.length) {
      targetMode = newMode
    } else {
      mode = newMode
    }
  }

  const confirmChangeMode = () => {
    jsValue = null
    hbsValue = null
    updateValue(null)
    mode = targetMode
    targetMode = null
  }

  const changeSidePanel = newSidePanel => {
    sidePanel = newSidePanel === sidePanel ? null : newSidePanel
  }

  const onChangeHBSValue = e => {
    hbsValue = e.detail
    updateValue(hbsValue)
  }

  const onChangeJSValue = e => {
    jsValue = encodeJSBinding(e.detail)
    updateValue(jsValue)
  }

  onMount(() => {
    // Set the initial mode appropriately
    const initialValueMode = initialValueJS ? Modes.JavaScript : Modes.Text
    if (editorModeOptions.includes(initialValueMode)) {
      mode = initialValueMode
    } else {
      mode = editorModeOptions[0]
    }

    // Set the initial side panel
    sidePanel = sidePanelOptions[0]

    // Determine if our initial value is valid
    valid = isValid(readableToRuntimeBinding(enrichedBindings, value))
  })
</script>

<DrawerContent padding={false}>
  <div class="binding-panel">
    <div class="main">
      {#if showTabBar}
        <div class="tabs">
          <div class="editor-tabs">
            {#each editorModeOptions as editorMode}
              <ActionButton
                size="M"
                quiet
                selected={mode === editorMode}
                on:click={() => changeMode(editorMode)}
              >
                {capitalise(editorMode)}
              </ActionButton>
            {/each}
          </div>
          <div class="side-tabs">
            {#each sidePanelOptions as panel}
              <ActionButton
                size="M"
                quiet
                selected={sidePanel === panel}
                on:click={() => changeSidePanel(panel)}
              >
                <Icon name={panel} size="S" />
              </ActionButton>
            {/each}
          </div>
        </div>
      {/if}
      <div class="editor">
        {#if mode === Modes.Text}
<<<<<<< HEAD
          <CodeEditor
            value={hbsValue}
            on:change={onChangeHBSValue}
            bind:getCaretPosition
            bind:insertAtPos
            completions={[
              hbAutocomplete([
                ...bindingCompletions,
                ...getHelperCompletions(editorMode),
              ]),
            ]}
            autofocus={autofocusEditor}
            placeholder={placeholder ||
              "Add bindings by typing {{ or use the menu on the right"}
          />
        {:else if mode === Modes.JavaScript}
          <CodeEditor
            value={decodeJSBinding(jsValue)}
            on:change={onChangeJSValue}
            completions={[
              jsAutocomplete([
                ...bindingCompletions,
                ...getHelperCompletions(editorMode),
              ]),
            ]}
            mode={EditorModes.JS}
            bind:getCaretPosition
            bind:insertAtPos
            autofocus={autofocusEditor}
            placeholder={placeholder ||
              "Add bindings by typing $ or use the menu on the right"}
          />
=======
          {#key hbsCompletions}
            <CodeEditor
              value={hbsValue}
              on:change={onChangeHBSValue}
              bind:getCaretPosition
              bind:insertAtPos
              completions={hbsCompletions}
              autofocus={autofocusEditor}
              placeholder="Add bindings by typing &#123;&#123; or use the menu on the right"
              jsBindingWrapping={false}
            />
          {/key}
        {:else if mode === Modes.JavaScript}
          {#key jsCompletions}
            <CodeEditor
              value={decodeJSBinding(jsValue)}
              on:change={onChangeJSValue}
              completions={jsCompletions}
              mode={EditorModes.JS}
              bind:getCaretPosition
              bind:insertAtPos
              autofocus={autofocusEditor}
              placeholder="Add bindings by typing $ or use the menu on the right"
              jsBindingWrapping
            />
          {/key}
>>>>>>> c96e9237
        {/if}
        {#if targetMode}
          <div class="mode-overlay">
            <div class="prompt-body">
              <Heading size="S">
                Switch to {targetMode}?
              </Heading>
              <Body>This will discard anything in your binding</Body>
              <div class="switch-actions">
                <Button
                  secondary
                  size="S"
                  on:click={() => {
                    targetMode = null
                  }}
                >
                  No - keep {mode}
                </Button>
                <Button cta size="S" on:click={confirmChangeMode}>
                  Yes - discard {mode}
                </Button>
              </div>
            </div>
          </div>
        {/if}
      </div>
    </div>
    <div class="side" class:visible={!!sidePanel}>
      {#if sidePanel === SidePanels.Bindings}
        <BindingSidePanel
          bindings={enrichedBindings}
          {allowHelpers}
          {context}
          addHelper={onSelectHelper}
          addBinding={onSelectBinding}
          {mode}
        />
      {:else if sidePanel === SidePanels.Evaluation}
        <EvaluationSidePanel
          {expressionResult}
          {evaluating}
          expression={editorValue}
        />
      {:else if sidePanel === SidePanels.Snippets}
        <SnippetSidePanel
          addSnippet={snippet => bindingHelpers.onSelectSnippet(snippet)}
          {snippets}
        />
      {/if}
    </div>
  </div>
</DrawerContent>

<style>
  .binding-panel {
    height: 100%;
  }
  .binding-panel,
  .tabs {
    display: flex;
    flex-direction: row;
    justify-content: space-between;
    align-items: stretch;
  }
  .main {
    flex: 1 1 auto;
    display: flex;
    flex-direction: column;
    justify-content: flex-start;
    align-items: stretch;
  }
  .side {
    overflow: hidden;
    flex: 0 0 360px;
    margin-right: -360px;
    transition: margin-right 130ms ease-out;
  }
  .side.visible {
    margin-right: 0;
  }

  /* Tabs */
  .tabs {
    padding: var(--spacing-m);
    border-bottom: var(--border-light);
  }
  .editor-tabs,
  .side-tabs {
    display: flex;
    flex-direction: row;
    justify-content: flex-start;
    align-items: center;
    gap: var(--spacing-s);
  }
  .side-tabs :global(.icon) {
    width: 16px;
    display: flex;
  }

  /* Editor */
  .editor {
    flex: 1 1 auto;
    height: 0;
    position: relative;
  }

  /* Overlay */
  .mode-overlay {
    position: absolute;
    top: 0;
    left: 0;
    z-index: 2;
    width: 100%;
    height: 100%;
    display: flex;
    flex-direction: column;
    align-items: center;
    justify-content: center;
    background-color: var(
      --spectrum-textfield-m-background-color,
      var(--spectrum-global-color-gray-50)
    );
    border-radius: var(--border-radius-s);
  }
  .prompt-body {
    display: flex;
    flex-direction: column;
    align-items: center;
    justify-content: center;
    gap: var(--spacing-l);
  }
  .prompt-body .switch-actions {
    display: flex;
    gap: var(--spacing-l);
  }
</style><|MERGE_RESOLUTION|>--- conflicted
+++ resolved
@@ -83,39 +83,12 @@
   $: runtimeExpression = readableToRuntimeBinding(enrichedBindings, value)
   $: requestEval(runtimeExpression, context, snippets)
   $: bindingHelpers = new BindingHelpers(getCaretPosition, insertAtPos)
-<<<<<<< HEAD
   $: {
     // Ensure a valid side panel option is always selected
     if (!sidePanelOptions.includes(sidePanel)) {
       sidePanel = sidePanelOptions[0]
     }
   }
-
-  const getModeOptions = (allowHBS, allowJS) => {
-    let options = []
-    if (allowHBS) {
-      options.push(Modes.Text)
-    }
-    if (allowJS) {
-      options.push(Modes.JavaScript)
-    }
-    return options
-  }
-
-  const getSidePanelOptions = (bindings, context, allowSnippets, mode) => {
-    let options = []
-    if (bindings?.length) {
-      options.push(SidePanels.Bindings)
-    }
-    if (context) {
-      options.push(SidePanels.Evaluation)
-    }
-    if (allowSnippets && mode === Modes.JavaScript) {
-      options.push(SidePanels.Snippets)
-    }
-    return options
-  }
-=======
   $: hbsCompletions = [
     hbAutocomplete([
       ...bindingCompletions,
@@ -128,7 +101,31 @@
       ...getHelperCompletions(EditorModes.JS),
     ]),
   ]
->>>>>>> c96e9237
+
+  const getModeOptions = (allowHBS, allowJS) => {
+    let options = []
+    if (allowHBS) {
+      options.push(Modes.Text)
+    }
+    if (allowJS) {
+      options.push(Modes.JavaScript)
+    }
+    return options
+  }
+
+  const getSidePanelOptions = (bindings, context, allowSnippets, mode) => {
+    let options = []
+    if (bindings?.length) {
+      options.push(SidePanels.Bindings)
+    }
+    if (context) {
+      options.push(SidePanels.Evaluation)
+    }
+    if (allowSnippets && mode === Modes.JavaScript) {
+      options.push(SidePanels.Snippets)
+    }
+    return options
+  }
 
   const debouncedEval = Utils.debounce((expression, context, snippets) => {
     expressionResult = processStringSync(expression || "", {
@@ -163,14 +160,10 @@
 
   const enrichBindings = (bindings, context, snippets) => {
     return bindings.map(binding => {
-<<<<<<< HEAD
-      const value = getBindingValue(binding, context, snippets)
-=======
       if (!context) {
         return binding
       }
-      const value = getBindingValue(binding, context)
->>>>>>> c96e9237
+      const value = getBindingValue(binding, context, snippets)
       return {
         ...binding,
         value,
@@ -287,40 +280,6 @@
       {/if}
       <div class="editor">
         {#if mode === Modes.Text}
-<<<<<<< HEAD
-          <CodeEditor
-            value={hbsValue}
-            on:change={onChangeHBSValue}
-            bind:getCaretPosition
-            bind:insertAtPos
-            completions={[
-              hbAutocomplete([
-                ...bindingCompletions,
-                ...getHelperCompletions(editorMode),
-              ]),
-            ]}
-            autofocus={autofocusEditor}
-            placeholder={placeholder ||
-              "Add bindings by typing {{ or use the menu on the right"}
-          />
-        {:else if mode === Modes.JavaScript}
-          <CodeEditor
-            value={decodeJSBinding(jsValue)}
-            on:change={onChangeJSValue}
-            completions={[
-              jsAutocomplete([
-                ...bindingCompletions,
-                ...getHelperCompletions(editorMode),
-              ]),
-            ]}
-            mode={EditorModes.JS}
-            bind:getCaretPosition
-            bind:insertAtPos
-            autofocus={autofocusEditor}
-            placeholder={placeholder ||
-              "Add bindings by typing $ or use the menu on the right"}
-          />
-=======
           {#key hbsCompletions}
             <CodeEditor
               value={hbsValue}
@@ -329,7 +288,8 @@
               bind:insertAtPos
               completions={hbsCompletions}
               autofocus={autofocusEditor}
-              placeholder="Add bindings by typing &#123;&#123; or use the menu on the right"
+              placeholder={placeholder ||
+                "Add bindings by typing {{ or use the menu on the right"}
               jsBindingWrapping={false}
             />
           {/key}
@@ -343,11 +303,11 @@
               bind:getCaretPosition
               bind:insertAtPos
               autofocus={autofocusEditor}
-              placeholder="Add bindings by typing $ or use the menu on the right"
+              placeholder={placeholder ||
+                "Add bindings by typing $ or use the menu on the right"}
               jsBindingWrapping
             />
           {/key}
->>>>>>> c96e9237
         {/if}
         {#if targetMode}
           <div class="mode-overlay">
