<script context="module" lang="ts">
  export const DropdownPosition = {
    Relative: "top",
    Absolute: "right",
  }
</script>

<script lang="ts">
  import { Label } from "@budibase/bbui"
  import { onMount, createEventDispatcher, onDestroy } from "svelte"
  import { FIND_ANY_HBS_REGEX } from "@budibase/string-templates"

  import {
    autocompletion,
    closeBrackets,
    completionKeymap,
    closeBracketsKeymap,
    acceptCompletion,
    completionStatus,
  } from "@codemirror/autocomplete"
  import {
    lineNumbers,
    keymap,
    highlightSpecialChars,
    drawSelection,
    dropCursor,
    highlightActiveLine,
    highlightActiveLineGutter,
    highlightWhitespace,
    placeholder as placeholderFn,
    MatchDecorator,
    ViewPlugin,
    Decoration,
    EditorView,
  } from "@codemirror/view"
  import {
    bracketMatching,
    foldKeymap,
    foldGutter,
    syntaxHighlighting,
  } from "@codemirror/language"
  import { oneDark, oneDarkHighlightStyle } from "@codemirror/theme-one-dark"
  import {
    defaultKeymap,
    historyKeymap,
    history,
    indentMore,
    indentLess,
  } from "@codemirror/commands"
  import { Compartment, EditorState } from "@codemirror/state"
  import { javascript } from "@codemirror/lang-javascript"
  import { EditorModes } from "./"
  import { themeStore } from "@/stores/portal"
  import type { EditorMode } from "@budibase/types"
  import { tooltips } from "@codemirror/view"
<<<<<<< HEAD
=======
  import type { BindingCompletion } from "@/types"
>>>>>>> 30c0196d

  export let label: string | undefined = undefined
  // TODO: work out what best type fits this
  export let completions: BindingCompletion[] = []
  export let mode: EditorMode = EditorModes.Handlebars
  export let value: string | null = ""
  export let placeholder: string | null = null
  export let autocompleteEnabled = true
  export let autofocus = false
  export let jsBindingWrapping = true
  export let readonly = false
  export let readonlyLineNumbers = false
  export let dropdown = DropdownPosition.Relative

  const dispatch = createEventDispatcher()

  let textarea: HTMLDivElement
  let editor: EditorView
  let editorEle: HTMLDivElement
  let mounted = false
  let isEditorInitialised = false
  let queuedRefresh = false

  // Theming!
  let currentTheme = $themeStore?.theme
  let isDark = !currentTheme.includes("light")
  let themeConfig = new Compartment()

  $: {
    if (autofocus && isEditorInitialised) {
      editor.focus()
    }
  }

  // Init when all elements are ready
  $: if (mounted && !isEditorInitialised) {
    isEditorInitialised = true
    initEditor()
  }

  // Theme change
  $: if (mounted && isEditorInitialised && $themeStore?.theme) {
    if (currentTheme != $themeStore?.theme) {
      currentTheme = $themeStore?.theme
      isDark = !currentTheme.includes("light")

      // Issue theme compartment update
      editor.dispatch({
        effects: themeConfig.reconfigure([...(isDark ? [oneDark] : [])]),
      })
    }
  }

  // Wait to try and gracefully replace
  $: refresh(value, isEditorInitialised, mounted)

  /**
   * Will refresh the editor contents only after
   * it has been fully initialised
   */
  const refresh = (
    value: string | null,
    initialised?: boolean,
    mounted?: boolean
  ) => {
    if (!initialised || !mounted) {
      queuedRefresh = true
      return
    }
    if (
      editor &&
      value &&
      (editor.state.doc.toString() !== value || queuedRefresh)
    ) {
      editor.dispatch({
        changes: { from: 0, to: editor.state.doc.length, insert: value },
      })
      queuedRefresh = false
    }
  }

  // Export a function to expose caret position
  export const getCaretPosition = () => {
    const selection_range = editor.state.selection.ranges[0]
    return {
      start: selection_range?.from,
      end: selection_range?.to,
    }
  }

  export const insertAtPos = (opts: {
    start: number
    end?: number
    value: string
    cursor: { anchor: number }
  }) => {
    // Updating the value inside.
    // Retain focus
    editor.dispatch({
      changes: {
        from: opts.start || editor.state.doc.length,
        to: opts.end || editor.state.doc.length,
        insert: opts.value,
      },
      selection: opts.cursor
        ? {
            anchor: opts.start + opts.value.length,
          }
        : undefined,
    })
  }

  // Match decoration for HBS bindings
  const hbsMatchDeco = new MatchDecorator({
    regexp: FIND_ANY_HBS_REGEX,
    decoration: () => {
      return Decoration.mark({
        tag: "span",
        attributes: {
          class: "binding-wrap",
        },
      })
    },
  })
  const hbsMatchDecoPlugin = ViewPlugin.define(
    view => ({
      decorations: hbsMatchDeco.createDeco(view),
      update(u) {
        this.decorations = hbsMatchDeco.updateDeco(u, this.decorations)
      },
    }),
    {
      decorations: v => v.decorations,
    }
  )

  // Match decoration for snippets
  const snippetMatchDeco = new MatchDecorator({
    regexp: /snippets\.[^\s(]+/g,
    decoration: () => {
      return Decoration.mark({
        tag: "span",
        attributes: {
          class: "snippet-wrap",
        },
      })
    },
  })
  const snippetMatchDecoPlugin = ViewPlugin.define(
    view => ({
      decorations: snippetMatchDeco.createDeco(view),
      update(u) {
        this.decorations = snippetMatchDeco.updateDeco(u, this.decorations)
      },
    }),
    {
      decorations: v => v.decorations,
    }
  )

  const indentWithTabCustom = {
    key: "Tab",
    run: (view: EditorView) => {
      if (completionStatus(view.state) === "active") {
        acceptCompletion(view)
        return true
      }
      indentMore(view)
      return true
    },
    shift: (view: EditorView) => {
      indentLess(view)
      return true
    },
  }

  const buildKeymap = () => {
    return [
      ...closeBracketsKeymap,
      ...defaultKeymap,
      ...historyKeymap,
      ...foldKeymap,
      ...completionKeymap,
      indentWithTabCustom,
    ]
  }

  const buildBaseExtensions = () => {
    return [
      drawSelection(),
      dropCursor(),
      bracketMatching(),
      closeBrackets(),
      syntaxHighlighting(oneDarkHighlightStyle, { fallback: true }),
      highlightSpecialChars(),
      EditorView.lineWrapping,
      themeConfig.of([...(isDark ? [oneDark] : [])]),
    ]
  }

  // None of this is reactive, but it never has been, so we just assume most
  // config flags aren't changed at runtime
  // TODO: work out type for base
  const buildExtensions = (base: any[]) => {
    let complete = [...base]

    if (autocompleteEnabled) {
      complete.push(
        autocompletion({
          override: [...completions],
          closeOnBlur: true,
          icons: false,
          optionClass: completion =>
            "simple" in completion && completion.simple
              ? "autocomplete-option-simple"
              : "autocomplete-option",
        })
      )
      complete.push(
        EditorView.inputHandler.of((view, from, to, insert) => {
          if (jsBindingWrapping && insert === "$") {
            let { text } = view.state.doc.lineAt(from)

            const left = from ? text.substring(0, from) : ""
            const right = to ? text.substring(to) : ""
            const wrap = !left.includes('$("') || !right.includes('")')
            const tr = view.state.update(
              {
                changes: [{ from, insert: wrap ? '$("")' : "$" }],
                selection: {
                  anchor: from + (wrap ? 3 : 1),
                },
              },
              {
                scrollIntoView: true,
                userEvent: "input.type",
              }
            )
            view.dispatch(tr)
            return true
          }
          return false
        })
      )
    }

    // JS only plugins
    if (mode.name === "javascript") {
      complete.push(snippetMatchDecoPlugin)
      complete.push(javascript())
      if (!readonly) {
        complete.push(highlightWhitespace())
      }
    }
    // HBS only plugins
    else {
      complete.push(hbsMatchDecoPlugin)
    }

    if (placeholder) {
      complete.push(placeholderFn(placeholder))
    }

    if (readonly) {
      complete.push(EditorState.readOnly.of(true))
      if (readonlyLineNumbers) {
        complete.push(lineNumbers())
      }
    } else {
      complete = [
        ...complete,
        history(),
        highlightActiveLine(),
        highlightActiveLineGutter(),
        lineNumbers(),
        foldGutter(),
        keymap.of(buildKeymap()),
        EditorView.domEventHandlers({
          blur: () => {
            dispatch("blur", editor.state.doc.toString())
          },
        }),
        EditorView.updateListener.of(v => {
          const docStr = v.state.doc?.toString()
          if (docStr === value) {
            return
          }
          dispatch("change", docStr)
        }),
      ]
    }

    return complete
  }

  const initEditor = () => {
    const baseExtensions = buildBaseExtensions()

    editor = new EditorView({
      doc: String(value),
      extensions: buildExtensions([
        ...baseExtensions,
        dropdown == DropdownPosition.Absolute
          ? tooltips({
              position: "absolute",
            })
          : [],
      ]),
      parent: textarea,
    })
  }

  onMount(async () => {
    mounted = true
    // Capture scrolling
    editorEle.addEventListener("wheel", e => {
      e.stopPropagation()
    })
  })

  onDestroy(() => {
    if (editor) {
      editor.destroy()
    }
  })
</script>

{#if label}
  <div>
    <Label size="S">{label}</Label>
  </div>
{/if}

<div class={`code-editor ${mode?.name || ""}`} bind:this={editorEle}>
  <div tabindex="-1" bind:this={textarea} />
</div>

<style>
  /* Editor */
  .code-editor {
    font-size: 12px;
    height: 100%;
  }
  .code-editor :global(.cm-editor) {
    height: 100%;
    background: var(--spectrum-global-color-gray-50) !important;
    outline: none;
    border: none;
    border-radius: 0;
  }
  .code-editor :global(.cm-content) {
    padding: 10px 0;
  }
  .code-editor > div {
    height: 100%;
  }

  /* Active line */
  .code-editor :global(.cm-line) {
    padding: 0 var(--spacing-s);
    color: var(--spectrum-alias-text-color);
  }
  .code-editor :global(.cm-activeLine) {
    position: relative;
    background: transparent;
  }
  .code-editor :global(.cm-activeLine::before) {
    content: "";
    position: absolute;
    left: 0;
    top: 1px;
    height: calc(100% - 2px);
    width: 100%;
    background: var(--spectrum-global-color-gray-100) !important;
    z-index: -2;
  }
  .code-editor :global(.cm-highlightSpace:before) {
    color: var(--spectrum-global-color-gray-500);
  }

  /* Code selection */
  .code-editor :global(.cm-selectionBackground) {
    background-color: var(--spectrum-global-color-blue-400) !important;
    opacity: 0.4;
  }

  /* Gutters */
  .code-editor :global(.cm-gutterElement) {
    margin-bottom: 0;
  }
  .code-editor :global(.cm-gutters) {
    background-color: var(--spectrum-global-color-gray-75) !important;
    color: var(--spectrum-global-color-gray-500);
  }
  .code-editor :global(.cm-activeLineGutter::before) {
    content: "";
    position: absolute;
    left: 0;
    top: 1px;
    height: calc(100% - 2px);
    width: 100%;
    background: var(--spectrum-global-color-gray-200) !important;
    z-index: -2;
  }
  .code-editor :global(.cm-activeLineGutter) {
    color: var(--spectrum-global-color-gray-700);
    background: transparent;
    position: relative;
  }

  /* Cursor color */
  .code-editor :global(.cm-focused .cm-cursor) {
    border-left-color: var(--spectrum-alias-text-color);
  }

  /* Placeholder */
  .code-editor :global(.cm-placeholder) {
    color: var(--spectrum-global-color-gray-700);
    font-style: italic;
  }

  /* Highlight bindings and snippets */
  .code-editor :global(.binding-wrap) {
    color: var(--spectrum-global-color-blue-700) !important;
  }
  .code-editor :global(.snippet-wrap *) {
    color: #61afef !important;
  }

  /* Completion popover */
  .code-editor :global(.cm-tooltip-autocomplete) {
    background: var(--spectrum-global-color-gray-75);
    border-radius: 4px;
    border: 1px solid var(--spectrum-global-color-gray-200);
  }
  .code-editor :global(.cm-tooltip-autocomplete > ul) {
    max-height: 20em;
  }

  /* Completion section header*/
  .code-editor :global(.info-section) {
    display: flex;
    align-items: center;
    padding: var(--spacing-m);
    font-family: var(--font-sans);
    font-size: var(--font-size-s);
    gap: var(--spacing-m);
    color: var(--spectrum-alias-text-color);
    font-weight: 600;
  }
  .code-editor :global(.info-section:not(:first-of-type)) {
    border-top: 1px solid var(--spectrum-global-color-gray-200);
  }

  /* Completion item container */
  .code-editor :global(.autocomplete-option),
  .code-editor :global(.autocomplete-option-simple) {
    padding: var(--spacing-s) var(--spacing-m) !important;
    padding-left: calc(16px + 2 * var(--spacing-m)) !important;
    display: flex;
    gap: var(--spacing-m);
    align-items: center;
    color: var(--spectrum-alias-text-color);
  }
  .code-editor :global(.autocomplete-option-simple) {
    padding-left: var(--spacing-s) !important;
  }

  /* Highlighted completion item */
  .code-editor :global(.autocomplete-option[aria-selected]),
  .code-editor :global(.autocomplete-option-simple[aria-selected]) {
    background: var(--spectrum-global-color-blue-400);
    color: white;
  }
  .code-editor
    :global(.autocomplete-option[aria-selected] .cm-completionDetail) {
    color: white;
  }

  /* Completion item label */
  .code-editor :global(.cm-completionLabel) {
    flex: 1 1 auto;
    font-size: var(--font-size-s);
    font-family: var(--font-sans);
    text-transform: capitalize;
  }
  .code-editor :global(.autocomplete-option-simple .cm-completionLabel) {
    text-transform: none;
  }

  /* Completion item type */
  .code-editor :global(.autocomplete-option .cm-completionDetail) {
    font-family: var(--font-mono);
    color: var(--spectrum-global-color-gray-700);
    font-style: normal;
    text-transform: capitalize;
    font-size: 10px;
  }

  /* Live binding value / helper container */
  .code-editor :global(.cm-completionInfo) {
    margin: 0px var(--spacing-s);
    border: 1px solid var(--spectrum-global-color-gray-300);
    border-radius: var(--border-radius-s);
    background-color: var(--spectrum-global-color-gray-50);
    padding: var(--spacing-m);
  }

  /* Wrapper around helpers */
  .code-editor :global(.info-bubble) {
    font-size: var(--font-size-s);
    display: flex;
    flex-direction: column;
    gap: var(--spacing-m);
    color: var(--spectrum-global-color-gray-800);
  }

  /* Live binding value / helper value */
  .code-editor :global(.binding__description) {
    color: var(--spectrum-alias-text-color);
    font-size: var(--font-size-m);
  }
  .code-editor :global(.binding__example) {
    padding: 0;
    margin: 0;
    font-size: 12px;
    font-family: var(--font-mono);
    white-space: pre;
    text-overflow: ellipsis;
    overflow: hidden;
    overflow-y: auto;
    max-height: 480px;
  }
  .code-editor :global(.binding__example.helper) {
    color: var(--spectrum-global-color-blue-700);
  }
  .code-editor :global(.binding__example span) {
    overflow: hidden !important;
    text-overflow: ellipsis !important;
    white-space: nowrap !important;
  }
</style><|MERGE_RESOLUTION|>--- conflicted
+++ resolved
@@ -53,10 +53,7 @@
   import { themeStore } from "@/stores/portal"
   import type { EditorMode } from "@budibase/types"
   import { tooltips } from "@codemirror/view"
-<<<<<<< HEAD
-=======
   import type { BindingCompletion } from "@/types"
->>>>>>> 30c0196d
 
   export let label: string | undefined = undefined
   // TODO: work out what best type fits this
