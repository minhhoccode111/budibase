<script lang="ts">
  import { ActionButton, notifications } from "@budibase/bbui"

  import { createEventDispatcher } from "svelte"
  import { API } from "@/api"
  import type { EnrichedBinding } from "@budibase/types"
  import analytics, { Events } from "@/analytics"
  import AiInput from "../ai/AIInput.svelte"

  export let bindings: EnrichedBinding[] = []
  export let value: string | null = ""
  export let expandedOnly: boolean = false

  export let parentWidth: number | null = null
  const dispatch = createEventDispatcher<{
    update: { code: string }
    accept: void
    reject: { code: string | null }
  }>()

  let suggestedCode: string | null = null
  let previousContents: string | null = null
  let expanded = false
  let promptText = ""

  const thresholdExpansionWidth = 350

  $: expanded =
    expandedOnly ||
    (parentWidth !== null && parentWidth > thresholdExpansionWidth)
      ? true
      : expanded

  $: containerWidth = expanded ? calculateExpandedWidth() : "auto"

  $: initiallyExpanded =
    expandedOnly ||
    (parentWidth !== null && parentWidth > thresholdExpansionWidth)

  async function generateJs(prompt: string) {
    promptText = ""
    if (!prompt.trim()) return

    previousContents = value
    promptText = prompt
    try {
      const resp = await API.generateJs({ prompt, bindings })
      const code = resp.code
      if (code === "") {
        throw new Error("We didn't understand your prompt. Please rephrase it.")
      }
      suggestedCode = code
      dispatch("update", { code })
    } catch (e) {
      console.error(e)
      notifications.error(
        e instanceof Error
          ? `Unable to generate code: ${e.message}`
          : "Unable to generate code. Please try again later."
      )
    }
  }

  function acceptSuggestion() {
    analytics.captureEvent(Events.AI_JS_ACCEPTED, {
      code: suggestedCode,
      prompt: promptText,
    })
    dispatch("accept")
    reset()
  }

  function rejectSuggestion() {
    analytics.captureEvent(Events.AI_JS_REJECTED, {
      code: suggestedCode,
      prompt: promptText,
    })
    dispatch("reject", { code: previousContents })
    reset()
  }

  function reset() {
    suggestedCode = null
    previousContents = null
  }

  function calculateExpandedWidth() {
    return parentWidth
      ? `${Math.min(Math.max(parentWidth * 0.8, 300), 600)}px`
      : "300px"
  }
</script>

<div class="ai-gen-container" style="--container-width: {containerWidth}">
  {#if suggestedCode !== null}
    <div class="floating-actions">
      <ActionButton size="S" icon="CheckmarkCircle" on:click={acceptSuggestion}>
        Accept
      </ActionButton>
      <ActionButton size="S" icon="Delete" on:click={rejectSuggestion}>
        Reject
      </ActionButton>
    </div>
  {/if}
<<<<<<< HEAD
  <button
    bind:this={buttonElement}
    class="spectrum-ActionButton fade"
    class:expanded
    class:animate-border={animateBorder}
    class:static-border={initiallyExpanded && !animateBorder}
    on:click={!expanded ? toggleExpand : undefined}
  >
    <div class="button-content-wrapper">
      <img
        src={BBAI}
        alt="AI"
        class="ai-icon"
        class:disabled={expanded && disabled}
        on:click={!expandedOnly
          ? e => {
              e.stopPropagation()
              toggleExpand()
            }
          : undefined}
      />
      {#if expanded}
        <input
          type="text"
          bind:this={promptInput}
          bind:value={promptText}
          class="prompt-input"
          placeholder="Generate Javascript..."
          on:keydown={handleKeyPress}
          {disabled}
          readonly={suggestedCode !== null}
        />
      {:else}
        <span class="spectrum-ActionButton-label ai-gen-text">
          Generate with AI
        </span>
      {/if}
    </div>
    {#if expanded}
      <div class="action-buttons">
        {#if !aiEnabled}
          <Button cta size="S" on:click={() => switchOnAIModal.show()}>
            Switch on AI
          </Button>
          <Modal bind:this={switchOnAIModal}>
            <ModalContent title="Switch on AI" showConfirmButton={false}>
              <div class="enable-ai">
                <p>To enable BB AI:</p>
                <ul>
                  <li>
                    Add your Budibase license key:
                    <Link href={accountPortal}>Budibase account portal</Link>
                  </li>
                  <li>
                    Go to the portal settings page, click AI and switch on BB AI
                  </li>
                </ul>
              </div>
            </ModalContent>
          </Modal>
        {:else if creditsExceeded}
          <Button cta size="S" on:click={() => addCreditsModal.show()}>
            Add AI credits
          </Button>
          <Modal bind:this={addCreditsModal}>
            <ModalContent title="Add AI credits" showConfirmButton={false}>
              <Body size="S">
                {#if accountPortalAccess}
                  <Link href={"https://budibase.com/contact/"}
                    >Contact sales</Link
                  > to unlock additional BB AI credits
                {:else}
                  Contact your account holder to unlock additional BB AI credits
                {/if}
              </Body>
            </ModalContent>
          </Modal>
        {:else}
          <Icon
            color={promptLoading
              ? "#6E56FF"
              : "var(--spectrum-global-color-gray-600)"}
            size="S"
            hoverable
            hoverColor="#6E56FF"
            name={promptLoading ? "StopCircle" : "PlayCircle"}
            on:click={() => generateJs(promptText)}
          />
        {/if}
      </div>
    {/if}
  </button>
=======

  <AiInput
    placeholder="Generate with AI"
    onSubmit={generateJs}
    bind:expanded
    on:collapse={rejectSuggestion}
    readonly={!!suggestedCode}
    {expandedOnly}
  />
>>>>>>> 976bf2b6
</div>

<style>
  .ai-gen-container {
    height: 40px;
    --container-width: auto;
    position: absolute;
    right: 10px;
    bottom: 10px;
    width: var(--container-width);
    display: flex;
    overflow: visible;
  }

<<<<<<< HEAD
  .spectrum-ActionButton {
    --offset: 1px;
    position: relative;
    display: flex;
    align-items: center;
    justify-content: space-between;
    box-sizing: border-box;
    padding: var(--spacing-s);
    border: 1px solid var(--spectrum-alias-border-color);
    border-radius: 30px;
    transition: width 0.8s cubic-bezier(0.4, 0, 0.2, 1);
    width: 100%;
    height: 100%;
    overflow: hidden;
    cursor: pointer;
    background-color: var(--spectrum-global-color-gray-75);
  }

  .spectrum-ActionButton::before {
    content: "";
    position: absolute;
    top: -1px;
    left: -1px;
    width: 50%;
    height: calc(100% + 2px);
    border-radius: inherit;
    background: linear-gradient(
      to right,
      #6e56ff,
      #9f8fff 40%,
      transparent 100%
    );
    background-size: 200% 100%;
    background-position: 100% 0;
    pointer-events: none;
    z-index: 0;
  }

  .spectrum-ActionButton:not(.animate-border)::before {
    content: none;
  }

  .animate-border::before {
    animation: border-expand 1s cubic-bezier(0.17, 0.67, 0.83, 0.67);
    animation-fill-mode: forwards;
  }

  @keyframes border-expand {
    0% {
      transform: scaleX(0);
      transform-origin: left;
=======
  @keyframes border-fade-in {
    from {
      opacity: 0;
>>>>>>> 976bf2b6
    }
    100% {
      transform: scaleX(1);
      transform-origin: left;
    }
  }

  .floating-actions {
    position: absolute;
    display: flex;
    gap: var(--spacing-s);
    bottom: calc(100% + 5px);
    z-index: 2;
    animation: fade-in 0.2s ease-out forwards;
  }

  @keyframes fade-in {
    from {
      opacity: 0;
      transform: translateY(10px);
    }
    to {
      opacity: 1;
      transform: translateY(0);
    }
  }
<<<<<<< HEAD

  .spectrum-ActionButton:hover {
    cursor: pointer;
    background-color: var(--spectrum-global-color-gray-75);
  }

  .spectrum-ActionButton.expanded {
    border-radius: 30px;
    overflow: hidden;
    text-overflow: ellipsis;
    transition: opacity 0.2s ease-out;
  }

  .fade {
    transition: all 2s ease-in;
  }

  .ai-icon {
    width: 18px;
    height: 18px;
    margin-right: var(--spacing-s);
    cursor: pointer;
    margin-left: var(--spacing-xs);
  }

  .ai-gen-text {
    white-space: nowrap;
    overflow: hidden;
    text-overflow: ellipsis;
    transition: opacity 0.2s ease-out;
    margin-right: var(--spacing-xs);
  }

  .prompt-input {
    flex: 1;
    border: none;
    background: transparent;
    outline: none;
    font-family: var(--font-sans);
    color: var(--spectrum-alias-text-color);
    min-width: 0;
    resize: none;
    overflow: hidden;
  }

  .prompt-input::placeholder {
    color: var(--spectrum-global-color-gray-600);
    font-family: var(--font-sans);
  }

  .action-buttons {
    display: flex;
    gap: var(--spacing-s);
    z-index: 4;
    flex-shrink: 0;
    margin-right: var(--spacing-s);
  }

  .button-content-wrapper {
    position: relative;
    z-index: 1;
    display: flex;
    align-items: center;
    overflow: hidden;
    flex-grow: 1;
    min-width: 0;
    margin-right: var(--spacing-s);
  }

  .prompt-input:disabled,
  .prompt-input[readonly] {
    color: var(--spectrum-global-color-gray-500);
    cursor: not-allowed;
  }

  .ai-icon.disabled {
    filter: grayscale(1) brightness(1.5);
    opacity: 0.5;
  }

  .spectrum-ActionButton.static-border::before {
    content: "";
    transform: scaleX(1);
    transform-origin: left;
  }
=======
>>>>>>> 976bf2b6
</style><|MERGE_RESOLUTION|>--- conflicted
+++ resolved
@@ -102,100 +102,6 @@
       </ActionButton>
     </div>
   {/if}
-<<<<<<< HEAD
-  <button
-    bind:this={buttonElement}
-    class="spectrum-ActionButton fade"
-    class:expanded
-    class:animate-border={animateBorder}
-    class:static-border={initiallyExpanded && !animateBorder}
-    on:click={!expanded ? toggleExpand : undefined}
-  >
-    <div class="button-content-wrapper">
-      <img
-        src={BBAI}
-        alt="AI"
-        class="ai-icon"
-        class:disabled={expanded && disabled}
-        on:click={!expandedOnly
-          ? e => {
-              e.stopPropagation()
-              toggleExpand()
-            }
-          : undefined}
-      />
-      {#if expanded}
-        <input
-          type="text"
-          bind:this={promptInput}
-          bind:value={promptText}
-          class="prompt-input"
-          placeholder="Generate Javascript..."
-          on:keydown={handleKeyPress}
-          {disabled}
-          readonly={suggestedCode !== null}
-        />
-      {:else}
-        <span class="spectrum-ActionButton-label ai-gen-text">
-          Generate with AI
-        </span>
-      {/if}
-    </div>
-    {#if expanded}
-      <div class="action-buttons">
-        {#if !aiEnabled}
-          <Button cta size="S" on:click={() => switchOnAIModal.show()}>
-            Switch on AI
-          </Button>
-          <Modal bind:this={switchOnAIModal}>
-            <ModalContent title="Switch on AI" showConfirmButton={false}>
-              <div class="enable-ai">
-                <p>To enable BB AI:</p>
-                <ul>
-                  <li>
-                    Add your Budibase license key:
-                    <Link href={accountPortal}>Budibase account portal</Link>
-                  </li>
-                  <li>
-                    Go to the portal settings page, click AI and switch on BB AI
-                  </li>
-                </ul>
-              </div>
-            </ModalContent>
-          </Modal>
-        {:else if creditsExceeded}
-          <Button cta size="S" on:click={() => addCreditsModal.show()}>
-            Add AI credits
-          </Button>
-          <Modal bind:this={addCreditsModal}>
-            <ModalContent title="Add AI credits" showConfirmButton={false}>
-              <Body size="S">
-                {#if accountPortalAccess}
-                  <Link href={"https://budibase.com/contact/"}
-                    >Contact sales</Link
-                  > to unlock additional BB AI credits
-                {:else}
-                  Contact your account holder to unlock additional BB AI credits
-                {/if}
-              </Body>
-            </ModalContent>
-          </Modal>
-        {:else}
-          <Icon
-            color={promptLoading
-              ? "#6E56FF"
-              : "var(--spectrum-global-color-gray-600)"}
-            size="S"
-            hoverable
-            hoverColor="#6E56FF"
-            name={promptLoading ? "StopCircle" : "PlayCircle"}
-            on:click={() => generateJs(promptText)}
-          />
-        {/if}
-      </div>
-    {/if}
-  </button>
-=======
 
   <AiInput
     placeholder="Generate with AI"
@@ -205,7 +111,6 @@
     readonly={!!suggestedCode}
     {expandedOnly}
   />
->>>>>>> 976bf2b6
 </div>
 
 <style>
@@ -218,70 +123,6 @@
     width: var(--container-width);
     display: flex;
     overflow: visible;
-  }
-
-<<<<<<< HEAD
-  .spectrum-ActionButton {
-    --offset: 1px;
-    position: relative;
-    display: flex;
-    align-items: center;
-    justify-content: space-between;
-    box-sizing: border-box;
-    padding: var(--spacing-s);
-    border: 1px solid var(--spectrum-alias-border-color);
-    border-radius: 30px;
-    transition: width 0.8s cubic-bezier(0.4, 0, 0.2, 1);
-    width: 100%;
-    height: 100%;
-    overflow: hidden;
-    cursor: pointer;
-    background-color: var(--spectrum-global-color-gray-75);
-  }
-
-  .spectrum-ActionButton::before {
-    content: "";
-    position: absolute;
-    top: -1px;
-    left: -1px;
-    width: 50%;
-    height: calc(100% + 2px);
-    border-radius: inherit;
-    background: linear-gradient(
-      to right,
-      #6e56ff,
-      #9f8fff 40%,
-      transparent 100%
-    );
-    background-size: 200% 100%;
-    background-position: 100% 0;
-    pointer-events: none;
-    z-index: 0;
-  }
-
-  .spectrum-ActionButton:not(.animate-border)::before {
-    content: none;
-  }
-
-  .animate-border::before {
-    animation: border-expand 1s cubic-bezier(0.17, 0.67, 0.83, 0.67);
-    animation-fill-mode: forwards;
-  }
-
-  @keyframes border-expand {
-    0% {
-      transform: scaleX(0);
-      transform-origin: left;
-=======
-  @keyframes border-fade-in {
-    from {
-      opacity: 0;
->>>>>>> 976bf2b6
-    }
-    100% {
-      transform: scaleX(1);
-      transform-origin: left;
-    }
   }
 
   .floating-actions {
@@ -303,92 +144,4 @@
       transform: translateY(0);
     }
   }
-<<<<<<< HEAD
-
-  .spectrum-ActionButton:hover {
-    cursor: pointer;
-    background-color: var(--spectrum-global-color-gray-75);
-  }
-
-  .spectrum-ActionButton.expanded {
-    border-radius: 30px;
-    overflow: hidden;
-    text-overflow: ellipsis;
-    transition: opacity 0.2s ease-out;
-  }
-
-  .fade {
-    transition: all 2s ease-in;
-  }
-
-  .ai-icon {
-    width: 18px;
-    height: 18px;
-    margin-right: var(--spacing-s);
-    cursor: pointer;
-    margin-left: var(--spacing-xs);
-  }
-
-  .ai-gen-text {
-    white-space: nowrap;
-    overflow: hidden;
-    text-overflow: ellipsis;
-    transition: opacity 0.2s ease-out;
-    margin-right: var(--spacing-xs);
-  }
-
-  .prompt-input {
-    flex: 1;
-    border: none;
-    background: transparent;
-    outline: none;
-    font-family: var(--font-sans);
-    color: var(--spectrum-alias-text-color);
-    min-width: 0;
-    resize: none;
-    overflow: hidden;
-  }
-
-  .prompt-input::placeholder {
-    color: var(--spectrum-global-color-gray-600);
-    font-family: var(--font-sans);
-  }
-
-  .action-buttons {
-    display: flex;
-    gap: var(--spacing-s);
-    z-index: 4;
-    flex-shrink: 0;
-    margin-right: var(--spacing-s);
-  }
-
-  .button-content-wrapper {
-    position: relative;
-    z-index: 1;
-    display: flex;
-    align-items: center;
-    overflow: hidden;
-    flex-grow: 1;
-    min-width: 0;
-    margin-right: var(--spacing-s);
-  }
-
-  .prompt-input:disabled,
-  .prompt-input[readonly] {
-    color: var(--spectrum-global-color-gray-500);
-    cursor: not-allowed;
-  }
-
-  .ai-icon.disabled {
-    filter: grayscale(1) brightness(1.5);
-    opacity: 0.5;
-  }
-
-  .spectrum-ActionButton.static-border::before {
-    content: "";
-    transform: scaleX(1);
-    transform-origin: left;
-  }
-=======
->>>>>>> 976bf2b6
 </style>