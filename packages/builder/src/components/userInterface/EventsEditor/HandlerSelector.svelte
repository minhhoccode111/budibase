<script>
  import { Button, Select } from "@budibase/bbui"
<<<<<<< HEAD
=======
  import IconButton from "components/common/IconButton.svelte"
>>>>>>> b366b566
  import StateBindingCascader from "./StateBindingCascader.svelte"
  import { find, map, keys, reduce, keyBy } from "lodash/fp"
  import { pipe } from "components/common/core"
  import {
    EVENT_TYPE_MEMBER_NAME,
    allHandlers,
  } from "components/common/eventHandlers"
  import { store } from "builderStore"

  export let handler
  export let onCreate
  export let onChanged
  export let onRemoved

  export let index
  export let newHandler

  let eventOptions
  let handlerType
  let parameters = []

  $: eventOptions = allHandlers()

  $: {
    if (handler) {
      handlerType = handler[EVENT_TYPE_MEMBER_NAME]
      parameters = Object.entries(handler.parameters).map(([name, value]) => ({
        name,
        value,
      }))
    } else {
      // Empty Handler
      handlerType = ""
      parameters = []
    }
  }

  const handlerChanged = (type, params) => {
    const handlerParams = {}
    for (let param of params) {
      handlerParams[param.name] = param.value
    }

    const updatedHandler = {
      [EVENT_TYPE_MEMBER_NAME]: type,
      parameters: handlerParams,
    }

    onChanged(updatedHandler, index)
  }

  const handlerTypeChanged = e => {
    const handlerType = eventOptions.find(
      handler => handler.name === e.target.value
    )
    const defaultParams = handlerType.parameters.map(param => ({
      name: param,
      value: "",
    }))

    handlerChanged(handlerType.name, defaultParams)
  }

  const onParameterChanged = index => e => {
    const value = e.target ? e.target.value : e
    const newParams = [...parameters]
    newParams[index].value = value
    handlerChanged(handlerType, newParams)
  }
</script>

<div class="type-selector-container {newHandler && 'new-handler'}">
  <div class="handler-controls">
    <div class="handler-option">
      <span>Action</span>
      <Select value={handlerType} on:change={handlerTypeChanged}>
        <option />
        {#each eventOptions as option}
          <option value={option.name}>{option.name}</option>
        {/each}
      </Select>
    </div>
    {#if parameters}
      <br />
      {#each parameters as parameter, idx}
        <StateBindingCascader on:change={onParameterChanged(idx)} {parameter} />
      {/each}
    {/if}
    {#if parameters.length > 0}
      <div class="button-container">
        {#if newHandler}
          <Button primary thin on:click={onCreate}>Add Action</Button>
        {:else}
          <Button secondary thin on:click={onRemoved}>Remove Action</Button>
        {/if}
      </div>
    {/if}
  </div>
</div>

<style>
  .type-selector-container {
    display: grid;
    grid-gap: 20px;
    width: 100%;
    background: rgba(223, 223, 223, 0.5);
    border: 1px solid #dfdfdf;
    margin-bottom: 18px;
  }

  .handler-option {
    display: flex;
    flex-direction: column;
  }

  .new-handler {
    background: #fff;
  }

  .handler-controls {
    display: grid;
    grid-template-columns: 1fr;
    grid-gap: 20px;
    padding: 22px;
  }

  .button-container {
    display: grid;
    justify-items: end;
  }

  span {
    font-size: 18px;
    margin-bottom: 10px;
    font-weight: 500;
  }
</style><|MERGE_RESOLUTION|>--- conflicted
+++ resolved
@@ -1,9 +1,6 @@
 <script>
   import { Button, Select } from "@budibase/bbui"
-<<<<<<< HEAD
-=======
   import IconButton from "components/common/IconButton.svelte"
->>>>>>> b366b566
   import StateBindingCascader from "./StateBindingCascader.svelte"
   import { find, map, keys, reduce, keyBy } from "lodash/fp"
   import { pipe } from "components/common/core"
@@ -97,7 +94,7 @@
         {#if newHandler}
           <Button primary thin on:click={onCreate}>Add Action</Button>
         {:else}
-          <Button secondary thin on:click={onRemoved}>Remove Action</Button>
+          <Button outline thin on:click={onRemoved}>Remove Action</Button>
         {/if}
       </div>
     {/if}
