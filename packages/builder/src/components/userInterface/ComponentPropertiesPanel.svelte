<script>
  import { setContext, onMount } from "svelte"
  import PropsView from "./PropsView.svelte"
  import { store } from "builderStore"
  import IconButton from "components/common/IconButton.svelte"
  import {
    LayoutIcon,
    PaintIcon,
    TerminalIcon,
    CircleIndicator,
    EventsIcon,
  } from "components/common/Icons/"
  import CodeEditor from "./CodeEditor.svelte"
  import LayoutEditor from "./LayoutEditor.svelte"
  import EventsEditor from "./EventsEditor"
  import panelStructure from "./temporaryPanelStructure.js"
  import CategoryTab from "./CategoryTab.svelte"
  import DesignView from "./DesignView.svelte"
  import SettingsView from "./SettingsView.svelte"

  let current_view = "design"
  let codeEditor
  let flattenedPanel = flattenComponents(panelStructure.categories)
  let categories = [
    { value: "design", name: "Design" },
    { value: "settings", name: "Settings" },
    { value: "events", name: "Events" },
  ]
  let selectedCategory = categories[0]

  $: components = $store.components
  $: componentInstance = $store.currentComponentInfo
  $: componentDefinition = $store.components[componentInstance._component]
  $: componentPropDefinition =
    flattenedPanel.find(
      //use for getting controls for each component property
      c => c._component === componentInstance._component
    ) || {}

  let panelDefinition = {}

  $: panelDefinition = componentPropDefinition.properties && 
      componentPropDefinition.properties[selectedCategory.value]

  const onStyleChanged = store.setComponentStyle
  const onPropChanged = store.setComponentProp

  $: displayName = $store.currentFrontEndType === "screen" && componentInstance._instanceName

  function walkProps(component, action) {
    action(component)
    if (component.children) {
      for (let child of component.children) {
        walkProps(child, action)
      }
    }
  }

  function flattenComponents(props) {
    const components = []
    props.forEach(comp =>
      walkProps(comp, c => {
        if ("_component" in c) {
          components.push(c)
        }
      })
    )
    return components
  }

  function getProps(obj, keys) {
    return keys.map((key, i) => [key, obj[key], obj.props._id + i])
  }
</script>

<div class="root">

  <CategoryTab
    onClick={category => (selectedCategory = category)}
    {categories}
    {selectedCategory} />

    {#if displayName}
      <div class="instance-name">
        <strong>{componentInstance._instanceName}</strong>
      </div>
    {/if}

  <div class="component-props-container">
    {#if selectedCategory.value === 'design'}
      <DesignView {panelDefinition} {componentInstance} {onStyleChanged} />
    {:else if selectedCategory.value === 'settings'}
      <SettingsView
        {componentInstance}
        {componentDefinition}
        {panelDefinition}
<<<<<<< HEAD
        displayNameField={displayName}
        onChange={onPropChanged} />
=======
        onChange={onPropChanged}
        onScreenPropChange={store.setPageOrScreenProp}
        screenOrPageInstance={$store.currentView !== "component" && $store.currentPreviewItem} />
>>>>>>> 3509e074
    {:else if selectedCategory.value === 'events'}
      <EventsEditor component={componentInstance} />
    {/if}

  </div>

</div>

<style>
  .root {
    height: 100%;
    display: flex;
    flex-direction: column;
    overflow-x: hidden;
    overflow-y: hidden;
    padding: 20px;
    box-sizing: border-box;
  }

  .title > div:nth-child(1) {
    grid-column-start: name;
    color: var(--ink);
  }

  .title > div:nth-child(2) {
    grid-column-start: actions;
  }

  .component-props-container {
    margin-top: 10px;
    flex: 1 1 auto;
    min-height: 0;
    overflow-y: auto;
  }

  .instance-name {
    margin-top: 10px;
    font-size: 12px;
  }
</style><|MERGE_RESOLUTION|>--- conflicted
+++ resolved
@@ -94,14 +94,10 @@
         {componentInstance}
         {componentDefinition}
         {panelDefinition}
-<<<<<<< HEAD
         displayNameField={displayName}
         onChange={onPropChanged} />
-=======
-        onChange={onPropChanged}
         onScreenPropChange={store.setPageOrScreenProp}
         screenOrPageInstance={$store.currentView !== "component" && $store.currentPreviewItem} />
->>>>>>> 3509e074
     {:else if selectedCategory.value === 'events'}
       <EventsEditor component={componentInstance} />
     {/if}
