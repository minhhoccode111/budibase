--- conflicted
+++ resolved
@@ -104,13 +104,12 @@
     height: 100%;
     display: flex;
     flex-direction: column;
-<<<<<<< HEAD
-=======
+    /* Merge Check */
     overflow-x: hidden;
     overflow-y:  hidden;
     padding: 20px;
     box-sizing: border-box;
->>>>>>> f3339c51
+    /* Merge Check */
   }
 
   .title > div:nth-child(1) {
