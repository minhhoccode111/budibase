--- conflicted
+++ resolved
@@ -25,21 +25,6 @@
     name: "Screen Placeholder",
     route: "*",
     props: {
-<<<<<<< HEAD
-      _id: "49c3d0a2-7028-46f0-b004-7eddf62ad01c",
-      _component: "@budibase/standard-components/container",
-      _styles: {
-        normal: {
-          padding: "0px",
-          "font-family": "Roboto",
-          "border-width": "0",
-          "border-style": "None",
-          "text-align": "center",
-        },
-        hover: {},
-        active: {},
-        selected: {},
-=======
       "_id": "screenslot-placeholder",
       "_component": "@budibase/standard-components/container",
       "_styles": {
@@ -47,7 +32,6 @@
         "hover": {},
         "active": {},
         "selected": {}
->>>>>>> 944d8716
       },
       _code: "",
       className: "",
@@ -55,49 +39,6 @@
       type: "div",
       _children: [
         {
-<<<<<<< HEAD
-          _id: "335428f7-f9ca-4acd-9e76-71bc8ad27324",
-          _component: "@budibase/standard-components/container",
-          _styles: {
-            normal: {
-              padding: "16px",
-              "border-style": "Dashed",
-              "border-width": "2px",
-              "border-color": "#8a8989fa",
-            },
-            hover: {},
-            active: {},
-            selected: {},
-          },
-          _code: "",
-          className: "",
-          onLoad: [],
-          type: "div",
-          _instanceId: "inst_b3b4e95_ab0df02dda3f4d8eb4b35eea2968bad3",
-          _instanceName: "Container",
-          _children: [
-            {
-              _id: "ddb6a225-33ba-4ba8-91da-bc6a2697ebf9",
-              _component: "@budibase/standard-components/heading",
-              _styles: {
-                normal: {
-                  "font-family": "Roboto",
-                },
-                hover: {},
-                active: {},
-                selected: {},
-              },
-              _code: "",
-              className: "",
-              text: "Your screens go here",
-              type: "h1",
-              _instanceId: "inst_b3b4e95_ab0df02dda3f4d8eb4b35eea2968bad3",
-              _instanceName: "Heading",
-              _children: [],
-            },
-          ],
-        },
-=======
         "_id": "51a1b494-0fa4-49c3-90cc-c2a6c7a3f888",
         "_component": "@budibase/standard-components/container",
         "_styles": {
@@ -179,7 +120,6 @@
           }
         ]
       }
->>>>>>> 944d8716
       ],
       _instanceName: "Content Placeholder",
     },
