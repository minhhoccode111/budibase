--- conflicted
+++ resolved
@@ -9,11 +9,7 @@
   import LinkedRecord from "./LinkedRecord.svelte"
   import AttachmentList from "./AttachmentList.svelte"
   import TablePagination from "./TablePagination.svelte"
-<<<<<<< HEAD
-=======
   import Spinner from "components/common/Spinner.svelte"
-  import { DeleteRecordModal, CreateEditRecordModal } from "./modals"
->>>>>>> f5102d95
   import RowPopover from "./popovers/Row.svelte"
   import ColumnPopover from "./popovers/Column.svelte"
   import ViewPopover from "./popovers/View.svelte"
