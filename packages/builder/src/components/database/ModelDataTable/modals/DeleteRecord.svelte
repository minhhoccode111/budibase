<script>
  import ActionButton from "components/common/ActionButton.svelte"
  import { notifier } from "@beyonk/svelte-notifications"
  import { store, backendUiStore } from "builderStore"
  import * as api from "../api"

  export let record
  export let onClosed

</script>

<section>
  <div class="content">
    <heading>
      <i class="ri-information-line alert" />
      <h4 class="budibase__title--4">Delete Record</h4>
    </heading>
    <p>
      Are you sure you want to delete this record? All of your data will be
      permanently removed. This action cannot be undone.
    </p>
  </div>
  <div class="modal-actions">
    <ActionButton on:click={onClosed}>Cancel</ActionButton>
    <ActionButton
      alert
      on:click={async () => {
<<<<<<< HEAD
        await api.deleteRecord(record, instanceId)
        notifier.danger("Record deleted")
=======
        await api.deleteRecord(record)
>>>>>>> 650d9c14
        backendUiStore.actions.records.delete(record)
        onClosed()
      }}>
      Delete
    </ActionButton>
  </div>
</section>

<style>
  .alert {
    color: rgba(255, 0, 31, 1);
    background: #fafafa;
    padding: 5px;
  }

  .modal-actions {
    padding: 10px;
    background: #fafafa;
    border-top: 1px solid #ccc;
  }

  heading {
    display: flex;
    align-items: center;
  }
  .content {
    padding: 30px;
  }

  h4 {
    margin: 0 0 0 10px;
  }
</style><|MERGE_RESOLUTION|>--- conflicted
+++ resolved
@@ -25,12 +25,8 @@
     <ActionButton
       alert
       on:click={async () => {
-<<<<<<< HEAD
-        await api.deleteRecord(record, instanceId)
+        await api.deleteRecord(record)
         notifier.danger("Record deleted")
-=======
-        await api.deleteRecord(record)
->>>>>>> 650d9c14
         backendUiStore.actions.records.delete(record)
         onClosed()
       }}>
