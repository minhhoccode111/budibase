<script>
  import { automationStore, selectedAutomation } from "stores/builder"
  import {
    Icon,
    Divider,
    Layout,
    Detail,
    Modal,
    Button,
    notifications,
    Label,
    AbsTooltip,
  } from "@budibase/bbui"
  import AutomationBlockSetup from "../../SetupPanel/AutomationBlockSetup.svelte"
  import CreateWebhookModal from "components/automation/Shared/CreateWebhookModal.svelte"
  import ActionModal from "./ActionModal.svelte"
  import FlowItemHeader from "./FlowItemHeader.svelte"
  import RoleSelect from "components/design/settings/controls/RoleSelect.svelte"
<<<<<<< HEAD
  import {
    ActionStepID,
    TriggerStepID,
    Features,
  } from "constants/backend/automations"
  import { permissions } from "stores/builder"
=======
  import { ActionStepID, TriggerStepID } from "constants/backend/automations"
  import { permissions } from "stores/backend"
>>>>>>> 0f1284f0

  export let block
  export let testDataModal
  export let idx

  let selected
  let webhookModal
  let actionModal
  let open = true
  let showLooping = false
  let role

  $: collectBlockExists = $selectedAutomation.definition.steps.some(
    step => step.stepId === ActionStepID.COLLECT
  )
  $: automationId = $selectedAutomation?._id
  $: isTrigger = block.type === "TRIGGER"
  $: steps = $selectedAutomation?.definition?.steps ?? []
  $: blockIdx = steps.findIndex(step => step.id === block.id)
  $: lastStep = !isTrigger && blockIdx + 1 === steps.length
  $: totalBlocks = $selectedAutomation?.definition?.steps.length + 1
  $: loopBlock = $selectedAutomation?.definition.steps.find(
    x => x.blockToLoop === block.id
  )
  $: isAppAction = block?.stepId === TriggerStepID.APP
  $: isAppAction && setPermissions(role)
  $: isAppAction && getPermissions(automationId)

  async function setPermissions(role) {
    if (!role || !automationId) {
      return
    }
    await permissions.save({
      level: "execute",
      role,
      resource: automationId,
    })
  }

  async function getPermissions(automationId) {
    if (!automationId) {
      return
    }
    const perms = await permissions.forResource(automationId)
    if (!perms["execute"]) {
      role = "BASIC"
    } else {
      role = perms["execute"].role
    }
  }

  async function removeLooping() {
    try {
      await automationStore.actions.deleteAutomationBlock(loopBlock)
    } catch (error) {
      notifications.error("Error saving automation")
    }
  }

  async function deleteStep() {
    try {
      if (loopBlock) {
        await automationStore.actions.deleteAutomationBlock(loopBlock)
      }
      await automationStore.actions.deleteAutomationBlock(block, blockIdx)
    } catch (error) {
      notifications.error("Error saving automation")
    }
  }

  async function addLooping() {
    const loopDefinition = $automationStore.blockDefinitions.ACTION.LOOP
    const loopBlock = automationStore.actions.constructBlock(
      "ACTION",
      "LOOP",
      loopDefinition
    )
    loopBlock.blockToLoop = block.id
    await automationStore.actions.addBlockToAutomation(loopBlock, blockIdx)
  }
</script>

<div class={`block ${block.type} hoverable`} class:selected on:click={() => {}}>
  {#if loopBlock}
    <div class="blockSection">
      <div
        on:click={() => {
          showLooping = !showLooping
        }}
        class="splitHeader"
      >
        <div class="center-items">
          <svg
            width="28px"
            height="28px"
            class="spectrum-Icon"
            style="color:var(--spectrum-global-color-gray-700);"
            focusable="false"
          >
            <use xlink:href="#spectrum-icon-18-Reuse" />
          </svg>
          <div class="iconAlign">
            <Detail size="S">Looping</Detail>
          </div>
        </div>

        <div class="blockTitle">
          <AbsTooltip type="negative" text="Remove looping">
            <Icon on:click={removeLooping} hoverable name="DeleteOutline" />
          </AbsTooltip>

          <div style="margin-left: 10px;" on:click={() => {}}>
            <Icon hoverable name={showLooping ? "ChevronDown" : "ChevronUp"} />
          </div>
        </div>
      </div>
    </div>

    <Divider noMargin />
    {#if !showLooping}
      <div class="blockSection">
        <Layout noPadding gap="S">
          <AutomationBlockSetup
            schemaProperties={Object.entries(
              $automationStore.blockDefinitions.ACTION.LOOP.schema.inputs
                .properties
            )}
            {webhookModal}
            block={loopBlock}
          />
        </Layout>
      </div>
      <Divider noMargin />
    {/if}
  {/if}

  <FlowItemHeader
    {open}
    {block}
    {testDataModal}
    {idx}
    {addLooping}
    {deleteStep}
    on:toggle={() => (open = !open)}
  />
  {#if open}
    <Divider noMargin />
    <div class="blockSection">
      <Layout noPadding gap="S">
        {#if isAppAction}
          <div>
            <Label>Role</Label>
            <RoleSelect bind:value={role} />
          </div>
        {/if}
        <AutomationBlockSetup
          schemaProperties={Object.entries(block.schema.inputs.properties)}
          {block}
          {webhookModal}
        />
        {#if lastStep}
          <Button on:click={() => testDataModal.show()} cta>
            Finish and test automation
          </Button>
        {/if}
      </Layout>
    </div>
  {/if}
</div>
{#if !collectBlockExists || !lastStep}
  <div class="separator" />
  <Icon
    on:click={() => actionModal.show()}
    hoverable
    name="AddCircle"
    size="S"
  />
  {#if isTrigger ? totalBlocks > 1 : blockIdx !== totalBlocks - 2}
    <div class="separator" />
  {/if}
{/if}

<Modal bind:this={actionModal} width="30%">
  <ActionModal {lastStep} {blockIdx} />
</Modal>

<Modal bind:this={webhookModal} width="30%">
  <CreateWebhookModal />
</Modal>

<style>
  .delete-padding {
    padding-left: 30px;
  }
  .block-options {
    justify-content: flex-end;
    align-items: center;
    display: flex;
    gap: var(--spacing-m);
  }
  .center-items {
    display: flex;
    align-items: center;
  }
  .splitHeader {
    display: flex;
    justify-content: space-between;
    align-items: center;
  }
  .iconAlign {
    padding: 0 0 0 var(--spacing-m);
    display: inline-block;
  }
  .block {
    width: 480px;
    font-size: 16px;
    background-color: var(--background);
    border: 1px solid var(--spectrum-global-color-gray-300);
    border-radius: 4px 4px 4px 4px;
  }

  .blockSection {
    padding: var(--spacing-xl);
  }

  .separator {
    width: 1px;
    height: 25px;
    border-left: 1px dashed var(--grey-4);
    color: var(--grey-4);
    /* center horizontally */
    align-self: center;
  }

  .blockTitle {
    display: flex;
    align-items: center;
    gap: var(--spacing-s);
  }
</style><|MERGE_RESOLUTION|>--- conflicted
+++ resolved
@@ -16,17 +16,8 @@
   import ActionModal from "./ActionModal.svelte"
   import FlowItemHeader from "./FlowItemHeader.svelte"
   import RoleSelect from "components/design/settings/controls/RoleSelect.svelte"
-<<<<<<< HEAD
-  import {
-    ActionStepID,
-    TriggerStepID,
-    Features,
-  } from "constants/backend/automations"
-  import { permissions } from "stores/builder"
-=======
   import { ActionStepID, TriggerStepID } from "constants/backend/automations"
   import { permissions } from "stores/backend"
->>>>>>> 0f1284f0
 
   export let block
   export let testDataModal
