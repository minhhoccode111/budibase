<script>
  import FlowItemHeader from "./FlowItemHeader.svelte"

  import { automationStore } from "builderStore"
  import {
    Icon,
    Divider,
    Layout,
    Detail,
    Modal,
    Button,
    Select,
    ActionButton,
    notifications,
  } from "@budibase/bbui"
  import AutomationBlockSetup from "../../SetupPanel/AutomationBlockSetup.svelte"
  import CreateWebhookModal from "components/automation/Shared/CreateWebhookModal.svelte"
  import ActionModal from "./ActionModal.svelte"
<<<<<<< HEAD
  import FlowItemHeader from "./FlowItemHeader.svelte"
=======
>>>>>>> e2b676be

  export let block
  export let testDataModal
  let selected
  let webhookModal
  let actionModal
  let blockComplete
  let showLooping = false

  $: showBindingPicker =
    block.stepId === "CREATE_ROW" || block.stepId === "UPDATE_ROW"

  $: isTrigger = block.type === "TRIGGER"

  $: selected = $automationStore.selectedBlock?.id === block.id
  $: steps =
    $automationStore.selectedAutomation?.automation?.definition?.steps ?? []

  $: blockIdx = steps.findIndex(step => step.id === block.id)
  $: lastStep = !isTrigger && blockIdx + 1 === steps.length

  $: totalBlocks =
    $automationStore.selectedAutomation?.automation?.definition?.steps.length +
    1

  $: loopingSelected =
    $automationStore.selectedAutomation?.automation.definition.steps.find(
      x => x.blockToLoop === block.id
    )

  async function removeLooping() {
    loopingSelected = false
    let loopBlock =
      $automationStore.selectedAutomation?.automation.definition.steps.find(
        x => x.blockToLoop === block.id
      )
    automationStore.actions.deleteAutomationBlock(loopBlock)
    await automationStore.actions.save(
      $automationStore.selectedAutomation?.automation
    )
  }

  async function deleteStep() {
    let loopBlock =
      $automationStore.selectedAutomation?.automation.definition.steps.find(
        x => x.blockToLoop === block.id
      )

    try {
      if (loopBlock) {
        automationStore.actions.deleteAutomationBlock(loopBlock)
      }
      automationStore.actions.deleteAutomationBlock(block)
      await automationStore.actions.save(
        $automationStore.selectedAutomation?.automation
      )
    } catch (error) {
      notifications.error("Error saving notification")
    }
  }
  function toggleFieldControl(evt) {
    onSelect(block)
    let rowControl
    if (evt.detail === "Use values") {
      rowControl = false
    } else {
      rowControl = true
    }
    automationStore.actions.toggleFieldControl(rowControl)
    automationStore.actions.save(
      $automationStore.selectedAutomation?.automation
    )
  }

  async function addLooping() {
    loopingSelected = true
    const loopDefinition = $automationStore.blockDefinitions.ACTION.LOOP

    const loopBlock = $automationStore.selectedAutomation.constructBlock(
      "ACTION",
      "LOOP",
      loopDefinition
    )
    loopBlock.blockToLoop = block.id
    block.loopBlock = loopBlock.id
    automationStore.actions.addBlockToAutomation(loopBlock, blockIdx)
    await automationStore.actions.save(
      $automationStore.selectedAutomation?.automation
    )
  }

  async function onSelect(block) {
    await automationStore.update(state => {
      state.selectedBlock = block
      return state
    })
  }
</script>

<div class={`block ${block.type} hoverable`} class:selected on:click={() => {}}>
  {#if loopingSelected}
    <div class="blockSection">
      <div
        on:click={() => {
          showLooping = !showLooping
        }}
        class="splitHeader"
      >
        <div class="center-items">
          <svg
            width="28px"
            height="28px"
            class="spectrum-Icon"
            style="color:grey;"
            focusable="false"
          >
            <use xlink:href="#spectrum-icon-18-Reuse" />
          </svg>
          <div class="iconAlign">
            <Detail size="S">Looping</Detail>
          </div>
        </div>

        <div class="blockTitle">
          <div
            style="margin-left: 10px;"
            on:click={() => {
              onSelect(block)
            }}
          >
            <Icon name={showLooping ? "ChevronDown" : "ChevronUp"} />
          </div>
        </div>
      </div>
    </div>

    <Divider noMargin />
    {#if !showLooping}
      <div class="blockSection">
        <div class="block-options">
          <ActionButton on:click={() => removeLooping()} icon="DeleteOutline" />
        </div>
        <Layout noPadding gap="S">
          <AutomationBlockSetup
            schemaProperties={Object.entries(
              $automationStore.blockDefinitions.ACTION.LOOP.schema.inputs
                .properties
            )}
            block={$automationStore.selectedAutomation?.automation.definition.steps.find(
              x => x.blockToLoop === block.id
            )}
            {webhookModal}
          />
        </Layout>
      </div>
      <Divider noMargin />
    {/if}
  {/if}

<<<<<<< HEAD
  <FlowItemHeader
    {onSelect}
    {block}
    bind:results={testResult}
    bind:open={blockComplete}
  />
=======
  <FlowItemHeader bind:blockComplete {block} {testDataModal} />
>>>>>>> e2b676be
  {#if !blockComplete}
    <Divider noMargin />
    <div class="blockSection">
      <Layout noPadding gap="S">
        {#if !isTrigger}
          <div>
            <div class="block-options">
              {#if !loopingSelected}
                <ActionButton on:click={() => addLooping()} icon="Reuse"
                  >Add Looping</ActionButton
                >
              {/if}
              {#if showBindingPicker}
                <Select
                  on:change={toggleFieldControl}
                  defaultValue="Use values"
                  autoWidth
                  value={block.rowControl ? "Use bindings" : "Use values"}
                  options={["Use values", "Use bindings"]}
                  placeholder={null}
                />
              {/if}
              <ActionButton
                on:click={() => deleteStep()}
                icon="DeleteOutline"
              />
            </div>
          </div>
        {/if}

        <AutomationBlockSetup
          schemaProperties={Object.entries(block.schema.inputs.properties)}
          {block}
          {webhookModal}
        />
        {#if lastStep}
          <Button on:click={() => testDataModal.show()} cta
            >Finish and test automation</Button
          >
        {/if}
      </Layout>
    </div>
  {/if}

  <Modal bind:this={actionModal} width="30%">
    <ActionModal {blockIdx} bind:blockComplete />
  </Modal>

  <Modal bind:this={webhookModal} width="30%">
    <CreateWebhookModal />
  </Modal>
</div>
<div class="separator" />
<Icon on:click={() => actionModal.show()} hoverable name="AddCircle" size="S" />
{#if isTrigger ? totalBlocks > 1 : blockIdx !== totalBlocks - 2}
  <div class="separator" />
{/if}

<style>
  .delete-padding {
    padding-left: 30px;
  }
  .block-options {
    justify-content: flex-end;
    align-items: center;
    display: flex;
    gap: var(--spacing-m);
  }
  .center-items {
    display: flex;
    align-items: center;
  }
  .splitHeader {
    display: flex;
    justify-content: space-between;
    align-items: center;
  }
  .iconAlign {
    padding: 0 0 0 var(--spacing-m);
    display: inline-block;
  }
  .block {
    width: 480px;
    font-size: 16px;
    background-color: var(--background);
    border: 1px solid var(--spectrum-global-color-gray-300);
    border-radius: 4px 4px 4px 4px;
  }

  .blockSection {
    padding: var(--spacing-xl);
  }

  .separator {
    width: 1px;
    height: 25px;
    border-left: 1px dashed var(--grey-4);
    color: var(--grey-4);
    /* center horizontally */
    align-self: center;
  }

  .blockTitle {
    display: flex;
    align-items: center;
  }
</style><|MERGE_RESOLUTION|>--- conflicted
+++ resolved
@@ -1,6 +1,4 @@
 <script>
-  import FlowItemHeader from "./FlowItemHeader.svelte"
-
   import { automationStore } from "builderStore"
   import {
     Icon,
@@ -16,10 +14,7 @@
   import AutomationBlockSetup from "../../SetupPanel/AutomationBlockSetup.svelte"
   import CreateWebhookModal from "components/automation/Shared/CreateWebhookModal.svelte"
   import ActionModal from "./ActionModal.svelte"
-<<<<<<< HEAD
   import FlowItemHeader from "./FlowItemHeader.svelte"
-=======
->>>>>>> e2b676be
 
   export let block
   export let testDataModal
@@ -179,16 +174,7 @@
     {/if}
   {/if}
 
-<<<<<<< HEAD
-  <FlowItemHeader
-    {onSelect}
-    {block}
-    bind:results={testResult}
-    bind:open={blockComplete}
-  />
-=======
   <FlowItemHeader bind:blockComplete {block} {testDataModal} />
->>>>>>> e2b676be
   {#if !blockComplete}
     <Divider noMargin />
     <div class="blockSection">
