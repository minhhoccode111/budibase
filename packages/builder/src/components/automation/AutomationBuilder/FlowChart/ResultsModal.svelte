--- conflicted
+++ resolved
@@ -10,14 +10,10 @@
 <ModalContent
   showCloseIcon={false}
   showConfirmButton={false}
-<<<<<<< HEAD
-=======
-  title="Test Results"
->>>>>>> c8d3c9de
   cancelText="Close"
 >
   <div slot="header" class="result-modal-header">
-    <span>Test Automation</span>
+    <span>Test Results</span>
     <div>
       {#if isTrigger || testResult[0].outputs.success}
         <div class="iconSuccess">
