<script>
  import {
    automationStore,
    selectedAutomation,
    automationHistoryStore,
  } from "stores/builder"
  import ConfirmDialog from "components/common/ConfirmDialog.svelte"
  import FlowItem from "./FlowItem.svelte"
  import TestDataModal from "./TestDataModal.svelte"
  import { flip } from "svelte/animate"
  import { fly } from "svelte/transition"
  import { Icon, notifications, Modal, Toggle } from "@budibase/bbui"
  import { ActionStepID } from "constants/backend/automations"
  import UndoRedoControl from "components/common/UndoRedoControl.svelte"
<<<<<<< HEAD
  import StepNode from "./StepNode.svelte"

  // Test test test
  import { FIELDS } from "constants/backend"
  import { tables } from "stores/builder"
  import { AutomationEventType } from "@budibase/types"
  import { writable } from "svelte/store"
  import { setContext } from "svelte"

  const test = writable({
    someupdate: () => {
      console.log("updated")
    },
  })
=======
  import { sdk } from "@budibase/shared-core"
>>>>>>> 90acc5c9

  export let automation

  let testDataModal
  let confirmDeleteDialog
  let scrolling = false

  $: blocks = getBlocks(automation).filter(x => x.stepId !== ActionStepID.LOOP)
<<<<<<< HEAD
=======
  $: isRowAction = sdk.automations.isRowAction(automation)
>>>>>>> 90acc5c9

  const getBlocks = automation => {
    let blocks = []
    if (automation.definition.trigger) {
      blocks.push(automation.definition.trigger)
    }
    blocks = blocks.concat(automation.definition.steps || [])
    return blocks
  }

  const deleteAutomation = async () => {
    try {
      await automationStore.actions.delete($selectedAutomation)
    } catch (error) {
      notifications.error("Error deleting automation")
    }
  }

  const handleScroll = e => {
    if (e.target.scrollTop >= 30) {
      scrolling = true
    } else if (e.target.scrollTop) {
      // Set scrolling back to false if scrolled back to less than 100px
      scrolling = false
    }
  }
</script>

<!-- svelte-ignore a11y-click-events-have-key-events -->
<!-- svelte-ignore a11y-no-static-element-interactions -->
<div class="header" class:scrolling>
  <button
    on:click={() => {
      automationStore.actions.traverse($selectedAutomation)
      console.log($automationStore)
    }}
  >
    TEST
  </button>
  <div class="header-left">
    <UndoRedoControl store={automationHistoryStore} />
  </div>
  <div class="controls">
    <div
      class:disabled={!$selectedAutomation?.definition?.trigger}
      on:click={() => {
        testDataModal.show()
      }}
      class="buttons"
    >
      <Icon size="M" name="Play" />
      <div>Run test</div>
    </div>
    <div class="buttons">
      <Icon disabled={!$automationStore.testResults} size="M" name="Multiple" />
      <div
        class:disabled={!$automationStore.testResults}
        on:click={() => {
          $automationStore.showTestPanel = true
        }}
      >
        Test details
      </div>
    </div>
    {#if !isRowAction}
      <div class="setting-spacing">
        <Toggle
          text={automation.disabled ? "Paused" : "Activated"}
          on:change={automationStore.actions.toggleDisabled(
            automation._id,
            automation.disabled
          )}
          disabled={!$selectedAutomation?.definition?.trigger}
          value={!automation.disabled}
        />
      </div>
    {/if}
  </div>
</div>
<div class="canvas" on:scroll={handleScroll}>
  <div class="content">
    <!--
      Separate out the Trigger node?
    -->
    <div class="root">
      {#each blocks as block, idx (block.id)}
        <StepNode
          step={blocks[idx]}
          stepIdx={idx}
          isLast={blocks?.length - 1 === idx}
          {automation}
        />
      {/each}
    </div>

    <!-- {#each blocks as block, idx (block.id)}
      <div
        class="block"
        animate:flip={{ duration: 500 }}
        in:fly={{ x: 500, duration: 500 }}
        out:fly|local={{ x: 500, duration: 500 }}
      >
        {#if block.stepId !== ActionStepID.LOOP}
          <FlowItem {testDataModal} {block} {idx} />
        {/if}
      </div>
    {/each} -->
  </div>
</div>
<ConfirmDialog
  bind:this={confirmDeleteDialog}
  okText="Delete Automation"
  onOk={deleteAutomation}
  title="Confirm Deletion"
>
  Are you sure you wish to delete the automation
  <i>{automation.name}?</i>
  This action cannot be undone.
</ConfirmDialog>

<Modal bind:this={testDataModal} width="30%" zIndex={5}>
  <TestDataModal />
</Modal>

<style>
  .canvas {
    padding: var(--spacing-l) var(--spacing-xl);
    overflow-y: auto;
    max-height: 100%;
  }

  .header-left :global(div) {
    border-right: none;
  }
  /* Fix for firefox not respecting bottom padding in scrolling containers */
  .canvas > *:last-child {
    padding-bottom: 40px;
  }

  .root {
    display: inline-flex;
    flex-direction: column;
    align-items: center;
  }

  .root :global(.block) {
    display: flex;
    flex-direction: column;
    justify-content: flex-start;
    align-items: center;
  }

  .root :global(.blockSection) {
    width: 100%;
    box-sizing: border-box;
  }

  /* .block {
    display: flex;
    flex-direction: column;
    justify-content: flex-start;
    align-items: center;
  } */

  .content {
    flex-grow: 1;
    padding: 23px 23px 80px;
    box-sizing: border-box;
    /* overflow-x: hidden; */
  }

  .header.scrolling {
    background: var(--background);
    border-bottom: var(--border-light);
    z-index: 1;
  }

  .header {
    z-index: 1;
    display: flex;
    justify-content: space-between;
    align-items: center;
    padding-left: var(--spacing-l);
    transition: background 130ms ease-out;
    flex: 0 0 48px;
    padding-right: var(--spacing-xl);
  }

  .controls {
    display: flex;
    gap: var(--spacing-xl);
  }

  .buttons {
    display: flex;
    justify-content: flex-end;
    align-items: center;
    gap: var(--spacing-s);
  }

  .buttons:hover {
    cursor: pointer;
  }

  .disabled {
    pointer-events: none;
    color: var(--spectrum-global-color-gray-500) !important;
  }
</style><|MERGE_RESOLUTION|>--- conflicted
+++ resolved
@@ -12,7 +12,6 @@
   import { Icon, notifications, Modal, Toggle } from "@budibase/bbui"
   import { ActionStepID } from "constants/backend/automations"
   import UndoRedoControl from "components/common/UndoRedoControl.svelte"
-<<<<<<< HEAD
   import StepNode from "./StepNode.svelte"
 
   // Test test test
@@ -27,9 +26,7 @@
       console.log("updated")
     },
   })
-=======
   import { sdk } from "@budibase/shared-core"
->>>>>>> 90acc5c9
 
   export let automation
 
@@ -38,10 +35,7 @@
   let scrolling = false
 
   $: blocks = getBlocks(automation).filter(x => x.stepId !== ActionStepID.LOOP)
-<<<<<<< HEAD
-=======
   $: isRowAction = sdk.automations.isRowAction(automation)
->>>>>>> 90acc5c9
 
   const getBlocks = automation => {
     let blocks = []
