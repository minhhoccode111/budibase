<script>
  import TableSelector from "./TableSelector.svelte"
  import FieldSelector from "./FieldSelector.svelte"
  import SchemaSetup from "./SchemaSetup.svelte"
  import {
    Button,
    Select,
    Label,
    ActionButton,
    Drawer,
    Modal,
    notifications,
    Checkbox,
    DatePicker,
    DrawerContent,
<<<<<<< HEAD
    Helpers,
=======
    Toggle,
>>>>>>> d7cb155e
  } from "@budibase/bbui"
  import CreateWebhookModal from "components/automation/Shared/CreateWebhookModal.svelte"
  import { automationStore, selectedAutomation, tables } from "stores/builder"
  import { environment, licensing } from "stores/portal"
  import WebhookDisplay from "../Shared/WebhookDisplay.svelte"
  import {
    BindingSidePanel,
    DrawerBindableSlot,
    DrawerBindableInput,
    ServerBindingPanel as AutomationBindingPanel,
    ModalBindableInput,
  } from "components/common/bindings"
  import CodeEditorModal from "./CodeEditorModal.svelte"
  import QueryParamSelector from "./QueryParamSelector.svelte"
  import AutomationSelector from "./AutomationSelector.svelte"
  import CronBuilder from "./CronBuilder.svelte"
  import Editor from "components/integration/QueryEditor.svelte"
  import CodeEditor from "components/common/CodeEditor/CodeEditor.svelte"
  import KeyValueBuilder from "components/integration/KeyValueBuilder.svelte"
  import { BindingHelpers, BindingType } from "components/common/bindings/utils"
  import {
    bindingsToCompletions,
    hbAutocomplete,
    EditorModes,
  } from "components/common/CodeEditor"
  import FilterBuilder from "components/design/settings/controls/FilterEditor/FilterBuilder.svelte"
<<<<<<< HEAD
  import { LuceneUtils, Utils, memo } from "@budibase/frontend-core"
=======
  import { QueryUtils, Utils } from "@budibase/frontend-core"
>>>>>>> d7cb155e
  import {
    getSchemaForDatasourcePlus,
    getEnvironmentBindings,
  } from "dataBinding"
  import { TriggerStepID, ActionStepID } from "constants/backend/automations"
  import { onMount } from "svelte"
  import { cloneDeep } from "lodash/fp"
  import { AutomationEventType } from "@budibase/types"
  import { FIELDS } from "constants/backend"
  import PropField from "./PropField.svelte"

  export let block
  export let testData
  export let schemaProperties
  export let isTestModal = false

  // Stop unnecessary rendering
  const memoBlock = memo(block)

  const rowTriggers = [
    TriggerStepID.ROW_UPDATED,
    TriggerStepID.ROW_SAVED,
    TriggerStepID.ROW_DELETED,
  ]
  const rowSteps = [ActionStepID.UPDATE_ROW, ActionStepID.CREATE_ROW]

  let webhookModal
  let drawer
  let inputData
  let insertAtPos, getCaretPosition
  let stepLayouts = {}

  $: memoBlock.set(block)
  $: filters = lookForFilters(schemaProperties) || []
  $: tempFilters = filters
  $: stepId = block.stepId
  $: bindings = getAvailableBindings(block, $selectedAutomation?.definition)
  $: getInputData(testData, $memoBlock.inputs)
  $: tableId = inputData ? inputData.tableId : null
  $: table = tableId
    ? $tables.list.find(table => table._id === inputData.tableId)
    : { schema: {} }
  $: schema = getSchemaForDatasourcePlus(tableId, {
    searchableSchema: true,
  }).schema
  $: schemaFields = Object.values(schema || {})
  $: queryLimit = tableId?.includes("datasource") ? "∞" : "1000"
  $: isTrigger = block?.type === "TRIGGER"
  $: codeMode =
    stepId === "EXECUTE_BASH" ? EditorModes.Handlebars : EditorModes.JS
  $: bindingsHelpers = new BindingHelpers(getCaretPosition, insertAtPos, {
    disableWrapping: true,
  })
  $: editingJs = codeMode === EditorModes.JS
  $: requiredProperties =
    block.schema[isTestModal ? "outputs" : "inputs"].required || []

  $: stepCompletions =
    codeMode === EditorModes.Handlebars
      ? [hbAutocomplete([...bindingsToCompletions(bindings, codeMode)])]
      : []

  const getInputData = (testData, blockInputs) => {
    // Test data is not cloned for reactivity
    let newInputData = testData || cloneDeep(blockInputs)

    // Ensures the app action fields are populated
    if (
      block.event === AutomationEventType.APP_TRIGGER &&
      !newInputData?.fields
    ) {
      newInputData = cloneDeep(blockInputs)
    }
    inputData = newInputData
    setDefaultEnumValues()
  }

  const setDefaultEnumValues = () => {
    for (const [key, value] of schemaProperties) {
      if (value.type === "string" && value.enum && inputData[key] == null) {
        inputData[key] = value.enum[0]
      }
    }
  }

  $: customStepLayouts($memoBlock, schemaProperties)

  const customStepLayouts = block => {
    if (
      rowSteps.includes(block.stepId) ||
      (rowTriggers.includes(block.stepId) && isTestModal)
    ) {
      const schema = schemaProperties.reduce((acc, entry) => {
        const [key, val] = entry
        acc[key] = val
        return acc
      }, {})

      // Optionally build the rev field config when its needed.
      const getRevConfig = () => {
        const rowRevEntry = schema["revision"]
        if (!rowRevEntry) {
          return []
        }
        const rowRevlabel = getFieldLabel("revision", rowRevEntry)

        return isTestModal
          ? [
              {
                type: DrawerBindableInput,
                title: rowRevlabel,
                panel: AutomationBindingPanel,
                value: inputData["revision"],
                onChange: e => {
                  onChange({ ["revision"]: e.detail })
                },
                bindings,
                updateOnChange: false,
                forceModal: true,
              },
            ]
          : []
      }

      const getIdConfig = () => {
        const rowIdentifier = isTestModal ? "id" : "rowId"

        const rowIdEntry = schema[rowIdentifier]
        if (!rowIdEntry) {
          return []
        }

        const rowIdlabel = getFieldLabel(rowIdentifier, rowIdEntry)

        return [
          {
            type: DrawerBindableInput,
            title: rowIdlabel,
            props: {
              panel: AutomationBindingPanel,
              value: inputData[rowIdentifier],
              onChange: e => {
                onChange({ [rowIdentifier]: e.detail })
              },
              bindings,
              updateOnChange: false,
              forceModal: true,
            },
          },
        ]
      }

      stepLayouts[block.stepId] = {
        row: {
          schema: schema["row"],
          //?layout: RowLayoutStepComponent.
          content: [
            {
              type: TableSelector,
              title: "Table",
              props: {
                isTrigger,
                value: inputData["row"]?.tableId ?? "",
                onChange: e => {
                  onChange({
                    _tableId: e.detail,
                    meta: {},
                    ["row"]: {
                      tableId: e.detail,
                    },
                  })
                },
                disabled: isTestModal,
              },
            },
            ...getIdConfig(),
            ...getRevConfig(),
            {
              type: Divider,
              props: {
                noMargin: true,
              },
            },
            {
              type: RowSelector,
              props: {
                row: inputData["row"],
                meta: inputData["meta"] || {},
                onChange: e => {
                  onChange(e.detail)
                },
                bindings,
                isTestModal,
                isUpdateRow: block.stepId === ActionStepID.UPDATE_ROW,
              },
            },
          ],
        },
      }
    }
  }

  const onChange = Utils.sequential(async update => {
    // We need to cache the schema as part of the definition because it is
    // used in the server to detect relationships. It would be far better to
    // instead fetch the schema in the backend at runtime.
    const request = cloneDeep(update)

    let schema
    if (request?._tableId) {
      schema = getSchemaForDatasourcePlus(request._tableId, {
        searchableSchema: true,
      }).schema
      delete request._tableId
    }
    try {
      if (isTestModal) {
        let newTestData = { schema }

        // Special case for webhook, as it requires a body, but the schema already brings back the body's contents
        if (stepId === TriggerStepID.WEBHOOK) {
          newTestData = {
            ...newTestData,
            body: {
              ...update,
              ...$selectedAutomation.testData?.body,
            },
          }
        }
        newTestData = {
          ...newTestData,
          ...request,
        }
        await automationStore.actions.addTestDataToAutomation(newTestData)
      } else {
        const data = { schema, ...request }
        await automationStore.actions.updateBlockInputs(block, data)
      }
    } catch (error) {
      console.error("Error saving automation", error)
      notifications.error("Error saving automation")
    }
  })

  function getAvailableBindings(block, automation) {
    if (!block || !automation) {
      return []
    }

    // Find previous steps to the selected one
    let allSteps = [...automation.steps]

    if (automation.trigger) {
      allSteps = [automation.trigger, ...allSteps]
    }
    let blockIdx = allSteps.findIndex(step => step.id === block.id)

    // Extract all outputs from all previous steps as available bindingsx§x
    let bindings = []
    let loopBlockCount = 0
    const addBinding = (name, value, icon, idx, isLoopBlock, bindingName) => {
      if (!name) return
      const runtimeBinding = determineRuntimeBinding(name, idx, isLoopBlock)
      const categoryName = determineCategoryName(idx, isLoopBlock, bindingName)

      bindings.push(
        createBindingObject(
          name,
          value,
          icon,
          idx,
          loopBlockCount,
          isLoopBlock,
          runtimeBinding,
          categoryName,
          bindingName
        )
      )
    }

    const determineRuntimeBinding = (name, idx, isLoopBlock) => {
      let runtimeName

      /* Begin special cases for generating custom schemas based on triggers */
      if (
        idx === 0 &&
        automation.trigger?.event === AutomationEventType.APP_TRIGGER
      ) {
        return `trigger.fields.${name}`
      }

      if (
        idx === 0 &&
        (automation.trigger?.event === AutomationEventType.ROW_UPDATE ||
          automation.trigger?.event === AutomationEventType.ROW_SAVE)
      ) {
        if (name !== "id" && name !== "revision") return `trigger.row.${name}`
      }
      /* End special cases for generating custom schemas based on triggers */

      if (isLoopBlock) {
        runtimeName = `loop.${name}`
      } else if (block.name.startsWith("JS")) {
        runtimeName = `steps[${idx - loopBlockCount}].${name}`
      } else {
        runtimeName = `steps.${idx - loopBlockCount}.${name}`
      }
      return idx === 0 ? `trigger.${name}` : runtimeName
    }

    const determineCategoryName = (idx, isLoopBlock, bindingName) => {
      if (idx === 0) return "Trigger outputs"
      if (isLoopBlock) return "Loop Outputs"
      return bindingName
        ? `${bindingName} outputs`
        : `Step ${idx - loopBlockCount} outputs`
    }

    const createBindingObject = (
      name,
      value,
      icon,
      idx,
      loopBlockCount,
      isLoopBlock,
      runtimeBinding,
      categoryName,
      bindingName
    ) => {
      const field = Object.values(FIELDS).find(
        field => field.type === value.type && field.subtype === value.subtype
      )

      return {
        readableBinding: bindingName
          ? `${bindingName}.${name}`
          : runtimeBinding,
        runtimeBinding,
        type: value.type,
        description: value.description,
        icon,
        category: categoryName,
        display: {
          type: field?.name || value.type,
          name,
          rank: isLoopBlock ? idx + 1 : idx - loopBlockCount,
        },
      }
    }

    for (let idx = 0; idx < blockIdx; idx++) {
      let wasLoopBlock = allSteps[idx - 1]?.stepId === ActionStepID.LOOP
      let isLoopBlock =
        allSteps[idx]?.stepId === ActionStepID.LOOP &&
        allSteps.some(x => x.blockToLoop === block.id)
      let schema = cloneDeep(allSteps[idx]?.schema?.outputs?.properties) ?? {}
      let bindingName =
        automation.stepNames?.[allSteps[idx - loopBlockCount].id]

      if (isLoopBlock) {
        schema = {
          currentItem: {
            type: "string",
            description: "the item currently being executed",
          },
        }
      }

      if (
        idx === 0 &&
        automation.trigger?.event === AutomationEventType.APP_TRIGGER
      ) {
        schema = Object.fromEntries(
          Object.keys(automation.trigger.inputs.fields || []).map(key => [
            key,
            { type: automation.trigger.inputs.fields[key] },
          ])
        )
      }
      if (
        (idx === 0 &&
          automation.trigger.event === AutomationEventType.ROW_UPDATE) ||
        (idx === 0 && automation.trigger.event === AutomationEventType.ROW_SAVE)
      ) {
        let table = $tables.list.find(
          table => table._id === automation.trigger.inputs.tableId
        )
        // We want to generate our own schema for the bindings from the table schema itself
        for (const key in table?.schema) {
          schema[key] = {
            type: table.schema[key].type,
            subtype: table.schema[key].subtype,
          }
        }
        // remove the original binding
        delete schema.row
      }
      let icon =
        idx === 0
          ? automation.trigger.icon
          : isLoopBlock
          ? "Reuse"
          : allSteps[idx].icon

      if (wasLoopBlock) {
        loopBlockCount++
        continue
      }
      Object.entries(schema).forEach(([name, value]) =>
        addBinding(name, value, icon, idx, isLoopBlock, bindingName)
      )
    }

    // Environment bindings
    if ($licensing.environmentVariablesEnabled) {
      bindings = bindings.concat(
        getEnvironmentBindings().map(binding => {
          return {
            ...binding,
            display: {
              ...binding.display,
              rank: 98,
            },
          }
        })
      )
    }
    return bindings
  }
  function lookForFilters(properties) {
    if (!properties) {
      return []
    }
    let filters
    const inputs = testData ? testData : block.inputs
    for (let [key, field] of properties) {
      // need to look for the builder definition (keyed separately, see saveFilters)
      const defKey = `${key}-def`
      if (field.customType === "filters" && inputs?.[defKey]) {
        filters = inputs[defKey]
        break
      }
    }
    return filters || []
  }

  function saveFilters(key) {
<<<<<<< HEAD
    const filters = LuceneUtils.buildLuceneQuery(tempFilters)

    onChange({
      [key]: filters,
      [`${key}-def`]: tempFilters, // need to store the builder definition in the automation
    })

=======
    const filters = QueryUtils.buildQuery(tempFilters)
    const defKey = `${key}-def`
    onChange({ detail: filters }, key)
    // need to store the builder definition in the automation
    onChange({ detail: tempFilters }, defKey)
>>>>>>> d7cb155e
    drawer.hide()
  }

  function canShowField(key, value) {
    const dependsOn = value?.dependsOn
    return !dependsOn || !!inputData[dependsOn]
  }

  function shouldRenderField(value) {
    return (
      value.customType !== "row" &&
      value.customType !== "code" &&
      value.customType !== "queryParams" &&
      value.customType !== "cron" &&
      value.customType !== "triggerSchema" &&
      value.customType !== "automationFields" &&
      value.customType !== "fields" &&
      value.type !== "signature_single" &&
      value.type !== "attachment" &&
      value.type !== "attachment_single"
    )
  }

  function getFieldLabel(key, value) {
    const requiredSuffix = requiredProperties.includes(key) ? "*" : ""
    const label = `${
      value.title || (key === "row" ? "Table" : key)
    } ${requiredSuffix}`
    return Helpers.capitalise(label)
  }

  function handleAttachmentParams(keyValueObj) {
    let params = {}
    if (keyValueObj?.length) {
      for (let param of keyValueObj) {
        params[param.url] = param.filename
      }
    }
    return params
  }

  function toggleAttachmentBinding(e, key) {
    onChange(
      {
        detail: "",
      },
      key
    )
    onChange({ detail: { useAttachmentBinding: e.detail } }, "meta")
  }

  onMount(async () => {
    try {
      await environment.loadVariables()
    } catch (error) {
      console.error(error)
    }
  })
</script>

<div class="step-fields">
  <!-- Custom Layouts -->
  {#if stepLayouts[block.stepId]}
    {#each Object.keys(stepLayouts[block.stepId] || {}) as key}
      {#if canShowField(key, stepLayouts[block.stepId].schema)}
        {#each stepLayouts[block.stepId][key].content as config}
          {#if config.title}
            <PropField label={config.title}>
              <svelte:component
                this={config.type}
                {...config.props}
                on:change={config.props.onChange}
              />
            </PropField>
          {:else}
            <svelte:component
              this={config.type}
              {...config.props}
              on:change={config.props.onChange}
            />
          {/if}
        {/each}
      {/if}
    {/each}
  {:else}
    <!-- Default Schema Property Layout -->
    {#each schemaProperties as [key, value]}
      {#if canShowField(key, value)}
        {@const label = getFieldLabel(key, value)}
        <div class:block-field={shouldRenderField(value)}>
          {#if key !== "fields" && value.type !== "boolean" && shouldRenderField(value)}
            <Label
              tooltip={value.title === "Binding / Value"
                ? "If using the String input type, please use a comma or newline separated string"
                : null}
            >
              {label}
            </Label>
          {/if}
          <div class:field-width={shouldRenderField(value)}>
            {#if value.type === "string" && value.enum && canShowField(key, value)}
              <Select
                on:change={e => onChange({ [key]: e.detail })}
                value={inputData[key]}
                placeholder={false}
                options={value.enum}
                getOptionLabel={(x, idx) =>
                  value.pretty ? value.pretty[idx] : x}
              />
<<<<<<< HEAD
            {:else if value.type === "json"}
              <Editor
                editorHeight="250"
                editorWidth="448"
                mode="json"
                value={inputData[key]?.value}
                on:change={e => onChange({ [key]: e.detail })}
              />
            {:else if value.type === "boolean"}
              <div style="margin-top: 10px">
                <Checkbox
                  text={value.title}
                  value={inputData[key]}
                  on:change={e => onChange({ [key]: e.detail })}
                />
              </div>
            {:else if value.type === "date"}
              <DrawerBindableSlot
=======
            </DrawerBindableSlot>
          {:else if value.customType === "column"}
            <Select
              on:change={e => onChange(e, key)}
              value={inputData[key]}
              options={Object.keys(table?.schema || {})}
            />
          {:else if value.type === "attachment" || value.type === "signature_single"}
            <div class="attachment-field-wrapper">
              <div class="label-wrapper">
                <Label>{label}</Label>
              </div>
              <div class="toggle-container">
                <Toggle
                  value={inputData?.meta?.useAttachmentBinding}
                  text={"Use bindings"}
                  size={"XS"}
                  on:change={e => toggleAttachmentBinding(e, key)}
                />
              </div>

              <div class="attachment-field-width">
                {#if !inputData?.meta?.useAttachmentBinding}
                  <KeyValueBuilder
                    on:change={e =>
                      onChange(
                        {
                          detail: e.detail.map(({ name, value }) => ({
                            url: name,
                            filename: value,
                          })),
                        },
                        key
                      )}
                    object={handleAttachmentParams(inputData[key])}
                    allowJS
                    {bindings}
                    keyBindings
                    customButtonText={"Add attachment"}
                    keyPlaceholder={"URL"}
                    valuePlaceholder={"Filename"}
                  />
                {:else if isTestModal}
                  <ModalBindableInput
                    title={value.title || label}
                    value={inputData[key]}
                    panel={AutomationBindingPanel}
                    type={value.customType}
                    on:change={e => onChange(e, key)}
                    {bindings}
                    updateOnChange={false}
                  />
                {:else}
                  <div class="test">
                    <DrawerBindableInput
                      title={value.title ?? label}
                      panel={AutomationBindingPanel}
                      type={value.customType}
                      value={inputData[key]}
                      on:change={e => onChange(e, key)}
                      {bindings}
                      updateOnChange={false}
                      placeholder={value.customType === "queryLimit"
                        ? queryLimit
                        : ""}
                      drawerLeft="260px"
                    />
                  </div>
                {/if}
              </div>
            </div>
          {:else if value.customType === "filters"}
            <ActionButton on:click={drawer.show}>Define filters</ActionButton>
            <Drawer bind:this={drawer} title="Filtering">
              <Button cta slot="buttons" on:click={() => saveFilters(key)}>
                Save
              </Button>
              <DrawerContent slot="body">
                <FilterBuilder
                  {filters}
                  {bindings}
                  {schemaFields}
                  datasource={{ type: "table", tableId }}
                  panel={AutomationBindingPanel}
                  on:change={e => (tempFilters = e.detail)}
                />
              </DrawerContent>
            </Drawer>
          {:else if value.customType === "password"}
            <Input
              type="password"
              on:change={e => onChange(e, key)}
              value={inputData[key]}
            />
          {:else if value.customType === "email"}
            {#if isTestModal}
              <ModalBindableInput
                title={value.title ?? label}
                value={inputData[key]}
                panel={AutomationBindingPanel}
                type="email"
                on:change={e => onChange(e, key)}
                {bindings}
                updateOnChange={false}
              />
            {:else}
              <DrawerBindableInput
>>>>>>> d7cb155e
                title={value.title ?? label}
                panel={AutomationBindingPanel}
                type={"date"}
                value={inputData[key]}
                on:change={e => onChange({ [key]: e.detail })}
                {bindings}
                allowJS={true}
                updateOnChange={false}
                drawerLeft="260px"
              >
                <DatePicker
                  value={inputData[key]}
                  on:change={e => onChange({ [key]: e.detail })}
                />
              </DrawerBindableSlot>
            {:else if value.customType === "column"}
              <Select
                on:change={e => onChange({ [key]: e.detail })}
                value={inputData[key]}
                options={Object.keys(table?.schema || {})}
              />
            {:else if value.type === "attachment" || value.type === "signature_single"}
              <div class="attachment-field-wrapper">
                <div class="label-wrapper">
                  <Label>{label}</Label>
                </div>
                <div class="attachment-field-width">
                  <KeyValueBuilder
                    on:change={e =>
                      onChange({
                        [key]: e.detail.map(({ name, value }) => ({
                          url: name,
                          filename: value,
                        })),
                      })}
                    object={handleAttachmentParams(inputData[key])}
                    allowJS
                    {bindings}
                    keyBindings
                    customButtonText={value.type === "attachment"
                      ? "Add attachment"
                      : "Add signature"}
                    keyPlaceholder={"URL"}
                    valuePlaceholder={"Filename"}
                  />
                </div>
              </div>
            {:else if value.customType === "filters"}
              <ActionButton on:click={drawer.show}>Define filters</ActionButton>
              <Drawer bind:this={drawer} title="Filtering">
                <Button cta slot="buttons" on:click={() => saveFilters(key)}>
                  Save
                </Button>
                <DrawerContent slot="body">
                  <FilterBuilder
                    {filters}
                    {bindings}
                    {schemaFields}
                    datasource={{ type: "table", tableId }}
                    panel={AutomationBindingPanel}
                    on:change={e => (tempFilters = e.detail)}
                  />
                </DrawerContent>
              </Drawer>
            {:else if value.customType === "cron"}
              <CronBuilder
                on:change={e => onChange({ [key]: e.detail })}
                value={inputData[key]}
              />
            {:else if value.customType === "automationFields"}
              <AutomationSelector
                on:change={e => onChange({ [key]: e.detail })}
                value={inputData[key]}
                {bindings}
              />
            {:else if value.customType === "queryParams"}
              <QueryParamSelector
                on:change={e => onChange({ [key]: e.detail })}
                value={inputData[key]}
                {bindings}
              />
            {:else if value.customType === "table"}
              <TableSelector
                {isTrigger}
                value={inputData[key]}
                on:change={e => onChange({ [key]: e.detail })}
              />
            {:else if value.customType === "webhookUrl"}
              <WebhookDisplay value={inputData[key]} />
            {:else if value.customType === "fields"}
              <FieldSelector
                {block}
                value={inputData[key]}
                on:change={e => onChange({ [key]: e.detail })}
                {bindings}
                {isTestModal}
              />
            {:else if value.customType === "triggerSchema"}
              <SchemaSetup
                on:change={e => onChange({ [key]: e.detail })}
                value={inputData[key]}
              />
            {:else if value.customType === "code"}
              <CodeEditorModal>
                <div class:js-editor={editingJs}>
                  <div
                    class:js-code={editingJs}
                    style="width:100%;height:500px;"
                  >
                    <CodeEditor
                      value={inputData[key]}
                      on:change={e => {
                        // need to pass without the value inside
                        onChange({ [key]: e.detail })
                        inputData[key] = e.detail
                      }}
                      completions={stepCompletions}
                      mode={codeMode}
                      autocompleteEnabled={codeMode !== EditorModes.JS}
                      bind:getCaretPosition
                      bind:insertAtPos
                      placeholder={codeMode === EditorModes.Handlebars
                        ? "Add bindings by typing {{"
                        : null}
                    />
                  </div>
                  {#if editingJs}
                    <div class="js-binding-picker">
                      <BindingSidePanel
                        {bindings}
                        allowHelpers={false}
                        addBinding={binding =>
                          bindingsHelpers.onSelectBinding(
                            inputData[key],
                            binding,
                            {
                              js: true,
                              dontDecode: true,
                              type: BindingType.RUNTIME,
                            }
                          )}
                        mode="javascript"
                      />
                    </div>
                  {/if}
                </div>
              </CodeEditorModal>
            {:else if value.customType === "loopOption"}
              <Select
                on:change={e => onChange({ [key]: e.detail })}
                autoWidth
                value={inputData[key]}
                options={["Array", "String"]}
                defaultValue={"Array"}
              />
            {:else if value.type === "string" || value.type === "number" || value.type === "integer"}
              {#if isTestModal}
                <ModalBindableInput
                  title={value.title || label}
                  value={inputData[key]}
                  panel={AutomationBindingPanel}
                  type={value.customType}
                  on:change={e => onChange({ [key]: e.detail })}
                  {bindings}
                  updateOnChange={false}
                />
              {:else}
                <div>
                  <DrawerBindableInput
                    title={value.title ?? label}
                    panel={AutomationBindingPanel}
                    type={value.customType}
                    value={inputData[key]}
                    on:change={e => onChange({ [key]: e.detail })}
                    {bindings}
                    updateOnChange={false}
                    placeholder={value.customType === "queryLimit"
                      ? queryLimit
                      : ""}
                    drawerLeft="260px"
                  />
                </div>
              {/if}
            {/if}
          </div>
        </div>
      {/if}
    {/each}
  {/if}
</div>

<Modal bind:this={webhookModal} width="30%">
  <CreateWebhookModal />
</Modal>

{#if stepId === TriggerStepID.WEBHOOK && !isTestModal}
  <Button secondary on:click={() => webhookModal.show()}>Set Up Webhook</Button>
{/if}

<style>
  .field-width {
    width: 320px;
  }

  .step-fields {
    display: flex;
    flex-direction: column;
    justify-content: flex-start;
    align-items: stretch;
    gap: var(--spacing-l);
  }

  .block-field {
    display: flex;
    justify-content: space-between;
    flex-direction: row;
    align-items: center;
    gap: 10px;
    flex: 1;
  }

  .attachment-field-width {
    margin-top: var(--spacing-xs);
  }

  .label-wrapper {
    margin-top: var(--spacing-s);
  }

  .js-editor {
    display: flex;
    flex-direction: row;
    flex-grow: 1;
    width: 100%;
  }

  .js-code {
    flex: 7;
  }

  .js-binding-picker {
    flex: 3;
    margin-top: calc((var(--spacing-xl) * -1) + 1px);
  }
</style><|MERGE_RESOLUTION|>--- conflicted
+++ resolved
@@ -2,6 +2,7 @@
   import TableSelector from "./TableSelector.svelte"
   import FieldSelector from "./FieldSelector.svelte"
   import SchemaSetup from "./SchemaSetup.svelte"
+  import RowSelector from "./RowSelector.svelte"
   import {
     Button,
     Select,
@@ -13,11 +14,9 @@
     Checkbox,
     DatePicker,
     DrawerContent,
-<<<<<<< HEAD
     Helpers,
-=======
     Toggle,
->>>>>>> d7cb155e
+    Divider,
   } from "@budibase/bbui"
   import CreateWebhookModal from "components/automation/Shared/CreateWebhookModal.svelte"
   import { automationStore, selectedAutomation, tables } from "stores/builder"
@@ -44,11 +43,8 @@
     EditorModes,
   } from "components/common/CodeEditor"
   import FilterBuilder from "components/design/settings/controls/FilterEditor/FilterBuilder.svelte"
-<<<<<<< HEAD
-  import { LuceneUtils, Utils, memo } from "@budibase/frontend-core"
-=======
-  import { QueryUtils, Utils } from "@budibase/frontend-core"
->>>>>>> d7cb155e
+  import { QueryUtils, Utils, memo } from "@budibase/frontend-core"
+
   import {
     getSchemaForDatasourcePlus,
     getEnvironmentBindings,
@@ -137,6 +133,7 @@
   $: customStepLayouts($memoBlock, schemaProperties)
 
   const customStepLayouts = block => {
+    console.log("BUILDING", inputData["row"])
     if (
       rowSteps.includes(block.stepId) ||
       (rowTriggers.includes(block.stepId) && isTestModal)
@@ -496,21 +493,13 @@
   }
 
   function saveFilters(key) {
-<<<<<<< HEAD
-    const filters = LuceneUtils.buildLuceneQuery(tempFilters)
+    const filters = QueryUtils.buildQuery(tempFilters)
 
     onChange({
       [key]: filters,
       [`${key}-def`]: tempFilters, // need to store the builder definition in the automation
     })
 
-=======
-    const filters = QueryUtils.buildQuery(tempFilters)
-    const defKey = `${key}-def`
-    onChange({ detail: filters }, key)
-    // need to store the builder definition in the automation
-    onChange({ detail: tempFilters }, defKey)
->>>>>>> d7cb155e
     drawer.hide()
   }
 
@@ -550,16 +539,6 @@
       }
     }
     return params
-  }
-
-  function toggleAttachmentBinding(e, key) {
-    onChange(
-      {
-        detail: "",
-      },
-      key
-    )
-    onChange({ detail: { useAttachmentBinding: e.detail } }, "meta")
   }
 
   onMount(async () => {
@@ -620,7 +599,6 @@
                 getOptionLabel={(x, idx) =>
                   value.pretty ? value.pretty[idx] : x}
               />
-<<<<<<< HEAD
             {:else if value.type === "json"}
               <Editor
                 editorHeight="250"
@@ -639,115 +617,6 @@
               </div>
             {:else if value.type === "date"}
               <DrawerBindableSlot
-=======
-            </DrawerBindableSlot>
-          {:else if value.customType === "column"}
-            <Select
-              on:change={e => onChange(e, key)}
-              value={inputData[key]}
-              options={Object.keys(table?.schema || {})}
-            />
-          {:else if value.type === "attachment" || value.type === "signature_single"}
-            <div class="attachment-field-wrapper">
-              <div class="label-wrapper">
-                <Label>{label}</Label>
-              </div>
-              <div class="toggle-container">
-                <Toggle
-                  value={inputData?.meta?.useAttachmentBinding}
-                  text={"Use bindings"}
-                  size={"XS"}
-                  on:change={e => toggleAttachmentBinding(e, key)}
-                />
-              </div>
-
-              <div class="attachment-field-width">
-                {#if !inputData?.meta?.useAttachmentBinding}
-                  <KeyValueBuilder
-                    on:change={e =>
-                      onChange(
-                        {
-                          detail: e.detail.map(({ name, value }) => ({
-                            url: name,
-                            filename: value,
-                          })),
-                        },
-                        key
-                      )}
-                    object={handleAttachmentParams(inputData[key])}
-                    allowJS
-                    {bindings}
-                    keyBindings
-                    customButtonText={"Add attachment"}
-                    keyPlaceholder={"URL"}
-                    valuePlaceholder={"Filename"}
-                  />
-                {:else if isTestModal}
-                  <ModalBindableInput
-                    title={value.title || label}
-                    value={inputData[key]}
-                    panel={AutomationBindingPanel}
-                    type={value.customType}
-                    on:change={e => onChange(e, key)}
-                    {bindings}
-                    updateOnChange={false}
-                  />
-                {:else}
-                  <div class="test">
-                    <DrawerBindableInput
-                      title={value.title ?? label}
-                      panel={AutomationBindingPanel}
-                      type={value.customType}
-                      value={inputData[key]}
-                      on:change={e => onChange(e, key)}
-                      {bindings}
-                      updateOnChange={false}
-                      placeholder={value.customType === "queryLimit"
-                        ? queryLimit
-                        : ""}
-                      drawerLeft="260px"
-                    />
-                  </div>
-                {/if}
-              </div>
-            </div>
-          {:else if value.customType === "filters"}
-            <ActionButton on:click={drawer.show}>Define filters</ActionButton>
-            <Drawer bind:this={drawer} title="Filtering">
-              <Button cta slot="buttons" on:click={() => saveFilters(key)}>
-                Save
-              </Button>
-              <DrawerContent slot="body">
-                <FilterBuilder
-                  {filters}
-                  {bindings}
-                  {schemaFields}
-                  datasource={{ type: "table", tableId }}
-                  panel={AutomationBindingPanel}
-                  on:change={e => (tempFilters = e.detail)}
-                />
-              </DrawerContent>
-            </Drawer>
-          {:else if value.customType === "password"}
-            <Input
-              type="password"
-              on:change={e => onChange(e, key)}
-              value={inputData[key]}
-            />
-          {:else if value.customType === "email"}
-            {#if isTestModal}
-              <ModalBindableInput
-                title={value.title ?? label}
-                value={inputData[key]}
-                panel={AutomationBindingPanel}
-                type="email"
-                on:change={e => onChange(e, key)}
-                {bindings}
-                updateOnChange={false}
-              />
-            {:else}
-              <DrawerBindableInput
->>>>>>> d7cb155e
                 title={value.title ?? label}
                 panel={AutomationBindingPanel}
                 type={"date"}
@@ -774,6 +643,24 @@
                 <div class="label-wrapper">
                   <Label>{label}</Label>
                 </div>
+                {JSON.stringify(inputData)}
+                <div class="toggle-container">
+                  <Toggle
+                    value={inputData?.meta?.useAttachmentBinding}
+                    text={"Use bindings"}
+                    size={"XS"}
+                    on:change={e => {
+                      // DEAN - review this
+                      onChange({
+                        row: { [key]: "" }, //null
+                        meta: {
+                          [key]: e.detail,
+                        },
+                      })
+                    }}
+                  />
+                </div>
+
                 <div class="attachment-field-width">
                   <KeyValueBuilder
                     on:change={e =>
