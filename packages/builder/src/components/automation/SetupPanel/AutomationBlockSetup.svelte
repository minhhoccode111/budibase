--- conflicted
+++ resolved
@@ -70,12 +70,9 @@
   } from "@budibase/types"
   import PropField from "./PropField.svelte"
   import { utils } from "@budibase/shared-core"
-<<<<<<< HEAD
   import DrawerBindableCodeEditorField from "@/components/common/bindings/DrawerBindableCodeEditorField.svelte"
-=======
   import { API } from "@/api"
   import InfoDisplay from "@/pages/builder/app/[application]/design/[screenId]/[componentId]/_components/Component/InfoDisplay.svelte"
->>>>>>> d5547968
 
   export let automation
   export let block
@@ -778,11 +775,8 @@
                 {...config.props}
                 {bindings}
                 on:change={config.props.onChange}
-<<<<<<< HEAD
                 context={$memoContext}
-=======
                 bind:searchTerm={rowSearchTerm}
->>>>>>> d5547968
               />
             </PropField>
           {:else}
