--- conflicted
+++ resolved
@@ -62,12 +62,7 @@
   } from "@budibase/types"
   import PropField from "./PropField.svelte"
   import { utils } from "@budibase/shared-core"
-<<<<<<< HEAD
-  import { encodeJSBinding } from "@budibase/string-templates"
-  import CodeEditorField from "@/components/common/bindings/CodeEditorField.svelte"
-=======
   import DrawerBindableCodeEditorField from "@/components/common/bindings/DrawerBindableCodeEditorField.svelte"
->>>>>>> 30c0196d
 
   export let automation
   export let block
@@ -148,7 +143,6 @@
       ? [hbAutocomplete([...bindingsToCompletions(bindings, codeMode)])]
       : []
 
-  // TODO: check if it inputData != newInputData (memo)
   const getInputData = (testData, blockInputs) => {
     // Test data is not cloned for reactivity
     let newInputData = testData || cloneDeep(blockInputs)
@@ -165,7 +159,6 @@
   }
 
   const setDefaultEnumValues = () => {
-    // TODO: Update this for memoisation
     for (const [key, value] of schemaProperties) {
       if (value.type === "string" && value.enum && inputData[key] == null) {
         inputData[key] = value.enum[0]
@@ -914,34 +907,6 @@
               />
             {:else if value.customType === "code" && stepId === ActionStepID.EXECUTE_SCRIPT_V2}
               <div class="scriptv2-wrapper">
-<<<<<<< HEAD
-                <DrawerBindableSlot
-                  title={"Edit Code"}
-                  panel={AutomationBindingPanel}
-                  type={"longform"}
-                  {schema}
-                  on:change={e => onChange({ [key]: e.detail })}
-                  value={inputData[key]}
-                  {bindings}
-                  allowJS={true}
-                  allowHBS={false}
-                  updateOnChange={false}
-                  context={$memoContext}
-                >
-                  <div class="field-wrap code-editor">
-                    <CodeEditorField
-                      value={inputData[key]}
-                      {bindings}
-                      context={$memoContext}
-                      allowHBS={false}
-                      allowJS
-                      placeholder={"Add bindings by typing $"}
-                      on:blur={e =>
-                        onChange({ [key]: encodeJSBinding(e.detail) })}
-                    />
-                  </div>
-                </DrawerBindableSlot>
-=======
                 <DrawerBindableCodeEditorField
                   {bindings}
                   {schema}
@@ -950,7 +915,6 @@
                   context={$memoContext}
                   value={inputData[key]}
                 />
->>>>>>> 30c0196d
               </div>
             {:else if value.customType === "code" && stepId === ActionStepID.EXECUTE_SCRIPT}
               <!-- DEPRECATED -->
@@ -1103,23 +1067,4 @@
     flex: 3;
     margin-top: calc((var(--spacing-xl) * -1) + 1px);
   }
-
-  .field-wrap :global(.cm-editor),
-  .field-wrap :global(.cm-scroller) {
-    border-radius: 4px;
-  }
-  .field-wrap {
-    box-sizing: border-box;
-    border: 1px solid var(--spectrum-global-color-gray-400);
-    border-radius: 4px;
-  }
-  .field-wrap.code-editor {
-    height: 180px;
-  }
-  .scriptv2-wrapper :global(.icon.slot-icon) {
-    top: 1px;
-    border-bottom-left-radius: var(--spectrum-alias-border-radius-regular);
-    border-right: 0px;
-    border-bottom: 1px solid var(--spectrum-alias-border-color);
-  }
 </style>