<script>
  import { createEventDispatcher } from "svelte"
<<<<<<< HEAD
  import { queries } from "stores/builder"
  import { Select } from "@budibase/bbui"
=======
  import { queries } from "stores/backend"
  import { Select, Label } from "@budibase/bbui"
>>>>>>> 0f1284f0
  import DrawerBindableInput from "../../common/bindings/DrawerBindableInput.svelte"
  import AutomationBindingPanel from "../../common/bindings/ServerBindingPanel.svelte"

  const dispatch = createEventDispatcher()

  export let value
  export let bindings

  const onChangeQuery = e => {
    value.queryId = e.detail
    dispatch("change", value)
  }

  const onChange = (e, field) => {
    value[field.name] = e.detail
    dispatch("change", value)
  }

  $: query = $queries.list.find(query => query._id === value?.queryId)
  $: parameters = query?.parameters ?? []
  // Ensure any nullish queryId values get set to empty string so
  // that the select works
  $: if (value?.queryId == null) value = { queryId: "" }
</script>

<div class="schema-fields">
  <Label>Query</Label>
  <div class="field-width">
    <Select
      on:change={onChangeQuery}
      value={value.queryId}
      options={$queries.list}
      getOptionValue={query => query._id}
      getOptionLabel={query => query.name}
    />
  </div>
</div>

{#if parameters.length}
  <div class="schema-fields">
    {#each parameters as field}
      <Label>{field.name}</Label>
      <div class="field-width">
        <DrawerBindableInput
          panel={AutomationBindingPanel}
          extraThin
          value={value[field.name]}
          on:change={e => onChange(e, field)}
          type="string"
          {bindings}
          fillWidth={true}
          updateOnChange={false}
        />
      </div>
    {/each}
  </div>
{/if}

<style>
  .field-width {
    width: 320px;
  }

  .schema-fields {
    display: flex;
    justify-content: space-between;
    align-items: center;
    flex-direction: row;
    align-items: center;
    gap: 10px;
    flex: 1;
    margin-bottom: 10px;
  }

  .schema-fields :global(label) {
    text-transform: capitalize;
  }
</style><|MERGE_RESOLUTION|>--- conflicted
+++ resolved
@@ -1,12 +1,7 @@
 <script>
   import { createEventDispatcher } from "svelte"
-<<<<<<< HEAD
   import { queries } from "stores/builder"
-  import { Select } from "@budibase/bbui"
-=======
-  import { queries } from "stores/backend"
   import { Select, Label } from "@budibase/bbui"
->>>>>>> 0f1284f0
   import DrawerBindableInput from "../../common/bindings/DrawerBindableInput.svelte"
   import AutomationBindingPanel from "../../common/bindings/ServerBindingPanel.svelte"
 
