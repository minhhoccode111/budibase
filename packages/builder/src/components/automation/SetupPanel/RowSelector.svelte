<script>
  import { tables } from "stores/builder"
  import {
    Label,
    ActionButton,
    Popover,
    Icon,
    TooltipPosition,
    TooltipType,
  } from "@budibase/bbui"
  import { createEventDispatcher } from "svelte"
  import { FieldType } from "@budibase/types"

  import RowSelectorTypes from "./RowSelectorTypes.svelte"
  import DrawerBindableSlot from "../../common/bindings/DrawerBindableSlot.svelte"
  import AutomationBindingPanel from "../../common/bindings/ServerBindingPanel.svelte"
  import { FIELDS } from "constants/backend"
  import { capitalise } from "helpers"
  import { memo } from "@budibase/frontend-core"
  import PropField from "./PropField.svelte"

  const dispatch = createEventDispatcher()
<<<<<<< HEAD

  export let row
  export let meta
  export let bindings
  export let isTestModal

  const memoStore = memo({
    row,
    meta,
=======
  export let value
  export let meta
  export let bindings
  export let isTestModal
  export let isUpdateRow

  $: parsedBindings = bindings.map(binding => {
    let clone = Object.assign({}, binding)
    clone.icon = "ShareAndroid"
    return clone
>>>>>>> d7cb155e
  })

  let table
  let schemaFields
  let attachmentTypes = [
    FieldType.ATTACHMENTS,
    FieldType.ATTACHMENT_SINGLE,
    FieldType.SIGNATURE_SINGLE,
  ]

  let customPopover
  let popoverAnchor
  let editableRow = {}
  let columns = new Set()

  // Avoid unnecessary updates
  $: memoStore.set({
    row,
    meta,
  })

  // Legacy support
  $: fields = $memoStore?.meta?.fields

  $: if ($memoStore?.meta?.columns) {
    columns = new Set(meta?.columns)
  }

  $: parsedBindings = bindings.map(binding => {
    let clone = Object.assign({}, binding)
    clone.icon = "ShareAndroid"
    return clone
  })

  $: tableId = $memoStore?.row?.tableId
  $: if (tableId) {
    table = $tables.list.find(table => table._id === tableId)

    if (table) {
      editableRow["tableId"] = tableId

      schemaFields = Object.entries(table?.schema ?? {})
        .filter(entry => {
          const [key, field] = entry
          return field.type !== "formula" && !field.autocolumn
        })
        .sort(
          ([, schemaA], [, schemaB]) =>
            (schemaA.type === "attachment") - (schemaB.type === "attachment")
        )

      // Parse out any unused data.
      if ($memoStore?.meta?.columns) {
        for (const column of meta?.columns) {
          if (!(column in table?.schema)) {
            columns.delete(column)
          }
        }
        columns = new Set(columns)
      }
    }

    if (columns.size) {
      for (const key of columns) {
        const entry = schemaFields.find(entry => {
          const [fieldKey] = entry
          return fieldKey == key
        })

        if (entry) {
          const [_, fieldSchema] = entry
          editableRow = {
            ...editableRow,
            [key]: coerce(
              !(key in $memoStore?.row) ? "" : $memoStore?.row[key],
              fieldSchema.type
            ),
          }
        }
      }
    } else {
      schemaFields.forEach(entry => {
        const [key] = entry
        if ($memoStore?.row?.[key] && !editableRow?.[key]) {
          editableRow = {
            ...editableRow,
            [key]: $memoStore?.row[key],
          }
          columns.add(key)
        }
      })
      columns = new Set(columns)
    }
  }

  // Legacy - add explicitly cleared relationships to the request.
  $: if (schemaFields?.length && fields) {
    // Meta fields processing.
    Object.keys(fields).forEach(key => {
      if (fields[key]?.clearRelationships) {
        columns.add(key)
      }
    })
    columns = new Set(columns)
  }

  $: typeToField = Object.values(FIELDS).reduce((acc, field) => {
    acc[field.type] = field
    return acc
  }, {})

  // Row coerce
  const coerce = (value, type) => {
    const re = new RegExp(/{{([^{].*?)}}/g)
    if (typeof value === "string" && re.test(value)) {
      return value
    }
    if (type === "number") {
      if (typeof value === "number") {
        return value
      }
      return Number(value)
    }
    if (type === "options" || type === "boolean") {
      return value
    }
    if (type === "array") {
      if (!value) {
        return []
      }
      if (Array.isArray(value)) {
        return value
      }
      return value.split(",").map(x => x.trim())
    }

    if (type === "link") {
      if (!value) {
        return []
      } else if (Array.isArray(value)) {
        return value
      }
      return value.split(",").map(x => x.trim())
    }

    if (type === "json") {
      return value.value
    }

    return value
  }

  const onChange = u => {
    const update = {
      _tableId: tableId,
      row: { ...$memoStore.row },
      meta: { ...$memoStore.meta },
      ...u,
    }
    dispatch("change", update)
  }

<<<<<<< HEAD
  const fieldUpdate = (e, field) => {
    const update = {
      row: {
        ...$memoStore?.row,
        [field]: e.detail,
      },
    }
    onChange(update)
  }
=======
  const onChangeSetting = (field, key, value) => {
    let newField = {}
    newField[field] = {
      [key]: value,
    }

    let updatedFields = {
      ...meta?.fields,
      ...newField,
    }

    dispatch("change", {
      key: "meta",
      fields: updatedFields,
    })
  }
  // Ensure any nullish tableId values get set to empty string so
  // that the select works
  $: if (value?.tableId == null) value = { tableId: "" }
>>>>>>> d7cb155e
</script>

{#if columns.size}
  {#each schemaFields as [field, schema]}
    {#if !schema.autocolumn && columns.has(field)}
      <PropField
        label={field}
        fullWidth={attachmentTypes.includes(schema.type)}
      >
        <div class="prop-control-wrap">
          {#if isTestModal}
            <RowSelectorTypes
              {isTestModal}
              {field}
              {schema}
              bindings={parsedBindings}
              value={$memoStore?.row}
              onChange={fieldUpdate}
            />
          {:else}
            <DrawerBindableSlot
              title={$memoStore?.row?.title || field}
              panel={AutomationBindingPanel}
              type={schema.type}
              {schema}
              value={editableRow[field]}
              on:change={e => fieldUpdate(e, field)}
              {bindings}
              allowJS={true}
              updateOnChange={false}
              drawerLeft="260px"
            >
              <RowSelectorTypes
                {isTestModal}
                {field}
                {schema}
                bindings={parsedBindings}
<<<<<<< HEAD
                value={editableRow}
                onChange={fieldUpdate}
              />
            </DrawerBindableSlot>
          {/if}
          <Icon
            hoverable
            name="Close"
            on:click={() => {
              columns.delete(field)
              const update = { ...editableRow }
              delete update[field]
              onChange({ row: update, meta: { columns: Array.from(columns) } })
            }}
          />
=======
                {value}
                {onChange}
                useAttachmentBinding={meta?.fields?.[field]
                  ?.useAttachmentBinding}
                {onChangeSetting}
              />
            </DrawerBindableSlot>
          {/if}

          {#if isUpdateRow && schema.type === "link"}
            <div class="checkbox-field">
              <Checkbox
                value={meta.fields?.[field]?.clearRelationships}
                text={"Clear relationships if empty?"}
                size={"S"}
                on:change={e =>
                  onChangeSetting(field, "clearRelationships", e.detail)}
              />
            </div>
          {/if}
>>>>>>> d7cb155e
        </div>
      </PropField>
    {/if}
  {/each}
{/if}

{#if table && schemaFields}
  <div
    class="add-fields-btn"
    class:empty={!columns?.size}
    bind:this={popoverAnchor}
  >
    <ActionButton
      icon="Add"
      fullWidth
      on:click={() => {
        customPopover.show()
      }}
      disabled={!schemaFields}
      >Add fields
    </ActionButton>
  </div>
{/if}

<Popover
  align="center"
  bind:this={customPopover}
  anchor={popoverAnchor}
  minWidth={popoverAnchor?.getBoundingClientRect()?.width}
  maxHeight={300}
  resizable={false}
  offset={10}
>
  <!-- svelte-ignore a11y-click-events-have-key-events -->
  <!-- svelte-ignore a11y-no-noninteractive-element-interactions -->
  <ul class="spectrum-Menu" role="listbox">
    {#each schemaFields || [] as [field, schema]}
      {#if !schema.autocolumn}
        <li
          class="table_field spectrum-Menu-item"
          class:is-selected={columns.has(field)}
          on:click={e => {
            if (columns.has(field)) {
              columns.delete(field)
            } else {
              columns.add(field)
            }
            onChange({ meta: { columns: Array.from(columns) } })
          }}
        >
          <Icon
            name={typeToField?.[schema.type]?.icon}
            color={"var(--spectrum-global-color-gray-600)"}
            tooltip={capitalise(schema.type)}
            tooltipType={TooltipType.Info}
            tooltipPosition={TooltipPosition.Left}
          />
          <div class="field_name spectrum-Menu-itemLabel">{field}</div>
          <svg
            class="spectrum-Icon spectrum-UIIcon-Checkmark100 spectrum-Menu-checkmark spectrum-Menu-itemIcon"
            focusable="false"
            aria-hidden="true"
          >
            <use xlink:href="#spectrum-css-icon-Checkmark100" />
          </svg>
        </li>
      {/if}
    {/each}
  </ul>
</Popover>

<style>
  .table_field {
    display: flex;
    padding: var(--spacing-s) var(--spacing-l);
    gap: var(--spacing-s);
  }

  li.is-selected .spectrum-Menu-itemLabel {
    color: var(--spectrum-global-color-gray-500);
  }

  .prop-control-wrap {
    display: grid;
    grid-template-columns: 1fr min-content;
    gap: var(--spacing-s);
  }
</style><|MERGE_RESOLUTION|>--- conflicted
+++ resolved
@@ -18,9 +18,9 @@
   import { capitalise } from "helpers"
   import { memo } from "@budibase/frontend-core"
   import PropField from "./PropField.svelte"
+  import { cloneDeep, isPlainObject, mergeWith } from "lodash"
 
   const dispatch = createEventDispatcher()
-<<<<<<< HEAD
 
   export let row
   export let meta
@@ -30,18 +30,6 @@
   const memoStore = memo({
     row,
     meta,
-=======
-  export let value
-  export let meta
-  export let bindings
-  export let isTestModal
-  export let isUpdateRow
-
-  $: parsedBindings = bindings.map(binding => {
-    let clone = Object.assign({}, binding)
-    clone.icon = "ShareAndroid"
-    return clone
->>>>>>> d7cb155e
   })
 
   let table
@@ -55,20 +43,28 @@
   let customPopover
   let popoverAnchor
   let editableRow = {}
-  let columns = new Set()
-
-  // Avoid unnecessary updates
+
+  //??
+  let editableMeta = {}
+  let editableFields = {}
+  // let columns = new Set()
+
+  // Avoid unnecessary updates - DEAN double check after refactor
   $: memoStore.set({
     row,
     meta,
   })
 
-  // Legacy support
   $: fields = $memoStore?.meta?.fields
 
-  $: if ($memoStore?.meta?.columns) {
-    columns = new Set(meta?.columns)
-  }
+  $: if ($memoStore?.meta?.fields) {
+    editableFields = cloneDeep($memoStore?.meta?.fields)
+  }
+
+  // Needs to go now... entirely
+  // $: if ($memoStore?.meta?.columns) {
+  //   columns = new Set(meta?.columns)
+  // }
 
   $: parsedBindings = bindings.map(binding => {
     let clone = Object.assign({}, binding)
@@ -86,59 +82,62 @@
       schemaFields = Object.entries(table?.schema ?? {})
         .filter(entry => {
           const [key, field] = entry
-          return field.type !== "formula" && !field.autocolumn
+          return field.type !== "formula" && !field.autocolumn // DEAN - revise autocolumn exclusion for testmodal
         })
         .sort(
           ([, schemaA], [, schemaB]) =>
             (schemaA.type === "attachment") - (schemaB.type === "attachment")
         )
 
-      // Parse out any unused data.
-      if ($memoStore?.meta?.columns) {
-        for (const column of meta?.columns) {
-          if (!(column in table?.schema)) {
-            columns.delete(column)
-          }
+      // Parse out any data not in the schema.
+      for (const column in editableFields) {
+        if (!(column in table?.schema)) {
+          delete editableFields[column]
         }
-        columns = new Set(columns)
-      }
-    }
-
-    if (columns.size) {
-      for (const key of columns) {
-        const entry = schemaFields.find(entry => {
-          const [fieldKey] = entry
-          return fieldKey == key
-        })
-
-        if (entry) {
-          const [_, fieldSchema] = entry
-          editableRow = {
-            ...editableRow,
-            [key]: coerce(
-              !(key in $memoStore?.row) ? "" : $memoStore?.row[key],
-              fieldSchema.type
-            ),
-          }
+      }
+      editableFields = editableFields
+    }
+
+    // Go through the table schema and build out the editable content
+    // schemaFields.forEach(entry => {
+    for (const entry of schemaFields) {
+      const [key, fieldSchema] = entry
+      if ($memoStore?.row?.[key] && !editableRow?.[key]) {
+        editableRow = {
+          ...editableRow,
+          [key]: $memoStore?.row[key],
         }
       }
-    } else {
-      schemaFields.forEach(entry => {
-        const [key] = entry
-        if ($memoStore?.row?.[key] && !editableRow?.[key]) {
-          editableRow = {
-            ...editableRow,
-            [key]: $memoStore?.row[key],
-          }
-          columns.add(key)
+
+      // Legacy
+      if (editableFields[key]?.clearRelationships) {
+        const emptyField = coerce(
+          !$memoStore?.row.hasOwnProperty(key) ? "" : $memoStore?.row[key],
+          fieldSchema.type
+        )
+
+        // remove this and place the field in the editable row.
+        delete editableFields[key]?.clearRelationships
+
+        // Default the field
+        editableRow = {
+          ...editableRow,
+          [key]: emptyField,
         }
-      })
-      columns = new Set(columns)
-    }
+
+        console.log("DEAN EMPTY - clearRelationships", emptyField)
+      }
+    }
+
+    // Possible to go through the automation fields schema?
+    console.log("ACTUAL ROW", row)
+    console.log("EDITABLE FIELDS", editableFields)
+    console.log("EDITABLE ROW", editableRow)
   }
 
   // Legacy - add explicitly cleared relationships to the request.
-  $: if (schemaFields?.length && fields) {
+  // DEAN - review this
+  $: if (schemaFields?.length && fields && false) {
     // Meta fields processing.
     Object.keys(fields).forEach(key => {
       if (fields[key]?.clearRelationships) {
@@ -194,132 +193,121 @@
     return value
   }
 
-  const onChange = u => {
-    const update = {
-      _tableId: tableId,
-      row: { ...$memoStore.row },
-      meta: { ...$memoStore.meta },
-      ...u,
-    }
-    dispatch("change", update)
-  }
-
-<<<<<<< HEAD
-  const fieldUpdate = (e, field) => {
-    const update = {
-      row: {
-        ...$memoStore?.row,
-        [field]: e.detail,
+  const onChange = update => {
+    const customizer = (objValue, srcValue, key) => {
+      if (isPlainObject(objValue) && isPlainObject(srcValue)) {
+        const result = mergeWith({}, objValue, srcValue, customizer)
+        let outcome = Object.keys(result).reduce((acc, key) => {
+          if (result[key] !== null) {
+            acc[key] = result[key]
+          } else {
+            console.log(key + " is null", objValue)
+          }
+          return acc
+        }, {})
+        return outcome
+      }
+      return srcValue
+    }
+
+    const result = mergeWith(
+      {},
+      {
+        row: editableRow,
+        meta: {
+          fields: editableFields,
+        },
       },
-    }
-    onChange(update)
-  }
-=======
-  const onChangeSetting = (field, key, value) => {
-    let newField = {}
-    newField[field] = {
-      [key]: value,
-    }
-
-    let updatedFields = {
-      ...meta?.fields,
-      ...newField,
-    }
-
-    dispatch("change", {
-      key: "meta",
-      fields: updatedFields,
-    })
-  }
-  // Ensure any nullish tableId values get set to empty string so
-  // that the select works
-  $: if (value?.tableId == null) value = { tableId: "" }
->>>>>>> d7cb155e
+      update,
+      customizer
+    )
+    console.log("Row Selector - MERGED", result)
+    dispatch("change", result)
+  }
 </script>
 
-{#if columns.size}
-  {#each schemaFields as [field, schema]}
-    {#if !schema.autocolumn && columns.has(field)}
-      <PropField
-        label={field}
-        fullWidth={attachmentTypes.includes(schema.type)}
-      >
-        <div class="prop-control-wrap">
-          {#if isTestModal}
+{#each schemaFields || [] as [field, schema]}
+  {#if !schema.autocolumn && editableFields.hasOwnProperty(field)}
+    <PropField label={field} fullWidth={attachmentTypes.includes(schema.type)}>
+      <div class="prop-control-wrap">
+        {#if isTestModal}
+          <RowSelectorTypes
+            {isTestModal}
+            {field}
+            {schema}
+            bindings={parsedBindings}
+            value={editableRow}
+            meta={{
+              fields: editableFields,
+            }}
+            {onChange}
+          />
+        {:else}
+          <DrawerBindableSlot
+            title={$memoStore?.row?.title || field}
+            panel={AutomationBindingPanel}
+            type={schema.type}
+            {schema}
+            value={editableRow[field]}
+            on:change={e => {
+              onChange({
+                row: {
+                  [field]: e.detail.row[field],
+                },
+              })
+            }}
+            {bindings}
+            allowJS={true}
+            updateOnChange={false}
+            drawerLeft="260px"
+          >
             <RowSelectorTypes
               {isTestModal}
               {field}
               {schema}
               bindings={parsedBindings}
-              value={$memoStore?.row}
-              onChange={fieldUpdate}
+              value={editableRow}
+              meta={{
+                fields: editableFields,
+              }}
+              onChange={change => {
+                console.log("RowSelectorTypes > RowSelector > ", change)
+                onChange(change)
+              }}
             />
-          {:else}
-            <DrawerBindableSlot
-              title={$memoStore?.row?.title || field}
-              panel={AutomationBindingPanel}
-              type={schema.type}
-              {schema}
-              value={editableRow[field]}
-              on:change={e => fieldUpdate(e, field)}
-              {bindings}
-              allowJS={true}
-              updateOnChange={false}
-              drawerLeft="260px"
-            >
-              <RowSelectorTypes
-                {isTestModal}
-                {field}
-                {schema}
-                bindings={parsedBindings}
-<<<<<<< HEAD
-                value={editableRow}
-                onChange={fieldUpdate}
-              />
-            </DrawerBindableSlot>
-          {/if}
-          <Icon
-            hoverable
-            name="Close"
-            on:click={() => {
-              columns.delete(field)
-              const update = { ...editableRow }
-              delete update[field]
-              onChange({ row: update, meta: { columns: Array.from(columns) } })
-            }}
-          />
-=======
-                {value}
-                {onChange}
-                useAttachmentBinding={meta?.fields?.[field]
-                  ?.useAttachmentBinding}
-                {onChangeSetting}
-              />
-            </DrawerBindableSlot>
-          {/if}
-
-          {#if isUpdateRow && schema.type === "link"}
-            <div class="checkbox-field">
-              <Checkbox
-                value={meta.fields?.[field]?.clearRelationships}
-                text={"Clear relationships if empty?"}
-                size={"S"}
-                on:change={e =>
-                  onChangeSetting(field, "clearRelationships", e.detail)}
-              />
-            </div>
-          {/if}
->>>>>>> d7cb155e
-        </div>
-      </PropField>
-    {/if}
-  {/each}
-{/if}
+          </DrawerBindableSlot>
+        {/if}
+        <Icon
+          hoverable
+          name="Close"
+          on:click={() => {
+            // Clear row data
+            const update = { ...editableRow }
+            update[field] = null
+            // delete update[field]
+
+            // Clear any related metadata
+            // delete editableFields[field]
+            // editableFields[field] = null
+            console.log("REMOVE STATE", {
+              row: update,
+              meta: { fields: { ...editableFields, [field]: null } },
+            })
+            onChange({
+              row: update,
+              meta: { fields: { ...editableFields, [field]: null } },
+            })
+          }}
+        />
+      </div>
+    </PropField>
+  {/if}
+{/each}
 
 {#if table && schemaFields}
   <div
     class="add-fields-btn"
-    class:empty={!columns?.size}
+    class:empty={Object.is(editableFields, {})}
     bind:this={popoverAnchor}
   >
     <ActionButton
@@ -350,14 +338,14 @@
       {#if !schema.autocolumn}
         <li
           class="table_field spectrum-Menu-item"
-          class:is-selected={columns.has(field)}
+          class:is-selected={editableFields.hasOwnProperty(field)}
           on:click={e => {
-            if (columns.has(field)) {
-              columns.delete(field)
+            if (editableFields.hasOwnProperty(field)) {
+              editableFields[field] = null
             } else {
-              columns.add(field)
+              editableFields[field] = {}
             }
-            onChange({ meta: { columns: Array.from(columns) } })
+            onChange({ meta: { fields: editableFields } })
           }}
         >
           <Icon
