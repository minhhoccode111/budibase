<script>
  import {
    notifications,
    Popover,
    Layout,
    Body,
    Button,
    ActionButton,
    Icon,
    Link,
    Modal,
    StatusLight,
    AbsTooltip,
  } from "@budibase/bbui"
  import RevertModal from "components/deploy/RevertModal.svelte"
  import VersionModal from "components/deploy/VersionModal.svelte"
  import UpdateAppModal from "components/start/UpdateAppModal.svelte"
  import { processStringSync } from "@budibase/string-templates"
  import ConfirmDialog from "components/common/ConfirmDialog.svelte"
  import analytics, { Events, EventSource } from "analytics"
  import { API } from "api"
  import { apps } from "stores/portal"
  import {
    previewStore,
    builderStore,
    isOnlyUser,
    appStore,
    deploymentStore,
    initialise,
    sortedScreens,
  } from "stores/builder"
  import TourWrap from "components/portal/onboarding/TourWrap.svelte"
  import { TOUR_STEP_KEYS } from "components/portal/onboarding/tours.js"
  import { goto } from "@roxi/routify"

  export let application
  export let loaded

  let unpublishModal
  let updateAppModal
  let revertModal
  let versionModal
  let appActionPopover
  let appActionPopoverOpen = false
  let appActionPopoverAnchor
  let publishing = false

  $: filteredApps = $apps.filter(app => app.devId === application)
  $: selectedApp = filteredApps?.length ? filteredApps[0] : null
  $: latestDeployments = $deploymentStore
    .filter(deployment => deployment.status === "SUCCESS")
    .sort((a, b) => a.updatedAt > b.updatedAt)
  $: isPublished =
    selectedApp?.status === "published" && latestDeployments?.length > 0
  $: updateAvailable =
    $appStore.upgradableVersion &&
    $appStore.version &&
    $appStore.upgradableVersion !== $appStore.version
  $: canPublish = !publishing && loaded && $sortedScreens.length > 0
  $: lastDeployed = getLastDeployedString($deploymentStore)

  const initialiseApp = async () => {
    const applicationPkg = await API.fetchAppPackage($appStore.devId)
    await initialise(applicationPkg)
  }

  const getLastDeployedString = deployments => {
    return deployments?.length
      ? processStringSync("Published {{ duration time 'millisecond' }} ago", {
          time:
            new Date().getTime() - new Date(deployments[0].updatedAt).getTime(),
        })
      : ""
  }

  const previewApp = () => {
    previewStore.showPreview(true)
  }

  const viewApp = () => {
    analytics.captureEvent(Events.APP_VIEW_PUBLISHED, {
      appId: selectedApp.appId,
      eventSource: EventSource.PORTAL,
    })
    if (selectedApp.url) {
      window.open(`/app${selectedApp.url}`)
    } else {
      window.open(`/${selectedApp.prodId}`)
    }
  }

  async function publishApp() {
    try {
      publishing = true
      await API.publishAppChanges($appStore.appId)
      notifications.send("App published successfully", {
        type: "success",
        icon: "GlobeCheck",
      })
      await completePublish()
    } catch (error) {
      console.error(error)
      analytics.captureException(error)
      const baseMsg = "Error publishing app"
      const message = error.message
      if (message) {
        notifications.error(`${baseMsg} - ${message}`)
      } else {
        notifications.error(baseMsg)
      }
    }
    publishing = false
  }

  const unpublishApp = () => {
    appActionPopover.hide()
    unpublishModal.show()
  }

  const revertApp = () => {
    appActionPopover.hide()
    revertModal.show()
  }

  const confirmUnpublishApp = async () => {
    if (!application || !isPublished) {
      //confirm the app has loaded.
      return
    }
    try {
      await API.unpublishApp(selectedApp.prodId)
      await apps.load()
      notifications.send("App unpublished", {
        type: "success",
        icon: "GlobeStrike",
      })
    } catch (err) {
      notifications.error("Error unpublishing app")
    }
  }

  const completePublish = async () => {
    try {
      await apps.load()
      await deploymentStore.load()
    } catch (err) {
      notifications.error("Error refreshing app")
    }
  }
</script>

<div class="action-top-nav">
  <div class="action-buttons">
    {#if updateAvailable && $isOnlyUser}
      <div class="app-action-button version" on:click={versionModal.show}>
        <div class="app-action">
          <ActionButton quiet>
            <StatusLight notice />
            Update
          </ActionButton>
        </div>
      </div>
    {/if}
    <TourWrap
<<<<<<< HEAD
      stepKeys={[
        TOUR_STEP_KEYS.BUILDER_USER_MANAGEMENT,
        TOUR_STEP_KEYS.FEATURE_USER_MANAGEMENT,
      ]}
=======
      tourStepKey={$builderStore.onboarding
        ? TOUR_STEP_KEYS.BUILDER_USER_MANAGEMENT
        : TOUR_STEP_KEYS.FEATURE_USER_MANAGEMENT}
>>>>>>> ea3bf34d
    >
      <div class="app-action-button users">
        <div class="app-action" id="builder-app-users-button">
          <ActionButton
            quiet
            icon="UserGroup"
            on:click={() => {
              builderStore.showBuilderSidePanel()
            }}
          >
            Users
          </ActionButton>
        </div>
      </div>
    </TourWrap>

    <div class="app-action-button preview">
      <div class="app-action">
        <ActionButton
          disabled={$sortedScreens.length === 0}
          quiet
          icon="PlayCircle"
          on:click={previewApp}
        >
          Preview
        </ActionButton>
      </div>
    </div>

    <div
      class="app-action-button publish app-action-popover"
      on:click={() => {
        if (!appActionPopoverOpen) {
          appActionPopover.show()
        } else {
          appActionPopover.hide()
        }
      }}
    >
      <div bind:this={appActionPopoverAnchor}>
        <div class="app-action">
          <Icon name={isPublished ? "GlobeCheck" : "GlobeStrike"} />
          <TourWrap stepKeys={[TOUR_STEP_KEYS.BUILDER_APP_PUBLISH]}>
            <span class="publish-open" id="builder-app-publish-button">
              Publish
              <Icon
                name={appActionPopoverOpen ? "ChevronUp" : "ChevronDown"}
                size="M"
              />
            </span>
          </TourWrap>
        </div>
      </div>
      <Popover
        bind:this={appActionPopover}
        align="right"
        disabled={!isPublished}
        anchor={appActionPopoverAnchor}
        offset={35}
        on:close={() => {
          appActionPopoverOpen = false
        }}
        on:open={() => {
          appActionPopoverOpen = true
        }}
      >
        <div class="app-action-popover-content">
          <Layout noPadding gap="M">
            <Body size="M">
              <span
                class="app-link"
                on:click={() => {
                  appActionPopover.hide()
                  if (isPublished) {
                    viewApp()
                  } else {
                    updateAppModal.show()
                  }
                }}
              >
                {$appStore.url}
                {#if isPublished}
                  <Icon size="S" name="LinkOut" />
                {:else}
                  <Icon size="S" name="Edit" />
                {/if}
              </span>
            </Body>

            <Body size="S">
              <span class="publish-popover-status">
                {#if isPublished}
                  <span class="status-text">
                    {lastDeployed}
                  </span>
                  <span class="unpublish-link">
                    <Link quiet on:click={unpublishApp}>Unpublish</Link>
                  </span>
                  <span class="revert-link">
                    <AbsTooltip
                      text={$isOnlyUser
                        ? null
                        : "Unavailable - another user is editing this app"}
                    >
                      <Link
                        disabled={!$isOnlyUser}
                        quiet
                        secondary
                        on:click={revertApp}
                      >
                        Revert
                      </Link>
                    </AbsTooltip>
                  </span>
                {:else}
                  <span class="status-text unpublished">Not published</span>
                {/if}
              </span>
            </Body>
            <div class="action-buttons">
              {#if isPublished}
                <ActionButton
                  quiet
                  icon="Code"
                  on:click={() => {
                    $goto("./settings/embed")
                    appActionPopover.hide()
                  }}
                >
                  Embed
                </ActionButton>
              {/if}
              <Button
                cta
                on:click={publishApp}
                id={"builder-app-publish-button"}
                disabled={!canPublish}
              >
                Publish
              </Button>
            </div>
          </Layout>
        </div>
      </Popover>
    </div>
  </div>
</div>

<!-- Modals -->
<ConfirmDialog
  bind:this={unpublishModal}
  title="Confirm unpublish"
  okText="Unpublish app"
  onOk={confirmUnpublishApp}
>
  Are you sure you want to unpublish the app <b>{selectedApp?.name}</b>?
</ConfirmDialog>

<Modal bind:this={updateAppModal} padding={false} width="600px">
  <UpdateAppModal
    app={{
      name: $appStore.name,
      url: $appStore.url,
      icon: $appStore.icon,
      appId: $appStore.appId,
    }}
    onUpdateComplete={async () => {
      await initialiseApp()
    }}
  />
</Modal>

<RevertModal bind:this={revertModal} />
<VersionModal hideIcon bind:this={versionModal} />

<style>
  .app-action-popover-content {
    padding: var(--spacing-xl);
    width: 360px;
  }

  .app-action-popover-content :global(.icon svg.spectrum-Icon) {
    height: 0.8em;
  }

  .action-buttons {
    display: flex;
    flex-direction: row;
    justify-content: flex-end;
    align-items: center;
    height: 100%;
  }

  .action-top-nav {
    display: flex;
    flex-direction: row;
    justify-content: flex-end;
    align-items: center;
    height: 100%;
  }
  .app-link {
    display: flex;
    align-items: center;
    gap: var(--spacing-s);
    cursor: pointer;
  }
  .app-action-popover-content .status-text {
    color: var(--spectrum-global-color-green-500);
    border-right: 1px solid var(--spectrum-global-color-gray-500);
    padding-right: var(--spacing-m);
  }
  .app-action-popover-content .status-text.unpublished {
    color: var(--spectrum-global-color-gray-600);
    border-right: 0px;
    padding-right: 0px;
  }
  .app-action-popover-content .action-buttons {
    gap: var(--spacing-m);
  }
  .app-action-popover-content
    .publish-popover-status
    .unpublish-link
    :global(.spectrum-Link) {
    color: var(--spectrum-global-color-red-400);
  }
  .publish-popover-status {
    display: flex;
    gap: var(--spacing-m);
  }
  .app-action-popover .publish-open {
    display: flex;
    align-items: center;
    gap: var(--spacing-s);
  }

  .app-action-button {
    height: 100%;
    display: flex;
    align-items: center;
    padding-right: var(--spacing-m);
  }

  .app-action-button.publish:hover {
    background-color: var(--spectrum-global-color-gray-200);
    cursor: pointer;
  }

  .app-action-button.publish {
    border-left: var(--border-light);
    padding: 0px var(--spacing-l);
  }

  .app-action-button.version :global(.spectrum-ActionButton-label) {
    display: flex;
    gap: var(--spectrum-actionbutton-icon-gap);
  }

  .app-action {
    display: flex;
    align-items: center;
    gap: var(--spacing-s);
  }
</style><|MERGE_RESOLUTION|>--- conflicted
+++ resolved
@@ -162,16 +162,10 @@
       </div>
     {/if}
     <TourWrap
-<<<<<<< HEAD
       stepKeys={[
         TOUR_STEP_KEYS.BUILDER_USER_MANAGEMENT,
         TOUR_STEP_KEYS.FEATURE_USER_MANAGEMENT,
       ]}
-=======
-      tourStepKey={$builderStore.onboarding
-        ? TOUR_STEP_KEYS.BUILDER_USER_MANAGEMENT
-        : TOUR_STEP_KEYS.FEATURE_USER_MANAGEMENT}
->>>>>>> ea3bf34d
     >
       <div class="app-action-button users">
         <div class="app-action" id="builder-app-users-button">
