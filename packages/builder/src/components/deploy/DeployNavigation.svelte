--- conflicted
+++ resolved
@@ -124,11 +124,6 @@
         bind:this={publishPopover}
         align="right"
         disabled={!isPublished}
-<<<<<<< HEAD
-        showTip={true}
-=======
-        dataCy="publish-popover-menu"
->>>>>>> d8667fec
         anchor={publishPopoverAnchor}
       >
         <Layout gap="M">
@@ -185,12 +180,6 @@
 </div>
 
 <style>
-  .publish-popover-actions :global([data-cy="publish-popover-action"]) {
-    margin-right: var(--spacing-s);
-  }
-  :global([data-cy="publish-popover-menu"]) {
-    padding: 10px;
-  }
   .buttons {
     display: flex;
     flex-direction: row;
