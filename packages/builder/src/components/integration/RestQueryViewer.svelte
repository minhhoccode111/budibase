<<<<<<< HEAD
<script lang="ts">
  import { goto, params } from "@roxi/routify"
=======
<script>
  import { beforeUrlChange, goto, params } from "@roxi/routify"
>>>>>>> ee066a86
  import { datasources, flags, integrations, queries } from "@/stores/builder"

  import {
    Banner,
    Body,
    Button,
    Divider,
    Heading,
    Input,
    Label,
    Layout,
    notifications,
    RadioGroup,
    Select,
    Tab,
    Table,
    Tabs,
    TextArea,
  } from "@budibase/bbui"
  import KeyValueBuilder from "@/components/integration/KeyValueBuilder.svelte"
  import EditableLabel from "@/components/common/inputs/EditableLabel.svelte"
  import CodeMirrorEditor, {
    EditorModes,
  } from "@/components/common/CodeMirrorEditor.svelte"
  import RestBodyInput from "./RestBodyInput.svelte"
  import { capitalise, confirm } from "@/helpers"
  import { onMount } from "svelte"
  import restUtils from "@/helpers/data/utils"
  import {
    PaginationLocations,
    PaginationTypes,
    RawRestBodyTypes,
    RestBodyTypes as bodyTypes,
    SchemaTypeOptionsExpanded,
  } from "@/constants/backend"
  import JSONPreview from "@/components/integration/JSONPreview.svelte"
  import AccessLevelSelect from "@/components/integration/AccessLevelSelect.svelte"
  import DynamicVariableModal from "./DynamicVariableModal.svelte"
  import Placeholder from "assets/bb-spaceship.svg"
  import { cloneDeep } from "lodash/fp"

  import {
    getRestBindings,
    readableToRuntimeBinding,
    readableToRuntimeMap,
    runtimeToReadableBinding,
    runtimeToReadableMap,
    toBindingsArray,
  } from "@/dataBinding"
  import ConnectedQueryScreens from "./ConnectedQueryScreens.svelte"
<<<<<<< HEAD
  import type {
    Datasource,
    PreviewQueryResponse,
    Query,
    QuerySchema,
  } from "@budibase/types"

  export let queryId: string

  let query: Query, datasource: Datasource
  let breakQs: Record<string, string> = {},
    requestBindings: Record<string, string> = {}
  let saveId: string | undefined, url: string
  let response: PreviewQueryResponse,
    schema: Record<string, string | QuerySchema>,
    enabledHeaders: boolean
  let authConfigId: string
  let dynamicVariables: Record<string, string>,
    addVariableModal: any,
    varBinding: any,
    globalDynamicBindings: any
=======
  import AuthPicker from "./rest/AuthPicker.svelte"

  export let queryId

  let query, datasource
  let breakQs = {},
    requestBindings = {}
  let saveId
  let response, schema, enabledHeaders
  let dynamicVariables, addVariableModal, varBinding, globalDynamicBindings
>>>>>>> ee066a86
  let restBindings = getRestBindings()
  let nestedSchemaFields = {}
  let saving
  let queryNameLabel
  let mounted = false

  $: staticVariables = datasource?.config?.staticVariables || {}

  $: customRequestBindings = toBindingsArray(
    requestBindings,
    "Binding",
    "Bindings"
  )
  $: globalDynamicRequestBindings = toBindingsArray(
    globalDynamicBindings,
    "Dynamic",
    "Dynamic"
  )
  $: dataSourceStaticBindings = toBindingsArray(
    staticVariables,
    "Datasource.Static",
    "Datasource Static"
  )

  $: mergedBindings = [
    ...restBindings,
    ...customRequestBindings,
    ...globalDynamicRequestBindings,
    ...dataSourceStaticBindings,
  ]

  $: datasourceType = datasource?.source
  $: integrationInfo = $integrations[datasourceType]
  $: queryConfig = integrationInfo?.query
  $: url = buildUrl(query?.fields?.path, breakQs)
  $: checkQueryName(url)
  $: responseSuccess = response?.info?.code >= 200 && response?.info?.code < 400
  $: isGet = query?.queryVerb === "read"
  $: authConfigs = buildAuthConfigs(datasource)
  $: schemaReadOnly = !responseSuccess
  $: variablesReadOnly = !responseSuccess
  $: showVariablesTab = shouldShowVariables(dynamicVariables, variablesReadOnly)
  $: hasSchema = Object.keys(schema || {}).length !== 0

  $: runtimeUrlQueries = readableToRuntimeMap(mergedBindings, breakQs)

<<<<<<< HEAD
  function getSelectedQuery(): Query {
=======
  $: builtQuery = buildQuery(query, runtimeUrlQueries, requestBindings)
  $: originalQuery = mounted
    ? originalQuery ?? cloneDeep(builtQuery)
    : undefined
  $: isModified = JSON.stringify(originalQuery) !== JSON.stringify(builtQuery)

  function getSelectedQuery() {
>>>>>>> ee066a86
    return cloneDeep(
      $queries.list.find(q => q._id === queryId) || {
        datasourceId: $params.datasourceId,
        parameters: [],
        fields: {
          // only init the objects, everything else is optional strings
          disabledHeaders: {},
          headers: {},
        },
        queryVerb: "read",
        transformer: null,
        schema: {},
        name: "aaa",
      }
    )
  }

  const cleanUrl = (inputUrl: string) =>
    url
      ?.replace(/(https)|(http)|[{}:]/g, "")
      ?.replaceAll(".", "_")
      ?.replaceAll("/", " ")
      ?.trim() || inputUrl

<<<<<<< HEAD
  function checkQueryName(inputUrl = "") {
    if (query && (!query.name || query.flags.urlName)) {
=======
  function checkQueryName(inputUrl = null) {
    if (query && (!query.name || query.flags?.urlName)) {
      query.flags ??= {}
>>>>>>> ee066a86
      query.flags.urlName = true
      query.name = cleanUrl(inputUrl)
    }
  }

  function buildUrl(base: string | undefined, qsObj: Record<string, string>) {
    if (!base) {
      return base
    }
    let qs = restUtils.buildQueryString(
      runtimeToReadableMap(mergedBindings, qsObj)
    )
    let newUrl = base
    if (base.includes("?")) {
      const split = base.split("?")
      newUrl = split[0]
    }
    return qs.length === 0 ? newUrl : `${newUrl}?${qs}`
  }

  function buildQuery(fromQuery, urlQueries, requestBindings) {
    if (!fromQuery) {
      return
    }
    const newQuery = cloneDeep(fromQuery)
    const queryString = restUtils.buildQueryString(urlQueries)

    newQuery.parameters = restUtils.keyValueToQueryParameters(requestBindings)
    newQuery.fields.requestBody =
      typeof newQuery.fields.requestBody === "object"
        ? readableToRuntimeMap(mergedBindings, newQuery.fields.requestBody)
        : readableToRuntimeBinding(mergedBindings, newQuery.fields.requestBody)

    newQuery.fields.path = url?.split("?")[0]
    newQuery.fields.queryString = queryString
    newQuery.fields.disabledHeaders = restUtils.flipHeaderState(enabledHeaders)
    newQuery.schema = schema || {}
    newQuery.nestedSchemaFields = nestedSchemaFields || {}

    return newQuery
  }

  async function saveQuery(redirectIfNew = true) {
    const toSave = builtQuery
    saving = true
    try {
      const isNew = !query._rev
      const { _id } = await queries.save(toSave.datasourceId, toSave)
      saveId = _id
      if (dynamicVariables) {
        datasource.config.dynamicVariables = rebuildVariables(saveId)
        datasource = await datasources.save({
          integration: integrationInfo,
          datasource,
        })
      }

      notifications.success(`Request saved successfully`)
      if (isNew && redirectIfNew) {
        $goto(`../../${_id}`)
      }

      query = getSelectedQuery()
      prettifyQueryRequestBody(
        query,
        requestBindings,
        dynamicVariables,
        staticVariables,
        restBindings
      )

      // Force rebuilding original query
      originalQuery = null

      queryNameLabel.disableEditingState()
      return { ok: true }
    } catch (err) {
      notifications.error(`Error saving query`)
    } finally {
      saving = false
    }

    return { ok: false }
  }

  const validateQuery = async () => {
    const forbiddenBindings = /{{\s?user(\.(\w|\$)*\s?|\s?)}}/g
    const bindingError = new Error(
      "'user' is a protected binding and cannot be used"
    )

    if (forbiddenBindings.test(url)) {
      throw bindingError
    }

    if (forbiddenBindings.test(query.fields.requestBody ?? "")) {
      throw bindingError
    }

    Object.values(requestBindings).forEach(bindingValue => {
      if (forbiddenBindings.test(bindingValue)) {
        throw bindingError
      }
    })

    Object.values(query.fields.headers ?? {}).forEach(headerValue => {
      if (forbiddenBindings.test(headerValue)) {
        throw bindingError
      }
    })
  }

  async function runQuery() {
    try {
      await validateQuery()
      response = await queries.preview(builtQuery)
      if (response.rows.length === 0) {
        notifications.info("Request did not return any data")
      } else {
        response.info = response.info || { code: 200 }
        // if existing schema, copy over what it is
        if (schema) {
          for (let [name, field] of Object.entries(response.schema)) {
            if (!schema[name]) {
              schema[name] = field
            }
          }
        }
        schema = response.schema
        nestedSchemaFields = response.nestedSchemaFields
        notifications.success("Request sent successfully")
      }
    } catch (error: any) {
      notifications.error(`Query Error: ${error.message}`)
    }
  }

<<<<<<< HEAD
  const getAuthConfigId = () => {
    let id = query.fields.authConfigId
    if (id) {
      // find the matching config on the datasource
      const matchedConfig = datasource?.config?.authConfigs?.filter(
        (c: { _id?: string }) => c._id === id
      )[0]
      // clear the id if the config is not found (deleted)
      // i.e. just show 'None' in the dropdown
      if (!matchedConfig) {
        id = undefined
      }
    }
    return id
  }

  const buildAuthConfigs = (datasource: Datasource) => {
=======
  const buildAuthConfigs = datasource => {
>>>>>>> ee066a86
    if (datasource?.config?.authConfigs) {
      return datasource.config.authConfigs.map(
        (c: { name: string; _id: string }) => ({
          label: c.name,
          value: c._id,
        })
      )
    }
    return []
  }

  const schemaMenuItems = [
    {
      text: "Create dynamic variable",
      onClick: (input: { name: string }) => {
        varBinding = `{{ data.0.[${input.name}] }}`
        addVariableModal.show()
      },
    },
  ]
  const responseHeadersMenuItems = [
    {
      text: "Create dynamic variable",
      onClick: (input: { name: string }) => {
        varBinding = `{{ info.headers.[${input.name}] }}`
        addVariableModal.show()
      },
    },
  ]

  // convert dynamic variables list to simple key/val object
  const getDynamicVariables = (
    datasource: Datasource,
    queryId: string | undefined,
    matchFn: (variable: any, queryId: any) => boolean
  ) => {
    const variablesList = datasource?.config?.dynamicVariables
    if (variablesList && variablesList.length > 0) {
      const filtered = queryId
        ? variablesList.filter((variable: any) => matchFn(variable, queryId))
        : variablesList
      return filtered.reduce(
        (acc: any, next: { name: string; value: string }) => ({
          ...acc,
          [next.name]: next.value,
        }),
        {}
      )
    }
    return {}
  }

  // convert dynamic variables object back to a list, enrich with query id
  const rebuildVariables = (queryId: string | undefined) => {
    let variables: { name: string; value: string; queryId: string }[] = []
    if (dynamicVariables) {
      variables = Object.entries(dynamicVariables).map(entry => {
        return {
          name: entry[0],
          value: entry[1],
          queryId,
        }
      })
    }

    let existing = datasource?.config?.dynamicVariables || []
    // remove existing query variables (for changes and deletions)
    existing = existing.filter(
      (variable: { queryId: string }) => variable.queryId !== queryId
    )
    // re-add the new query variables
    return [...existing, ...variables]
  }

  const shouldShowVariables = (
    dynamicVariables: {},
    variablesReadOnly: boolean
  ) => {
    return !!(
      dynamicVariables &&
      // show when editable or when read only and not empty
      (!variablesReadOnly || Object.keys(dynamicVariables).length > 0)
    )
  }

  const updateFlag = async (flag: string, value: boolean) => {
    try {
      await flags.updateFlag(flag, value)
    } catch (error) {
      notifications.error("Error updating flag")
    }
  }

  const prettifyQueryRequestBody = (
    query: Query,
    requestBindings: any,
    dynamicVariables: any,
    staticVariables: any,
    restBindings: any[]
  ) => {
    let customRequestBindings = toBindingsArray(requestBindings, "Binding")
    let dynamicRequestBindings = toBindingsArray(dynamicVariables, "Dynamic")
    let dataSourceStaticBindings = toBindingsArray(
      staticVariables,
      "Datasource.Static"
    )

    const prettyBindings = [
      ...restBindings,
      ...customRequestBindings,
      ...dynamicRequestBindings,
      ...dataSourceStaticBindings,
    ]

    //Parse the body here as now all bindings have been updated.
    if (query?.fields?.requestBody) {
      query.fields.requestBody =
        typeof query.fields.requestBody === "object"
          ? runtimeToReadableMap(prettyBindings, query.fields.requestBody)
          : runtimeToReadableBinding(prettyBindings, query.fields.requestBody)
    }
  }

<<<<<<< HEAD
  const paramsChanged = (evt: { detail: any }) => {
    breakQs = {}
    for (let param of evt.detail) {
      breakQs[param.name] = param.value
    }
  }

  const urlChanged = (evt: { target: { value: string } }) => {
=======
  const urlChanged = evt => {
>>>>>>> ee066a86
    breakQs = {}
    const qs = evt.target.value.split("?")[1]
    if (qs && qs.length > 0) {
      const parts = qs.split("&")
      for (let part of parts) {
        const [key, value] = part.split("=")
        breakQs[key] = value
      }
    }
  }

  onMount(async () => {
    query = getSelectedQuery()
    schema = query.schema

    try {
      // Clear any unsaved changes to the datasource
      await datasources.init()
    } catch (error) {
      notifications.error("Error getting datasources")
    }

    datasource = $datasources.list.find(ds => ds._id === query?.datasourceId)
    const datasourceUrl = datasource?.config.url
    const qs = query?.fields.queryString
    breakQs = restUtils.breakQueryString(encodeURI(qs ?? ""))
    breakQs = runtimeToReadableMap(mergedBindings, breakQs)

    const path = query.fields.path
    if (
      datasourceUrl &&
      !path?.startsWith("http") &&
      !path?.startsWith("{{") // don't substitute the datasource url when query starts with a variable e.g. the upgrade path
    ) {
      query.fields.path = `${datasource.config.url}/${path ? path : ""}`
    }
    requestBindings = restUtils.queryParametersToKeyValue(query.parameters)
    if (!query.fields.disabledHeaders) {
      query.fields.disabledHeaders = {}
    }
    // make sure the disabled headers are set (migration)
    for (let header of Object.keys(query.fields.headers)) {
      if (!query.fields.disabledHeaders[header]) {
        query.fields.disabledHeaders[header] = false
      }
    }
    enabledHeaders = restUtils.flipHeaderState(query.fields.disabledHeaders)
    if (query && !query.transformer) {
      query.transformer = "return data"
    }
    if (query && !query.flags) {
      query.flags = {
        urlName: false,
      }
    }
    if (query && !query.fields.bodyType) {
      if (query.fields.requestBody) {
        query.fields.bodyType = RawRestBodyTypes.JSON
      } else {
        query.fields.bodyType = RawRestBodyTypes.NONE
      }
    }
    if (query && !query.fields.pagination) {
      query.fields.pagination = {}
    }
    // if query doesn't have ID then its new - don't try to copy existing dynamic variables
    if (!queryId) {
      dynamicVariables = []
      globalDynamicBindings = getDynamicVariables(datasource)
    } else {
      dynamicVariables = getDynamicVariables(
        datasource,
        query._id,
        (variable: { queryId: string }, queryId: string) =>
          variable.queryId === queryId
      )
      globalDynamicBindings = getDynamicVariables(
        datasource,
        query._id,
        (variable: { queryId: string }, queryId: string) =>
          variable.queryId !== queryId
      )
    }

    prettifyQueryRequestBody(
      query,
      requestBindings,
      globalDynamicBindings,
      staticVariables,
      restBindings
    )

    mounted = true
  })

  $beforeUrlChange(async () => {
    if (!isModified) {
      return true
    }

    return await confirm({
      title: "Some updates are not saved",
      body: "Some of your changes are not yet saved. Do you want to save them before leaving?",
      okText: "Save and continue",
      cancelText: "Discard and continue",
      size: "M",
      onConfirm: async () => {
        const saveResult = await saveQuery(false)
        if (!saveResult.ok) {
          // We can't leave as the query was not properly saved
          return false
        }

        return true
      },
      onCancel: () => {
        // Leave without saving anything
        return true
      },
      onClose: () => {
        return false
      },
    })
  })
</script>

<DynamicVariableModal
  {datasource}
  {dynamicVariables}
  bind:binding={varBinding}
  bind:this={addVariableModal}
  on:change={saveQuery}
/>
{#if query && queryConfig}
  <div class="inner">
    <div class="top">
      <Layout gap="S">
        <div class="top-bar">
          <EditableLabel
            bind:this={queryNameLabel}
            type="heading"
            bind:value={query.name}
            defaultValue="Untitled"
            on:change={() => (query.flags.urlName = false)}
            on:save={saveQuery}
          />
          <div class="controls">
<<<<<<< HEAD
            <ConnectedQueryScreens sourceId={query._id || ""} />
=======
            {#if query._id}
              <ConnectedQueryScreens sourceId={query._id} />
            {/if}
>>>>>>> ee066a86
            <div class="access">
              <Label>Access</Label>
              <AccessLevelSelect {query} />
            </div>
          </div>
        </div>
        <div class="url-block">
          <div class="verb">
            <Select
              bind:value={query.queryVerb}
              on:change={() => {}}
              options={Object.keys(queryConfig)}
              getOptionLabel={verb =>
                queryConfig[verb]?.displayName || capitalise(verb)}
            />
          </div>
          <div class="url">
            <Input
              on:blur={urlChanged}
              bind:value={query.fields.path}
              placeholder="http://www.api.com/endpoint"
            />
          </div>
          <Button primary disabled={!url} on:click={runQuery}>Send</Button>
          <Button
            disabled={!query.name || !isModified || saving}
            cta
            on:click={saveQuery}
            tooltip={!hasSchema
              ? "Saving a query before sending will mean no schema is generated"
              : null}
            >Save
          </Button>
        </div>
        <Tabs selected="Bindings" quiet noPadding noHorizPadding onTop>
          <Tab title="Bindings">
            <KeyValueBuilder
              bind:object={requestBindings}
              tooltip="Set the name of the binding which can be used in Handlebars statements throughout your query"
              name="binding"
              headings
              keyPlaceholder="Binding name"
              valuePlaceholder="Default"
              bindings={[
                ...restBindings,
                ...globalDynamicRequestBindings,
                ...dataSourceStaticBindings,
              ]}
              bindingDrawerLeft="260px"
            />
          </Tab>
          <Tab title="Params">
            <KeyValueBuilder
              bind:object={breakQs}
              name="param"
              headings
              bindings={mergedBindings}
              bindingDrawerLeft="260px"
            />
          </Tab>
          <Tab title="Headers">
            <KeyValueBuilder
              bind:object={query.fields.headers}
              bind:activity={enabledHeaders}
              toggle
              name="header"
              headings
              bindings={mergedBindings}
              bindingDrawerLeft="260px"
            />
          </Tab>
          <Tab title="Body">
            <RadioGroup
              bind:value={query.fields.bodyType}
              options={isGet ? [bodyTypes[0]] : bodyTypes}
              direction="horizontal"
              getOptionLabel={option => option.name}
              getOptionValue={option => option.value}
            />
            <RestBodyInput bind:bodyType={query.fields.bodyType} bind:query />
          </Tab>
          <Tab title="Pagination">
            <div class="pagination">
              <Select
                label="Pagination type"
                bind:value={query.fields.pagination.type}
                options={PaginationTypes}
                placeholder="None"
              />
              {#if query.fields.pagination.type}
                <Select
                  label="Pagination parameters location"
                  bind:value={query.fields.pagination.location}
                  options={PaginationLocations}
                  placeholer="Choose where to send pagination parameters"
                />
                <Input
                  label={query.fields.pagination.type === "page"
                    ? "Page number parameter name "
                    : "Request cursor parameter name"}
                  bind:value={query.fields.pagination.pageParam}
                />
                <Input
                  label={query.fields.pagination.type === "page"
                    ? "Page size parameter name"
                    : "Request limit parameter name"}
                  bind:value={query.fields.pagination.sizeParam}
                />
                {#if query.fields.pagination.type === "cursor"}
                  <Input
                    label="Response body parameter name for cursor"
                    bind:value={query.fields.pagination.responseParam}
                  />
                {/if}
              {/if}
            </div>
          </Tab>
          <Tab title="Transformer">
            <Layout noPadding>
              {#if !$flags.queryTransformerBanner}
                <Banner
                  extraButtonText="Learn more"
                  extraButtonAction={() =>
                    window.open("https://docs.budibase.com/docs/transformers")}
                  on:change={() => updateFlag("queryTransformerBanner", true)}
                >
                  Add a JavaScript function to transform the query result.
                </Banner>
              {/if}
              <CodeMirrorEditor
                height={200}
                mode={EditorModes.JSON}
                value={query.transformer}
                resize="vertical"
                on:change={e => (query.transformer = e.detail)}
              />
            </Layout>
          </Tab>
          <div class="auth-container">
            <div />
            <!-- spacer -->

            <AuthPicker
              bind:authConfigId={query.fields.authConfigId}
              bind:authConfigType={query.fields.authConfigType}
              {authConfigs}
              datasourceId={datasource._id}
            />
          </div>
        </Tabs>
      </Layout>
    </div>
    <div class="bottom">
      <Layout paddingY="S" gap="S">
        <Divider />
        {#if !response && Object.keys(schema || {}).length === 0}
          <Heading size="M">Response</Heading>
          <div class="placeholder">
            <div class="placeholder-internal">
              <img alt="placeholder" src={Placeholder} />
              <Body size="XS" textAlign="center"
                >{"enter a url in the textbox above and click send to get a response".toUpperCase()}</Body
              >
            </div>
          </div>
        {:else}
          <Tabs
            selected={!response ? "Schema" : "JSON"}
            quiet
            noPadding
            noHorizPadding
          >
            {#if response}
              <Tab title="JSON">
                <div>
                  <JSONPreview height="300" data={response.rows[0]} />
                </div>
              </Tab>
            {/if}
            {#if schema || response}
              <Tab title="Schema">
                <KeyValueBuilder
                  bind:object={schema}
                  name="schema"
                  headings
                  options={SchemaTypeOptionsExpanded}
                  menuItems={schemaMenuItems}
                  showMenu={!schemaReadOnly}
                  readOnly={schemaReadOnly}
                  compare={(option, value) => option.type === value?.type}
                />
              </Tab>
            {/if}
            {#if response}
              <Tab title="Raw">
                <TextArea disabled value={response.extra?.raw} height="300" />
              </Tab>
              <Tab title="Headers">
                <KeyValueBuilder
                  object={response.extra?.headers}
                  readOnly
                  menuItems={responseHeadersMenuItems}
                  showMenu={true}
                />
              </Tab>
              <Tab title="Preview">
                <div class="table">
                  {#if response}
                    <Table
                      schema={response?.schema}
                      data={response?.rows}
                      allowEditColumns={false}
                      allowEditRows={false}
                      allowSelectRows={false}
                    />
                  {/if}
                </div>
              </Tab>
            {/if}
            {#if showVariablesTab}
              <Tab title="Dynamic Variables">
                <Layout noPadding gap="S">
                  <Body size="S">
                    Create dynamic variables based on response body or headers
                    from this query.
                  </Body>
                  <KeyValueBuilder
                    bind:object={dynamicVariables}
                    name="Variable"
                    headings
                    keyHeading="Name"
                    keyPlaceholder="Variable name"
                    valueHeading={`Value`}
                    valuePlaceholder={`{{ value }}`}
                    readOnly={variablesReadOnly}
                  />
                </Layout>
              </Tab>
            {/if}
            {#if response}
              <div class="stats">
                <Label size="L">
                  Status: <span class={responseSuccess ? "green" : "red"}
                    >{response?.info.code}</span
                  >
                </Label>
                <Label size="L">
                  Time: <span class={responseSuccess ? "green" : "red"}
                    >{response?.info.time}</span
                  >
                </Label>
                <Label size="L">
                  Size: <span class={responseSuccess ? "green" : "red"}
                    >{response?.info.size}</span
                  >
                </Label>
              </div>
            {/if}
          </Tabs>
        {/if}
      </Layout>
    </div>
  </div>
{/if}

<style>
  .inner {
    width: 960px;
    margin: 0 auto;
    height: 100%;
  }

  .table {
    width: 960px;
  }

  .url-block {
    display: flex;
    gap: var(--spacing-s);
    z-index: 200;
  }

  .verb {
    flex: 1;
  }

  .url {
    flex: 4;
  }

  .top {
    min-height: 50%;
  }

  .bottom {
    padding-bottom: 50px;
  }

  .stats {
    display: flex;
    gap: var(--spacing-xl);
    margin-left: auto !important;
    margin-right: 0;
    align-items: center;
  }

  .green {
    color: #53a761;
  }

  .red {
    color: #ea7d82;
  }

  .top-bar {
    display: flex;
    justify-content: space-between;
  }

  .controls {
    display: flex;
    align-items: center;
    gap: var(--spacing-m);
  }

  .access {
    display: flex;
    gap: var(--spacing-m);
    align-items: center;
  }

  .placeholder-internal {
    display: flex;
    flex-direction: column;
    width: 200px;
    gap: var(--spacing-l);
  }

  .placeholder {
    display: flex;
    margin-top: var(--spacing-xl);
    justify-content: center;
  }

  .auth-container {
    width: 100%;
    display: flex;
    justify-content: space-between;
  }

  .pagination {
    display: grid;
    grid-template-columns: 1fr 1fr;
    gap: var(--spacing-m);
  }
</style><|MERGE_RESOLUTION|>--- conflicted
+++ resolved
@@ -1,10 +1,5 @@
-<<<<<<< HEAD
-<script lang="ts">
-  import { goto, params } from "@roxi/routify"
-=======
 <script>
   import { beforeUrlChange, goto, params } from "@roxi/routify"
->>>>>>> ee066a86
   import { datasources, flags, integrations, queries } from "@/stores/builder"
 
   import {
@@ -55,32 +50,9 @@
     toBindingsArray,
   } from "@/dataBinding"
   import ConnectedQueryScreens from "./ConnectedQueryScreens.svelte"
-<<<<<<< HEAD
-  import type {
-    Datasource,
-    PreviewQueryResponse,
-    Query,
-    QuerySchema,
-  } from "@budibase/types"
+  import AuthPicker from "./rest/AuthPicker.svelte"
 
   export let queryId: string
-
-  let query: Query, datasource: Datasource
-  let breakQs: Record<string, string> = {},
-    requestBindings: Record<string, string> = {}
-  let saveId: string | undefined, url: string
-  let response: PreviewQueryResponse,
-    schema: Record<string, string | QuerySchema>,
-    enabledHeaders: boolean
-  let authConfigId: string
-  let dynamicVariables: Record<string, string>,
-    addVariableModal: any,
-    varBinding: any,
-    globalDynamicBindings: any
-=======
-  import AuthPicker from "./rest/AuthPicker.svelte"
-
-  export let queryId
 
   let query, datasource
   let breakQs = {},
@@ -88,7 +60,6 @@
   let saveId
   let response, schema, enabledHeaders
   let dynamicVariables, addVariableModal, varBinding, globalDynamicBindings
->>>>>>> ee066a86
   let restBindings = getRestBindings()
   let nestedSchemaFields = {}
   let saving
@@ -135,9 +106,6 @@
 
   $: runtimeUrlQueries = readableToRuntimeMap(mergedBindings, breakQs)
 
-<<<<<<< HEAD
-  function getSelectedQuery(): Query {
-=======
   $: builtQuery = buildQuery(query, runtimeUrlQueries, requestBindings)
   $: originalQuery = mounted
     ? originalQuery ?? cloneDeep(builtQuery)
@@ -145,7 +113,6 @@
   $: isModified = JSON.stringify(originalQuery) !== JSON.stringify(builtQuery)
 
   function getSelectedQuery() {
->>>>>>> ee066a86
     return cloneDeep(
       $queries.list.find(q => q._id === queryId) || {
         datasourceId: $params.datasourceId,
@@ -170,14 +137,9 @@
       ?.replaceAll("/", " ")
       ?.trim() || inputUrl
 
-<<<<<<< HEAD
-  function checkQueryName(inputUrl = "") {
-    if (query && (!query.name || query.flags.urlName)) {
-=======
   function checkQueryName(inputUrl = null) {
     if (query && (!query.name || query.flags?.urlName)) {
       query.flags ??= {}
->>>>>>> ee066a86
       query.flags.urlName = true
       query.name = cleanUrl(inputUrl)
     }
@@ -315,27 +277,7 @@
     }
   }
 
-<<<<<<< HEAD
-  const getAuthConfigId = () => {
-    let id = query.fields.authConfigId
-    if (id) {
-      // find the matching config on the datasource
-      const matchedConfig = datasource?.config?.authConfigs?.filter(
-        (c: { _id?: string }) => c._id === id
-      )[0]
-      // clear the id if the config is not found (deleted)
-      // i.e. just show 'None' in the dropdown
-      if (!matchedConfig) {
-        id = undefined
-      }
-    }
-    return id
-  }
-
-  const buildAuthConfigs = (datasource: Datasource) => {
-=======
   const buildAuthConfigs = datasource => {
->>>>>>> ee066a86
     if (datasource?.config?.authConfigs) {
       return datasource.config.authConfigs.map(
         (c: { name: string; _id: string }) => ({
@@ -459,18 +401,7 @@
     }
   }
 
-<<<<<<< HEAD
-  const paramsChanged = (evt: { detail: any }) => {
-    breakQs = {}
-    for (let param of evt.detail) {
-      breakQs[param.name] = param.value
-    }
-  }
-
-  const urlChanged = (evt: { target: { value: string } }) => {
-=======
   const urlChanged = evt => {
->>>>>>> ee066a86
     breakQs = {}
     const qs = evt.target.value.split("?")[1]
     if (qs && qs.length > 0) {
@@ -618,13 +549,9 @@
             on:save={saveQuery}
           />
           <div class="controls">
-<<<<<<< HEAD
-            <ConnectedQueryScreens sourceId={query._id || ""} />
-=======
             {#if query._id}
               <ConnectedQueryScreens sourceId={query._id} />
             {/if}
->>>>>>> ee066a86
             <div class="access">
               <Label>Access</Label>
               <AccessLevelSelect {query} />
