--- conflicted
+++ resolved
@@ -172,15 +172,13 @@
   }
 </script>
 
-<<<<<<< HEAD
+{#if label}
+  <Label small>{label}</Label>
+  <Spacer medium />
+{/if}
 <div style={`--code-mirror-height: ${editorHeight}px`}>
   <textarea tabindex="0" bind:this={refs.editor} readonly {value} />
 </div>
-=======
-<Label small>{label}</Label>
-<Spacer medium />
-<textarea tabindex="0" bind:this={refs.editor} readonly {value} />
->>>>>>> f05a5815
 
 <style>
   textarea {
