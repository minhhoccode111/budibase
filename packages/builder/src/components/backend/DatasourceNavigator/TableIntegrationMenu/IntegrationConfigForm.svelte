<script>
  import {
    Label,
    Input,
    Layout,
    Toggle,
    Button,
    TextArea,
<<<<<<< HEAD
    Modal,
    EnvDropdown,
=======
    Accordion,
>>>>>>> 3c1de8f9
  } from "@budibase/bbui"
  import KeyValueBuilder from "components/integration/KeyValueBuilder.svelte"
  import { capitalise } from "helpers"
  import { IntegrationTypes } from "constants/backend"
  import { createValidationStore } from "helpers/validation/yup"
  import { createEventDispatcher, onMount } from "svelte"
  import { environment, licensing, auth } from "stores/portal"
  import CreateEditVariableModal from "components/portal/environment/CreateEditVariableModal.svelte"

  export let datasource
  export let schema
  export let creating

  let createVariableModal
  let selectedKey

  const validation = createValidationStore()
  const dispatch = createEventDispatcher()

  function filter([key, value]) {
    if (!value) {
      return false
    }
    return !(
      (datasource.source === IntegrationTypes.REST &&
        key === "defaultHeaders") ||
      value.deprecated
    )
  }

  $: config = datasource?.config
  $: configKeys = Object.entries(schema || {})
    .filter(el => filter(el))
    .map(([key]) => key)

  // setup the validation for each required field
  $: configKeys.forEach(key => {
    if (schema[key].required) {
      validation.addValidatorType(key, schema[key].type, schema[key].required)
    }
  })
  // run the validation whenever the config changes
  $: validation.check(config)
  // dispatch the validation result
  $: dispatch(
    "valid",
    Object.values($validation.errors).filter(val => val != null).length === 0
  )

  let addButton

  function getDisplayName(key, fieldKey) {
    let name
    if (fieldKey && schema[key]["fields"][fieldKey]?.display) {
      name = schema[key]["fields"][fieldKey].display
    } else if (fieldKey) {
      name = fieldKey
    } else if (schema[key]?.display) {
      name = schema[key].display
    } else {
      name = key
    }
    return capitalise(name)
  }
<<<<<<< HEAD

  function save(data) {
    environment.createVariable(data)
    config[selectedKey] = `{{ env.${data.name} }}`
    createVariableModal.hide()
  }

  function showModal(configKey) {
    selectedKey = configKey
    console.log(selectedKey)
    createVariableModal.show()
  }

  async function handleUpgradePanel() {
    await environment.upgradePanelOpened()
    $licensing.goToUpgradePage()
  }

  onMount(async () => {
    await environment.loadVariables()

    if ($auth.user) {
      await licensing.init()
    }
  })

  $: console.log(config)
=======
  function getFieldGroupKeys(fieldGroup) {
    return Object.entries(schema[fieldGroup].fields || {})
      .filter(el => filter(el))
      .map(([key]) => key)
  }
>>>>>>> 3c1de8f9
</script>

<form>
  <Layout noPadding gap="S">
    {#if !creating}
      <div class="form-row">
        <Label>Name</Label>
        <Input on:change bind:value={datasource.name} />
      </div>
    {/if}
    {#each configKeys as configKey}
      {#if schema[configKey].type === "object"}
        <div class="form-row ssl">
          <Label>{getDisplayName(configKey)}</Label>
          <Button secondary thin outline on:click={addButton.addEntry()}
            >Add</Button
          >
        </div>
        <KeyValueBuilder
          bind:this={addButton}
          defaults={schema[configKey].default}
          bind:object={config[configKey]}
          on:change
          noAddButton={true}
        />
      {:else if schema[configKey].type === "boolean"}
        <div class="form-row">
          <Label>{getDisplayName(configKey)}</Label>
          <Toggle text="" bind:value={config[configKey]} />
        </div>
      {:else if schema[configKey].type === "longForm"}
        <div class="form-row">
          <Label>{getDisplayName(configKey)}</Label>
          <TextArea
            type={schema[configKey].type}
            on:change
            bind:value={config[configKey]}
            error={$validation.errors[configKey]}
          />
        </div>
      {:else if schema[configKey].type === "fieldGroup"}
        <Accordion
          itemName={configKey}
          initialOpen={getFieldGroupKeys(configKey).some(
            fieldKey => !!config[fieldKey]
          )}
          header={getDisplayName(configKey)}
        >
          <Layout gap="S">
            {#each getFieldGroupKeys(configKey) as fieldKey}
              <div class="form-row">
                <Label>{getDisplayName(configKey, fieldKey)}</Label>
                <Input
                  type={schema[configKey]["fields"][fieldKey]?.type}
                  on:change
                  bind:value={config[fieldKey]}
                />
              </div>
            {/each}
          </Layout>
        </Accordion>
      {:else}
        <div class="form-row">
          <Label>{getDisplayName(configKey)}</Label>
          <EnvDropdown
            showModal={() => showModal(configKey)}
            variables={$environment.variables}
            on:change
            bind:value={config[configKey]}
            error={$validation.errors[configKey]}
            environmentVariablesEnabled={$licensing.environmentVariablesEnabled}
            {handleUpgradePanel}
          />
        </div>
      {/if}
    {/each}
  </Layout>
</form>

<Modal bind:this={createVariableModal}>
  <CreateEditVariableModal {save} />
</Modal>

<style>
  .form-row {
    display: grid;
    grid-template-columns: 20% 1fr;
    grid-gap: var(--spacing-l);
    align-items: center;
  }

  .form-row.ssl {
    display: grid;
    grid-template-columns: 20% 20%;
    grid-gap: var(--spacing-l);
    align-items: center;
  }
</style><|MERGE_RESOLUTION|>--- conflicted
+++ resolved
@@ -6,12 +6,9 @@
     Toggle,
     Button,
     TextArea,
-<<<<<<< HEAD
     Modal,
     EnvDropdown,
-=======
     Accordion,
->>>>>>> 3c1de8f9
   } from "@budibase/bbui"
   import KeyValueBuilder from "components/integration/KeyValueBuilder.svelte"
   import { capitalise } from "helpers"
@@ -76,7 +73,11 @@
     }
     return capitalise(name)
   }
-<<<<<<< HEAD
+  function getFieldGroupKeys(fieldGroup) {
+    return Object.entries(schema[fieldGroup].fields || {})
+      .filter(el => filter(el))
+      .map(([key]) => key)
+  }
 
   function save(data) {
     environment.createVariable(data)
@@ -104,13 +105,6 @@
   })
 
   $: console.log(config)
-=======
-  function getFieldGroupKeys(fieldGroup) {
-    return Object.entries(schema[fieldGroup].fields || {})
-      .filter(el => filter(el))
-      .map(([key]) => key)
-  }
->>>>>>> 3c1de8f9
 </script>
 
 <form>
