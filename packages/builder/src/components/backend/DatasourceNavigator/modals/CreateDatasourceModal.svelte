--- conflicted
+++ resolved
@@ -6,12 +6,9 @@
   import { IntegrationNames, IntegrationTypes } from "constants/backend"
   import CreateTableModal from "components/backend/TableNavigator/modals/CreateTableModal.svelte"
   import DatasourceConfigModal from "components/backend/DatasourceNavigator/modals/DatasourceConfigModal.svelte"
-<<<<<<< HEAD
   import { createRestDatasource } from "builderStore/datasource"
   import { goto } from "@roxi/routify"
-=======
   import ImportRestQueriesModal from "./ImportRestQueriesModal.svelte"
->>>>>>> 379b8cec
 
   export let modal
   let integrations = []
