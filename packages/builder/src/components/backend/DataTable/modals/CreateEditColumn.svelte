<script>
  import {
    Input,
    Button,
    Label,
    Select,
    Toggle,
    RadioGroup,
    DatePicker,
    ModalContent,
    Context,
    Modal,
    notifications,
  } from "@budibase/bbui"
  import { createEventDispatcher } from "svelte"
  import { cloneDeep } from "lodash/fp"
  import { tables } from "stores/backend"
  import { TableNames, UNEDITABLE_USER_FIELDS } from "constants"
  import {
    FIELDS,
    AUTO_COLUMN_SUB_TYPES,
    RelationshipTypes,
    ALLOWABLE_STRING_OPTIONS,
    ALLOWABLE_NUMBER_OPTIONS,
    ALLOWABLE_STRING_TYPES,
    ALLOWABLE_NUMBER_TYPES,
    SWITCHABLE_TYPES,
  } from "constants/backend"
  import { getAutoColumnInformation, buildAutoColumn } from "builderStore/utils"
  import ValuesList from "components/common/ValuesList.svelte"
  import ConfirmDialog from "components/common/ConfirmDialog.svelte"
  import { truncate } from "lodash"
  import ModalBindableInput from "components/common/bindings/ModalBindableInput.svelte"
  import { getBindings } from "components/backend/DataTable/formula"
  import { getContext } from "svelte"
  import JSONSchemaModal from "./JSONSchemaModal.svelte"

  const AUTO_TYPE = "auto"
  const FORMULA_TYPE = FIELDS.FORMULA.type
  const LINK_TYPE = FIELDS.LINK.type
  const STRING_TYPE = FIELDS.STRING.type
  const NUMBER_TYPE = FIELDS.NUMBER.type
  const JSON_TYPE = FIELDS.JSON.type
  const DATE_TYPE = FIELDS.DATETIME.type

  const dispatch = createEventDispatcher()
  const PROHIBITED_COLUMN_NAMES = ["type", "_id", "_rev", "tableId"]
  const { hide } = getContext(Context.Modal)
  let fieldDefinitions = cloneDeep(FIELDS)

  export let field = {
    type: "string",
    constraints: fieldDefinitions.STRING.constraints,

    // Initial value for column name in other table for linked records
    fieldName: $tables.selected.name,
  }

  let originalName = field.name
  const linkEditDisabled = originalName != null
  let primaryDisplay =
    $tables.selected.primaryDisplay == null ||
    $tables.selected.primaryDisplay === field.name

  let table = $tables.selected
  let indexes = [...($tables.selected.indexes || [])]
  let confirmDeleteDialog
  let deletion
  let deleteColName
  let jsonSchemaModal

  $: checkConstraints(field)
  $: required = !!field?.constraints?.presence || primaryDisplay
  $: uneditable =
    $tables.selected?._id === TableNames.USERS &&
    UNEDITABLE_USER_FIELDS.includes(field.name)
  $: invalid =
    !field.name ||
    (field.type === LINK_TYPE && !field.tableId) ||
    Object.keys(errors).length !== 0
  $: errors = checkErrors(field)

  // used to select what different options can be displayed for column type
  $: canBeSearched =
    field.type !== LINK_TYPE &&
    field.type !== JSON_TYPE &&
    field.subtype !== AUTO_COLUMN_SUB_TYPES.CREATED_BY &&
    field.subtype !== AUTO_COLUMN_SUB_TYPES.UPDATED_BY &&
    field.type !== FORMULA_TYPE
  $: canBeDisplay =
    field.type !== LINK_TYPE &&
    field.type !== AUTO_TYPE &&
    field.type !== JSON_TYPE
  $: canBeRequired =
    field.type !== LINK_TYPE && !uneditable && field.type !== AUTO_TYPE
  $: relationshipOptions = getRelationshipOptions(field)
  $: external = table.type === "external"
  // in the case of internal tables the sourceId will just be undefined
  $: tableOptions = $tables.list.filter(
    opt =>
      opt._id !== $tables.draft._id &&
      opt.type === table.type &&
      table.sourceId === opt.sourceId
  )
  $: typeEnabled =
    !originalName ||
    (originalName && SWITCHABLE_TYPES.indexOf(field.type) !== -1)

  async function saveColumn() {
    if (field.type === AUTO_TYPE) {
      field = buildAutoColumn($tables.draft.name, field.name, field.subtype)
    }
    if (field.type !== LINK_TYPE) {
      delete field.fieldName
    }
    try {
      await tables.saveField({
        originalName,
        field,
        primaryDisplay,
        indexes,
      })
      dispatch("updatecolumns")
    } catch (err) {
      notifications.error(err)
    }
  }

  function deleteColumn() {
    if (field.name === $tables.selected.primaryDisplay) {
      notifications.error("You cannot delete the display column")
    } else {
      tables.deleteField(field)
      notifications.success(`Column ${field.name} deleted.`)
      confirmDeleteDialog.hide()
      hide()
      deletion = false
    }
    dispatch("updatecolumns")
  }

  function handleTypeChange(event) {
    // remove any extra fields that may not be related to this type
    delete field.autocolumn
    delete field.subtype
    delete field.tableId
    delete field.relationshipType

    // Add in defaults and initial definition
    const definition = fieldDefinitions[event.detail?.toUpperCase()]
    if (definition?.constraints) {
      field.constraints = definition.constraints
    }

    // Default relationships many to many
    if (field.type === LINK_TYPE) {
      field.relationshipType = RelationshipTypes.MANY_TO_MANY
    }
  }

  function onChangeRequired(e) {
    const req = e.detail
    field.constraints.presence = req ? { allowEmpty: false } : false
    required = req
  }

  function onChangePrimaryDisplay(e) {
    const isPrimary = e.detail
    // primary display is always required
    if (isPrimary) {
      field.constraints.presence = { allowEmpty: false }
    }
  }

  function onChangePrimaryIndex(e) {
    indexes = e.detail ? [field.name] : []
  }

  function onChangeSecondaryIndex(e) {
    if (e.detail) {
      indexes[1] = field.name
    } else {
      indexes = indexes.slice(0, 1)
    }
  }

  function openJsonSchemaEditor() {
    jsonSchemaModal.show()
  }

  function confirmDelete() {
    confirmDeleteDialog.show()
    deletion = true
  }

  function hideDeleteDialog() {
    confirmDeleteDialog.hide()
    deleteColName = ""
    deletion = false
  }

  function getRelationshipOptions(field) {
    if (!field || !field.tableId) {
      return null
    }
    const linkTable = tableOptions?.find(table => table._id === field.tableId)
    if (!linkTable) {
      return null
    }
    const thisName = truncate(table.name, { length: 14 }),
      linkName = truncate(linkTable.name, { length: 14 })
    return [
      {
        name: `Many ${thisName} rows → many ${linkName} rows`,
        alt: `Many ${table.name} rows → many ${linkTable.name} rows`,
        value: RelationshipTypes.MANY_TO_MANY,
      },
      {
        name: `One ${linkName} row → many ${thisName} rows`,
        alt: `One ${linkTable.name} rows → many ${table.name} rows`,
        value: RelationshipTypes.ONE_TO_MANY,
      },
      {
        name: `One ${thisName} row → many ${linkName} rows`,
        alt: `One ${table.name} rows → many ${linkTable.name} rows`,
        value: RelationshipTypes.MANY_TO_ONE,
      },
    ]
  }

  function getAllowedTypes() {
    if (originalName && ALLOWABLE_STRING_TYPES.indexOf(field.type) !== -1) {
      return ALLOWABLE_STRING_OPTIONS
    } else if (
      originalName &&
      ALLOWABLE_NUMBER_TYPES.indexOf(field.type) !== -1
    ) {
      return ALLOWABLE_NUMBER_OPTIONS
    } else if (!external) {
      return [
        ...Object.values(fieldDefinitions),
        { name: "Auto Column", type: AUTO_TYPE },
      ]
    } else {
      return [
        FIELDS.STRING,
        FIELDS.LONGFORM,
        FIELDS.OPTIONS,
        FIELDS.DATETIME,
        FIELDS.NUMBER,
        FIELDS.BOOLEAN,
        FIELDS.ARRAY,
        FIELDS.FORMULA,
        FIELDS.LINK,
      ]
    }
  }

  function checkConstraints(fieldToCheck) {
    // most types need this, just make sure its always present
    if (fieldToCheck && !fieldToCheck.constraints) {
      fieldToCheck.constraints = {}
    }
    // some string types may have been built by server, may not always have constraints
    if (fieldToCheck.type === STRING_TYPE && !fieldToCheck.constraints.length) {
      fieldToCheck.constraints.length = {}
    }
    // some number types made server-side will be missing constraints
    if (
      fieldToCheck.type === NUMBER_TYPE &&
      !fieldToCheck.constraints.numericality
    ) {
      fieldToCheck.constraints.numericality = {}
    }
    if (fieldToCheck.type === DATE_TYPE && !fieldToCheck.constraints.datetime) {
      fieldToCheck.constraints.datetime = {}
    }
  }

  function checkErrors(fieldInfo) {
    function inUse(tbl, column, ogName = null) {
      return Object.keys(tbl?.schema || {}).some(
        key => key !== ogName && key === column
      )
    }
    const newError = {}
    if (PROHIBITED_COLUMN_NAMES.some(name => fieldInfo.name === name)) {
      newError.name = `${PROHIBITED_COLUMN_NAMES.join(
        ", "
      )} are not allowed as column names`
    } else if (inUse($tables.draft, fieldInfo.name, originalName)) {
      newError.name = `Column name already in use.`
    }
    if (fieldInfo.fieldName && fieldInfo.tableId) {
      const relatedTable = $tables.list.find(
        tbl => tbl._id === fieldInfo.tableId
      )
      if (inUse(relatedTable, fieldInfo.fieldName)) {
        newError.relatedName = `Column name already in use in table ${relatedTable.name}`
      }
    }
    return newError
  }
</script>

<ModalContent
  title={originalName ? "Edit Column" : "Create Column"}
  confirmText="Save Column"
  onConfirm={saveColumn}
  disabled={invalid}
>
  <Input
    label="Name"
    bind:value={field.name}
    disabled={uneditable || (linkEditDisabled && field.type === LINK_TYPE)}
    error={errors?.name}
  />

  <Select
    disabled={!typeEnabled}
    label="Type"
    bind:value={field.type}
    on:change={handleTypeChange}
    options={getAllowedTypes()}
    getOptionLabel={field => field.name}
    getOptionValue={field => field.type}
  />

  {#if canBeRequired || canBeDisplay}
    <div>
      {#if canBeRequired}
        <Toggle
          value={required}
          on:change={onChangeRequired}
          disabled={primaryDisplay}
          thin
          text="Required"
        />
      {/if}
      {#if canBeDisplay}
        <Toggle
          bind:value={primaryDisplay}
          on:change={onChangePrimaryDisplay}
          thin
          text="Use as table display column"
        />
      {/if}
    </div>
  {/if}

  {#if canBeSearched && !external}
    <div>
      <Label grey small>Search Indexes</Label>
      <Toggle
        value={indexes[0] === field.name}
        disabled={indexes[1] === field.name}
        on:change={onChangePrimaryIndex}
        text="Primary"
      />
      <Toggle
        value={indexes[1] === field.name}
        disabled={!indexes[0] || indexes[0] === field.name}
        on:change={onChangeSecondaryIndex}
        text="Secondary"
      />
    </div>
  {/if}

  {#if field.type === "string"}
    <Input
      type="number"
      label="Max Length"
      bind:value={field.constraints.length.maximum}
    />
  {:else if field.type === "options"}
    <ValuesList
      label="Options (one per line)"
      bind:values={field.constraints.inclusion}
    />
  {:else if field.type === "array"}
    <ValuesList
      label="Options (one per line)"
      bind:values={field.constraints.inclusion}
    />
  {:else if field.type === "datetime"}
    <DatePicker
      label="Earliest"
      bind:value={field.constraints.datetime.earliest}
    />
    <DatePicker label="Latest" bind:value={field.constraints.datetime.latest} />
  {:else if field.type === "number"}
    <Input
      type="number"
      label="Min Value"
      bind:value={field.constraints.numericality.greaterThanOrEqualTo}
    />
    <Input
      type="number"
      label="Max Value"
      bind:value={field.constraints.numericality.lessThanOrEqualTo}
    />
  {:else if field.type === "link"}
    <Select
      label="Table"
      disabled={linkEditDisabled}
      bind:value={field.tableId}
      options={tableOptions}
      getOptionLabel={table => table.name}
      getOptionValue={table => table._id}
    />
    {#if relationshipOptions && relationshipOptions.length > 0}
      <RadioGroup
        disabled={linkEditDisabled}
        label="Define the relationship"
        bind:value={field.relationshipType}
        options={relationshipOptions}
        getOptionLabel={option => option.name}
        getOptionValue={option => option.value}
      />
    {/if}
    <Input
      disabled={linkEditDisabled}
      label={`Column name in other table`}
      bind:value={field.fieldName}
      error={errors.relatedName}
    />
  {:else if field.type === FORMULA_TYPE}
    <ModalBindableInput
      title="Handlebars Formula"
      label="Formula"
      value={field.formula}
      on:change={e => (field.formula = e.detail)}
      bindings={getBindings({ table })}
      allowJS
    />
  {:else if field.type === AUTO_TYPE}
    <Select
      label="Auto Column Type"
      value={field.subtype}
      on:change={e => (field.subtype = e.detail)}
      options={Object.entries(getAutoColumnInformation())}
      getOptionLabel={option => option[1].name}
      getOptionValue={option => option[0]}
    />
  {:else if field.type === JSON_TYPE}
    <Button primary text on:click={openJsonSchemaEditor}
      >Open schema editor</Button
    >
  {/if}

  <div slot="footer">
    {#if !uneditable && originalName != null}
      <Button warning text on:click={confirmDelete}>Delete</Button>
    {/if}
  </div>
</ModalContent>
<Modal bind:this={jsonSchemaModal}>
<<<<<<< HEAD
  <JSONSchemaModal on:save={({ detail }) => console.log(detail)} />
=======
  <JSONSchemaModal
    schema={field.schema}
    json={field.json}
    on:save={({ detail }) => {
      field.schema = detail.schema
      field.json = detail.json
    }}
  />
>>>>>>> 5e0a6d6c
</Modal>
<ConfirmDialog
  bind:this={confirmDeleteDialog}
  okText="Delete Column"
  onOk={deleteColumn}
  onCancel={hideDeleteDialog}
  title="Confirm Deletion"
  disabled={deleteColName !== field.name}
>
  <p>
    Are you sure you wish to delete the column <b>{field.name}?</b>
    Your data will be deleted and this action cannot be undone - enter the column
    name to confirm.
  </p>
  <Input
    dataCy="delete-column-confirm"
    bind:value={deleteColName}
    placeholder={field.name}
  />
</ConfirmDialog><|MERGE_RESOLUTION|>--- conflicted
+++ resolved
@@ -455,9 +455,6 @@
   </div>
 </ModalContent>
 <Modal bind:this={jsonSchemaModal}>
-<<<<<<< HEAD
-  <JSONSchemaModal on:save={({ detail }) => console.log(detail)} />
-=======
   <JSONSchemaModal
     schema={field.schema}
     json={field.json}
@@ -466,7 +463,6 @@
       field.json = detail.json
     }}
   />
->>>>>>> 5e0a6d6c
 </Modal>
 <ConfirmDialog
   bind:this={confirmDeleteDialog}
