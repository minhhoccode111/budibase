--- conflicted
+++ resolved
@@ -398,13 +398,7 @@
     if (!externalTable) {
       return [
         FIELDS.STRING,
-<<<<<<< HEAD
-        FIELDS.BARCODEQR,
-        FIELDS.SIGNATURE,
-        FIELDS.LONGFORM,
-=======
         FIELDS.NUMBER,
->>>>>>> d1ff7360
         FIELDS.OPTIONS,
         FIELDS.ARRAY,
         FIELDS.BOOLEAN,
@@ -418,6 +412,7 @@
         FIELDS.FORMULA,
         FIELDS.JSON,
         FIELDS.BARCODEQR,
+        FIELDS.SIGNATURE,
         FIELDS.BIGINT,
         FIELDS.AUTO,
       ]
