import { FieldType } from "@budibase/types"
import { FIELDS } from "constants/backend"
import { tables } from "stores/builder"
import { get as svelteGet } from "svelte/store"

// currently supported level of relationship depth (server side)
const MAX_DEPTH = 1

const TYPES_TO_SKIP = [
<<<<<<< HEAD
  FIELDS.FORMULA.type,
  FIELDS.LONGFORM.type,
  FIELDS.ATTACHMENT.type,
  FIELDS.SIGNATURE.type,
  internalType,
=======
  FieldType.FORMULA,
  FieldType.LONGFORM,
  FieldType.ATTACHMENT,
  //https://github.com/Budibase/budibase/issues/3030
  FieldType.INTERNAL,
>>>>>>> b90676fd
]

export function getBindings({
  table,
  path = null,
  category = null,
  depth = 0,
}) {
  let bindings = []
  if (!table) {
    return bindings
  }
  for (let [column, schema] of Object.entries(table.schema)) {
    const isRelationship = schema.type === FieldType.LINK
    // skip relationships after a certain depth and types which
    // can't bind to
    if (
      TYPES_TO_SKIP.includes(schema.type) ||
      (isRelationship && depth >= MAX_DEPTH)
    ) {
      continue
    }
    category = category == null ? `${table.name} Fields` : category
    if (isRelationship && depth < MAX_DEPTH) {
      const relatedTable = svelteGet(tables).list.find(
        table => table._id === schema.tableId
      )
      const relatedBindings = bindings.concat(
        getBindings({
          table: relatedTable,
          path: column,
          category: `${column} Relationships`,
          depth: depth + 1,
        })
      )
      // remove the ones that have already been found
      bindings = bindings.concat(
        relatedBindings.filter(
          related => !bindings.find(binding => binding.path === related.path)
        )
      )
    }
    const field = Object.values(FIELDS).find(
      field => field.type === schema.type
    )

    const label = path == null ? column : `${path}.0.${column}`
    const binding = path == null ? `[${column}]` : `[${path}].0.[${column}]`
    // only supply a description for relationship paths
    const description =
      path == null
        ? undefined
        : `Update the "0" with the index of relationships or use array helpers`
    bindings.push({
      label: label,
      type: field.name === FIELDS.LINK.name ? "Array" : field.name,
      category,
      path: label,
      description,
      // don't include path, it messes things up, relationship path
      // will be replaced by the main array binding
      readableBinding: label,
      runtimeBinding: binding,
      display: {
        name: label,
        type: field.name === FIELDS.LINK.name ? "Array" : field.name,
      },
    })
  }
  return bindings
}<|MERGE_RESOLUTION|>--- conflicted
+++ resolved
@@ -7,19 +7,12 @@
 const MAX_DEPTH = 1
 
 const TYPES_TO_SKIP = [
-<<<<<<< HEAD
-  FIELDS.FORMULA.type,
-  FIELDS.LONGFORM.type,
-  FIELDS.ATTACHMENT.type,
-  FIELDS.SIGNATURE.type,
-  internalType,
-=======
   FieldType.FORMULA,
   FieldType.LONGFORM,
   FieldType.ATTACHMENT,
+  FieldType.SIGNATURE,
   //https://github.com/Budibase/budibase/issues/3030
   FieldType.INTERNAL,
->>>>>>> b90676fd
 ]
 
 export function getBindings({
