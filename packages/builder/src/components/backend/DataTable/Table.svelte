--- conflicted
+++ resolved
@@ -22,11 +22,8 @@
   export let rowCount
   export let disableSorting = false
   export let customPlaceholder = false
-<<<<<<< HEAD
   export let allowClickRows
-=======
   export let allowEditing = true
->>>>>>> f95d2a52
 
   const dispatch = createEventDispatcher()
 
