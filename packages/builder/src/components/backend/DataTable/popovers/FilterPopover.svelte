<script>
  import { Button, Input, Select, DatePicker } from "@budibase/bbui"
  import { backendUiStore } from "builderStore"
  import { notifier } from "builderStore/store/notifications"
  import analytics from "analytics"

  const CONDITIONS = [
    {
      name: "Equals",
      key: "EQUALS",
    },
    {
      name: "Less Than",
      key: "LT",
    },
    {
      name: "Less Than Or Equal",
      key: "LTE",
    },
    {
      name: "More Than",
      key: "MT",
    },
    {
      name: "More Than Or Equal",
      key: "MTE",
    },
    {
      name: "Contains",
      key: "CONTAINS",
    },
  ]

  const CONJUNCTIONS = [
    {
      name: "Or",
      key: "OR",
    },
    {
      name: "And",
      key: "AND",
    },
  ]

  export let view = {}
  export let onClosed

  $: viewTable = $backendUiStore.tables.find(
    ({ _id }) => _id === $backendUiStore.selectedView.tableId
  )
  $: fields = viewTable && Object.keys(viewTable.schema)

  function saveView() {
    backendUiStore.actions.views.save(view)
    notifier.success(`View ${view.name} saved.`)
    onClosed()
    analytics.captureEvent("Added View Filter", {
      filters: JSON.stringify(view.filters),
    })
  }

  function removeFilter(idx) {
    view.filters.splice(idx, 1)
    view.filters = view.filters
  }

  function addFilter() {
    view.filters.push({})
    view.filters = view.filters
  }

  function isMultipleChoice(field) {
    return (
      (viewTable.schema[field].constraints &&
        viewTable.schema[field].constraints.inclusion &&
        viewTable.schema[field].constraints.inclusion.length) ||
      viewTable.schema[field].type === "boolean"
    )
  }

  function fieldOptions(field) {
<<<<<<< HEAD
    return viewTable.schema[field].type === "string"
      ? viewTable.schema[field].constraints.inclusion
=======
    return viewModel.schema[field].type === "options"
      ? viewModel.schema[field].constraints.inclusion
>>>>>>> b6da9a0f
      : [true, false]
  }

  function isDate(field) {
    return viewTable.schema[field].type === "datetime"
  }

  function isNumber(field) {
    return viewTable.schema[field].type === "number"
  }

  const fieldChanged = filter => ev => {
    // reset if type changed
    if (
      filter.key &&
      ev.target.value &&
      viewTable.schema[filter.key].type !==
        viewTable.schema[ev.target.value].type
    ) {
      filter.value = ""
    }
  }
</script>

<div class="actions">
  <h5>Filter</h5>
  {#if view.filters.length}
    <div class="input-group-row">
      {#each view.filters as filter, idx}
        {#if idx === 0}
          <p>Where</p>
        {:else}
          <Select secondary thin bind:value={filter.conjunction}>
            <option value="">Choose an option</option>
            {#each CONJUNCTIONS as conjunction}
              <option value={conjunction.key}>{conjunction.name}</option>
            {/each}
          </Select>
        {/if}
        <Select
          secondary
          thin
          bind:value={filter.key}
          on:change={fieldChanged(filter)}>
          <option value="">Choose an option</option>
          {#each fields as field}
            <option value={field}>{field}</option>
          {/each}
        </Select>
        <Select secondary thin bind:value={filter.condition}>
          <option value="">Choose an option</option>
          {#each CONDITIONS as condition}
            <option value={condition.key}>{condition.name}</option>
          {/each}
        </Select>
        {#if filter.key && isMultipleChoice(filter.key)}
          <Select secondary thin bind:value={filter.value}>
            <option value="">Choose an option</option>
            {#each fieldOptions(filter.key) as option}
              <option value={option}>{option.toString()}</option>
            {/each}
          </Select>
        {:else if filter.key && isDate(filter.key)}
          <DatePicker
            bind:value={filter.value}
            placeholder={filter.key || fields[0]} />
        {:else if filter.key && isNumber(filter.key)}
          <Input
            thin
            bind:value={filter.value}
            placeholder={filter.key || fields[0]}
            type="number" />
        {:else}
          <Input
            thin
            placeholder={filter.key || fields[0]}
            bind:value={filter.value} />
        {/if}
        <i class="ri-close-circle-fill" on:click={() => removeFilter(idx)} />
      {/each}
    </div>
  {/if}
  <div class="footer">
    <Button text on:click={addFilter}>Add Filter</Button>
    <div class="buttons">
      <Button secondary on:click={onClosed}>Cancel</Button>
      <Button primary on:click={saveView}>Save</Button>
    </div>
  </div>
</div>

<style>
  .actions {
    display: grid;
    grid-gap: var(--spacing-xl);
  }

  h5 {
    margin: 0;
    font-weight: 500;
  }

  .footer {
    display: flex;
    justify-content: space-between;
    align-items: center;
  }
  .buttons {
    display: flex;
    justify-content: flex-end;
    gap: var(--spacing-m);
  }

  .ri-close-circle-fill {
    cursor: pointer;
  }

  .input-group-row {
    display: grid;
    grid-template-columns: minmax(50px, auto) 1fr 1fr 1fr 15px;
    gap: var(--spacing-s);
    align-items: center;
  }

  p {
    margin: 0;
    font-size: var(--font-size-xs);
  }
</style><|MERGE_RESOLUTION|>--- conflicted
+++ resolved
@@ -79,13 +79,8 @@
   }
 
   function fieldOptions(field) {
-<<<<<<< HEAD
-    return viewTable.schema[field].type === "string"
+    return viewTable.schema[field].type === "options"
       ? viewTable.schema[field].constraints.inclusion
-=======
-    return viewModel.schema[field].type === "options"
-      ? viewModel.schema[field].constraints.inclusion
->>>>>>> b6da9a0f
       : [true, false]
   }
 
