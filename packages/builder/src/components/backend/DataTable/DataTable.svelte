--- conflicted
+++ resolved
@@ -44,10 +44,7 @@
   <CreateColumnButton />
   {#if schema && Object.keys(schema).length > 0}
     <CreateRowButton
-<<<<<<< HEAD
-=======
       title={isUsersTable ? 'Create New User' : 'Create New Row'}
->>>>>>> be9f036b
       modalContentComponent={isUsersTable ? CreateEditUser : CreateEditRow} />
     <CreateViewButton />
     <ExportButton view={tableView} />
