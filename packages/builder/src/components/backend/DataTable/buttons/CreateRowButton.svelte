<script>
  import { TextButton as Button, Icon, Modal } from "@budibase/bbui"
  import CreateEditRow from "../modals/CreateEditRow.svelte"

  export let modalContentComponent = CreateEditRow
<<<<<<< HEAD
=======
  export let title = "Create New Row"
>>>>>>> 1f589876

  let modal
</script>

<div>
  <Button text small on:click={modal.show}>
    <Icon name="addrow" />
    {title}
  </Button>
</div>
<Modal bind:this={modal}>
  <svelte:component this={modalContentComponent} />
</Modal><|MERGE_RESOLUTION|>--- conflicted
+++ resolved
@@ -3,10 +3,7 @@
   import CreateEditRow from "../modals/CreateEditRow.svelte"
 
   export let modalContentComponent = CreateEditRow
-<<<<<<< HEAD
-=======
   export let title = "Create New Row"
->>>>>>> 1f589876
 
   let modal
 </script>
