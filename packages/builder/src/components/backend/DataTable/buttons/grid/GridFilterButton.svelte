<script>
  import TableFilterButton from "../TableFilterButton.svelte"
  import { getContext } from "svelte"

  const { columns, datasource, filter, definition } = getContext("grid")
<<<<<<< HEAD

  // Wipe filter whenever table ID changes to avoid using stale filters
  $: $datasource, filter.set([])
=======
>>>>>>> 90cd3338

  const onFilter = e => {
    filter.set(e.detail || [])
  }
</script>

{#key $datasource}
  <TableFilterButton
    schema={$definition?.schema}
    filters={$filter}
    on:change={onFilter}
    disabled={!$columns.length}
    tableId={$datasource.tableId}
  />
{/key}<|MERGE_RESOLUTION|>--- conflicted
+++ resolved
@@ -3,12 +3,6 @@
   import { getContext } from "svelte"
 
   const { columns, datasource, filter, definition } = getContext("grid")
-<<<<<<< HEAD
-
-  // Wipe filter whenever table ID changes to avoid using stale filters
-  $: $datasource, filter.set([])
-=======
->>>>>>> 90cd3338
 
   const onFilter = e => {
     filter.set(e.detail || [])
