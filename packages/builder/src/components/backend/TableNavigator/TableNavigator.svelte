--- conflicted
+++ resolved
@@ -44,11 +44,7 @@
     {#each $backendUiStore.tables as table, idx}
       <NavItem
         border={idx > 0}
-<<<<<<< HEAD
-        icon={table.integration?.type ? 'ri-database-2-line' : 'ri-table-line'}
-=======
-        icon={`ri-${table._id === TableNames.USERS ? 'user' : 'table'}-line`}
->>>>>>> 0c50f0b8
+        icon={table.integration?.type ? 'ri-database-2-line' : `ri-${table._id === TableNames.USERS ? 'user' : 'table'}-line`}
         text={table.name}
         selected={selectedView === `all_${table._id}`}
         on:click={() => selectTable(table)}>
