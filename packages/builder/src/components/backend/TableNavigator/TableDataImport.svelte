<script>
  import { Select, Icon } from "@budibase/bbui"
  import { FIELDS } from "constants/backend"
  import { API } from "api"
  import { parseFile } from "./utils"

<<<<<<< HEAD
  let fileInput
  let error = null
  let fileName = null

  let loading = false
  let validation = {}
  let validateHash = ""

=======
>>>>>>> 02c538c3
  export let rows = []
  export let schema = {}
  export let allValid = true
  export let displayColumn = null
  export let promptUpload = false

  const typeOptions = [
    {
      label: "Text",
      value: FIELDS.STRING.type,
    },
    {
      label: "Number",
      value: FIELDS.NUMBER.type,
    },
    {
      label: "Date",
      value: FIELDS.DATETIME.type,
    },
    {
      label: "Options",
      value: FIELDS.OPTIONS.type,
    },
    {
      label: "Multi-select",
      value: FIELDS.ARRAY.type,
    },
    {
      label: "Barcode/QR",
      value: FIELDS.BARCODEQR.type,
    },
    {
      label: "Long Form Text",
      value: FIELDS.LONGFORM.type,
    },
  ]

  let fileInput
  let error = null
  let fileName = null
  let fileType = null
  let loading = false
  let validation = {}
  let validateHash = ""
  let errors = {}

  $: displayColumnOptions = Object.keys(schema || {}).filter(column => {
    return validation[column]
  })
  $: {
    // binding in consumer is causing double renders here
    const newValidateHash = JSON.stringify(rows) + JSON.stringify(schema)
    if (newValidateHash !== validateHash) {
      validate(rows, schema)
    }
    validateHash = newValidateHash
  }
  $: openFileUpload(promptUpload, fileInput)

  async function handleFile(e) {
    loading = true
    error = null
    validation = {}

    try {
      const response = await parseFile(e)
      rows = response.rows
      schema = response.schema
      fileName = response.fileName
    } catch (e) {
      loading = false
      error = e
    }
  }

  async function validate(rows, schema) {
    loading = true
    try {
      if (rows.length > 0) {
        const response = await API.validateNewTableImport({ rows, schema })
        validation = response.schemaValidation
        allValid = response.allValid
        errors = response.errors
        error = null
      }
    } catch (e) {
      error = e.message
      validation = {}
      allValid = false
      errors = {}
    }
    loading = false
  }

  const handleChange = (name, e) => {
    schema[name].type = e.detail
    schema[name].constraints = FIELDS[e.detail.toUpperCase()].constraints
  }

  const openFileUpload = (promptUpload, fileInput) => {
    if (promptUpload && fileInput) {
      fileInput.click()
    }
  }

  const deleteColumn = name => {
    if (loading) {
      return
    }
    delete schema[name]
    schema = schema
  }
</script>

<div class="dropzone">
  <input
    bind:this={fileInput}
    disabled={loading}
    id="file-upload"
    accept="text/csv,application/json"
    type="file"
    on:change={handleFile}
  />
  <label for="file-upload" class:uploaded={rows.length > 0}>
    {#if error}
      Error: {error}
    {:else if fileName}
      {fileName}
    {:else}
      Upload
    {/if}
  </label>
</div>
{#if rows.length > 0 && !error}
  <div class="schema-fields">
    {#each Object.entries(schema) as [name, column]}
      <div class="field">
        <span>{column.name}</span>
        <Select
          bind:value={column.type}
          on:change={e => handleChange(name, e)}
          options={typeOptions}
          placeholder={null}
          getOptionLabel={option => option.label}
          getOptionValue={option => option.value}
        />
        <span
          class={validation[column.name]
            ? "fieldStatusSuccess"
            : "fieldStatusFailure"}
        >
          {#if validation[column.name]}
            Success
          {:else}
            Failure
            {#if errors[column.name]}
              <Icon name="Help" tooltip={errors[column.name]} />
            {/if}
          {/if}
        </span>
        <Icon
          size="S"
          name="Close"
          hoverable
          on:click={() => deleteColumn(column.name)}
        />
      </div>
    {/each}
  </div>
  <div class="display-column">
    <Select
      label="Display Column"
      bind:value={displayColumn}
      options={displayColumnOptions}
      sort
    />
  </div>
{/if}

<style>
  .dropzone {
    text-align: center;
    display: flex;
    align-items: center;
    flex-direction: column;
    border-radius: 10px;
    transition: all 0.3s;
  }

  input {
    display: none;
  }

  label {
    cursor: pointer;
    font-weight: 600;
    box-sizing: border-box;
    overflow: hidden;
    border-radius: var(--border-radius-s);
    color: var(--ink);
    padding: var(--spacing-m) var(--spacing-l);
    transition: all 0.2s ease 0s;
    display: inline-flex;
    text-rendering: optimizeLegibility;
    min-width: auto;
    outline: none;
    font-feature-settings: "case" 1, "rlig" 1, "calt" 0;
    -webkit-box-align: center;
    user-select: none;
    flex-shrink: 0;
    align-items: center;
    justify-content: center;
    width: 100%;
    background-color: var(--grey-2);
    font-size: var(--font-size-xs);
    line-height: normal;
    border: var(--border-transparent);
  }

  .uploaded {
    color: var(--blue);
  }

  .schema-fields {
    margin-top: var(--spacing-xl);
  }

  .field {
    display: grid;
    grid-template-columns: 2fr 2fr 1fr auto;
    margin-top: var(--spacing-m);
    align-items: center;
    grid-gap: var(--spacing-m);
    font-size: var(--spectrum-global-dimension-font-size-75);
  }

  .fieldStatusSuccess {
    color: var(--green);
    justify-self: center;
    font-weight: 600;
  }
  .fieldStatusFailure {
    color: var(--red);
    justify-self: center;
    font-weight: 600;
    display: flex;
    align-items: center;
    gap: 4px;
  }
  .fieldStatusFailure :global(.spectrum-Icon) {
    width: 12px;
  }

  .display-column {
    margin-top: var(--spacing-xl);
  }
</style><|MERGE_RESOLUTION|>--- conflicted
+++ resolved
@@ -4,17 +4,6 @@
   import { API } from "api"
   import { parseFile } from "./utils"
 
-<<<<<<< HEAD
-  let fileInput
-  let error = null
-  let fileName = null
-
-  let loading = false
-  let validation = {}
-  let validateHash = ""
-
-=======
->>>>>>> 02c538c3
   export let rows = []
   export let schema = {}
   export let allValid = true
