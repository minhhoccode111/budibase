<script>
  import { goto, url } from "@roxi/routify"
<<<<<<< HEAD
  import { tables, datasources } from "stores/builder"
  import { notifications } from "@budibase/bbui"
  import { Input, Label, ModalContent, Layout } from "@budibase/bbui"
=======
  import { tables, datasources } from "stores/backend"
  import {
    notifications,
    Input,
    Label,
    ModalContent,
    Layout,
  } from "@budibase/bbui"
>>>>>>> 6f733ff9
  import TableDataImport from "../TableDataImport.svelte"
  import {
    BUDIBASE_INTERNAL_DB_ID,
    BUDIBASE_DATASOURCE_TYPE,
    DB_TYPE_INTERNAL,
  } from "constants/backend"

  $: tableNames = $tables.list.map(table => table.name)
  $: selectedSource = $datasources.list.find(
    source => source._id === $datasources.selected
  )

  $: isSelectedInternal = selectedSource?.type === BUDIBASE_DATASOURCE_TYPE
  $: targetDatasourceId = isSelectedInternal
    ? selectedSource._id
    : BUDIBASE_INTERNAL_DB_ID

  export let promptUpload = false
  export let name
  export let beforeSave = async () => {}
  export let afterSave = async table => {
    notifications.success(`Table ${name} created successfully.`)

    // Navigate to new table
    const currentUrl = $url()
    const path = currentUrl.endsWith("data")
      ? `./table/${table._id}`
      : `../../table/${table._id}`
    $goto(path)
  }

  let error = ""

  let schema = {}
  let rows = []
  let allValid = true
  let displayColumn = null

  function checkValid(evt) {
    const tableName = evt.target.value
    if (tableNames.includes(tableName)) {
      error = `Table with name ${tableName} already exists. Please choose another name.`
      return
    }
    error = ""
  }

  async function saveTable() {
    let newTable = {
      name,
      schema: { ...schema },
      rows,
      type: "table",
      sourceId: targetDatasourceId,
      sourceType: DB_TYPE_INTERNAL,
    }

    // Only set primary display if defined
    if (displayColumn && displayColumn.length) {
      newTable.primaryDisplay = displayColumn
    }

    // Create table
    let table
    try {
      await beforeSave()
      table = await tables.save(newTable)
      await datasources.fetch()
      await afterSave(table)
    } catch (e) {
      notifications.error(e)
      // reload in case the table was created
      await tables.fetch()
    }
  }
</script>

<ModalContent
  title="Create Table"
  confirmText="Create"
  onConfirm={saveTable}
  disabled={error ||
    !name ||
    (rows.length && (!allValid || displayColumn == null))}
>
  <Input
    thin
    label="Table Name"
    on:input={checkValid}
    bind:value={name}
    {error}
  />
  <div>
    <Layout gap="XS" noPadding>
      <Label grey extraSmall
        >Create a Table from a CSV or JSON file (Optional)</Label
      >
      <TableDataImport
        {promptUpload}
        bind:rows
        bind:schema
        bind:allValid
        bind:displayColumn
      />
    </Layout>
  </div>
</ModalContent><|MERGE_RESOLUTION|>--- conflicted
+++ resolved
@@ -1,11 +1,6 @@
 <script>
   import { goto, url } from "@roxi/routify"
-<<<<<<< HEAD
   import { tables, datasources } from "stores/builder"
-  import { notifications } from "@budibase/bbui"
-  import { Input, Label, ModalContent, Layout } from "@budibase/bbui"
-=======
-  import { tables, datasources } from "stores/backend"
   import {
     notifications,
     Input,
@@ -13,7 +8,6 @@
     ModalContent,
     Layout,
   } from "@budibase/bbui"
->>>>>>> 6f733ff9
   import TableDataImport from "../TableDataImport.svelte"
   import {
     BUDIBASE_INTERNAL_DB_ID,
