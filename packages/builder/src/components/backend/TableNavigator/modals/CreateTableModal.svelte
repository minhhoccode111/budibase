--- conflicted
+++ resolved
@@ -2,11 +2,7 @@
   import { goto } from "@sveltech/routify"
   import { backendUiStore, store } from "builderStore"
   import { notifier } from "builderStore/store/notifications"
-<<<<<<< HEAD
   import { Input, Label, ModalContent, Button, Spacer } from "@budibase/bbui"
-=======
-  import { Input, Label, ModalContent, Toggle } from "@budibase/bbui"
->>>>>>> 61623f75
   import TableDataImport from "../TableDataImport.svelte"
   import analytics from "analytics"
   import screenTemplates from "builderStore/store/screenTemplates"
@@ -25,11 +21,7 @@
   let dataImport
   let integration
   let error = ""
-<<<<<<< HEAD
-  let externalDataSource = false
-=======
   let createAutoscreens = true
->>>>>>> 61623f75
 
   function checkValid(evt) {
     const tableName = evt.target.value
