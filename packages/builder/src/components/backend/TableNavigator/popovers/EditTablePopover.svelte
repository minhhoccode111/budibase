--- conflicted
+++ resolved
@@ -1,11 +1,7 @@
 <script>
-<<<<<<< HEAD
+  import { goto } from '@sveltech/routify'
   import { store, allScreens } from "builderStore"
   import { tables } from 'stores/backend/'
-=======
-  import { goto } from "@sveltech/routify"
-  import { backendUiStore, store, allScreens } from "builderStore"
->>>>>>> 6efea665
   import { notifier } from "builderStore/store/notifications"
   import { DropdownMenu, Button, Input } from "@budibase/bbui"
   import ConfirmDialog from "components/common/ConfirmDialog.svelte"
@@ -42,12 +38,8 @@
   }
 
   async function deleteTable() {
-<<<<<<< HEAD
+    const wasSelectedTable = $tables.selected
     await tables.delete(table)
-=======
-    const wasSelectedTable = $backendUiStore.selectedTable
-    await backendUiStore.actions.tables.delete(table)
->>>>>>> 6efea665
     store.actions.screens.delete(templateScreens)
     await tables.fetch()
     notifier.success("Table deleted")
