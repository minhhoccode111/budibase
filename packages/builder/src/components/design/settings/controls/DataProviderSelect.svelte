<script>
  import { Select } from "@budibase/bbui"
  import { makePropSafe } from "@budibase/string-templates"
<<<<<<< HEAD
  import { currentAsset, componentStore } from "stores/builder"
  import { findComponentPath } from "stores/builder/components/utils"
=======
  import { currentAsset } from "builderStore"
  import { findAllMatchingComponents } from "builderStore/componentUtils"
>>>>>>> 5c06084e

  export let value

  const getValue = component => `{{ literal ${makePropSafe(component._id)} }}`

<<<<<<< HEAD
  $: path = findComponentPath(
    $currentAsset?.props,
    $componentStore.selectedComponentId
  )
  $: providers = path.filter(c => c._component?.endsWith("/dataprovider"))
=======
  $: providers = findAllMatchingComponents($currentAsset?.props, c =>
    c._component?.endsWith("/dataprovider")
  )
>>>>>>> 5c06084e
</script>

<Select
  {value}
  placeholder={null}
  on:change
  options={providers}
  getOptionLabel={component => component._instanceName}
  getOptionValue={getValue}
/><|MERGE_RESOLUTION|>--- conflicted
+++ resolved
@@ -1,29 +1,16 @@
 <script>
   import { Select } from "@budibase/bbui"
   import { makePropSafe } from "@budibase/string-templates"
-<<<<<<< HEAD
-  import { currentAsset, componentStore } from "stores/builder"
-  import { findComponentPath } from "stores/builder/components/utils"
-=======
-  import { currentAsset } from "builderStore"
-  import { findAllMatchingComponents } from "builderStore/componentUtils"
->>>>>>> 5c06084e
+  import { currentAsset } from "stores/builder"
+  import { findAllMatchingComponents } from "stores/builder/components/utils"
 
   export let value
 
   const getValue = component => `{{ literal ${makePropSafe(component._id)} }}`
 
-<<<<<<< HEAD
-  $: path = findComponentPath(
-    $currentAsset?.props,
-    $componentStore.selectedComponentId
-  )
-  $: providers = path.filter(c => c._component?.endsWith("/dataprovider"))
-=======
   $: providers = findAllMatchingComponents($currentAsset?.props, c =>
     c._component?.endsWith("/dataprovider")
   )
->>>>>>> 5c06084e
 </script>
 
 <Select
