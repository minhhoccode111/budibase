--- conflicted
+++ resolved
@@ -75,21 +75,13 @@
   })
 </script>
 
-<<<<<<< HEAD
 <div
   class="property-control"
-  class:wide={!label}
+  class:wide={!label || labelHidden}
   class:highlighted={highlighted && nullishValue}
 >
-  {#if label}
+  {#if label && !labelHidden}
     <Label size="M">{label}</Label>
-=======
-<div class="property-control" class:highlighted={highlighted && nullishValue}>
-  {#if type !== "boolean" && label && !labelHidden}
-    <div class="label">
-      <Label>{label}</Label>
-    </div>
->>>>>>> 8dc5f879
   {/if}
   <div id={`${key}-prop-control`} class="control">
     <svelte:component
