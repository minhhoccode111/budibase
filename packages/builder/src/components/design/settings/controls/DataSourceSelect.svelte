<script>
<<<<<<< HEAD
  import { getComponentContexts } from "builderStore/dataBinding"
=======
  import {
    getContextProviderComponents,
    readableToRuntimeBinding,
    runtimeToReadableBinding,
  } from "builderStore/dataBinding"
>>>>>>> 1ccddcd0
  import {
    Button,
    Popover,
    Divider,
    Select,
    Layout,
    Heading,
    Drawer,
    DrawerContent,
    Icon,
    Modal,
    ModalContent,
    CoreDropzone,
    notifications,
  } from "@budibase/bbui"
  import { createEventDispatcher } from "svelte"
  import { store, currentAsset } from "builderStore"
  import {
    tables as tablesStore,
    queries as queriesStore,
    viewsV2 as viewsV2Store,
    views as viewsStore,
  } from "stores/backend"
  import { datasources, integrations } from "stores/backend"
  import BindingBuilder from "components/integration/QueryBindingBuilder.svelte"
  import IntegrationQueryEditor from "components/integration/index.svelte"
  import { makePropSafe as safe } from "@budibase/string-templates"
<<<<<<< HEAD
  import { findAllComponents } from "builderStore/componentUtils"
=======
  import ClientBindingPanel from "components/common/bindings/ClientBindingPanel.svelte"
  import { API } from "api"
>>>>>>> 1ccddcd0

  export let value = {}
  export let otherSources
  export let showAllQueries
  export let bindings = []
  export let showDataProviders = true

  const dispatch = createEventDispatcher()
  const arrayTypes = ["attachment", "array"]

  let anchorRight, dropdownRight
  let drawer
  let tmpQueryParams
  let tmpCustomData
  let customDataValid = true
  let modal

  $: text = value?.label ?? "Choose an option"
  $: tables = $tablesStore.list.map(m => ({
    label: m.name,
    tableId: m._id,
    type: "table",
  }))
  $: viewsV1 = $viewsStore.list.map(view => ({
    ...view,
    label: view.name,
    type: "view",
  }))
  $: viewsV2 = $viewsV2Store.list.map(view => ({
    ...view,
    label: view.name,
    type: "viewV2",
  }))
  $: views = [...(viewsV1 || []), ...(viewsV2 || [])]
  $: queries = $queriesStore.list
    .filter(q => showAllQueries || q.queryVerb === "read" || q.readable)
    .map(query => ({
      label: query.name,
      name: query.name,
      ...query,
      type: "query",
    }))
  $: dataProviders = findAllComponents($currentAsset.props)
    .filter(component => {
      return (
        component._component?.endsWith("/dataprovider") &&
        component._id !== $store.selectedComponentId
      )
    })
    .map(provider => ({
      label: provider._instanceName,
      name: provider._instanceName,
      providerId: provider._id,
      value: `{{ literal ${safe(provider._id)} }}`,
      type: "provider",
    }))
  $: links = bindings
    // Get only link bindings
    .filter(x => x.fieldSchema?.type === "link")
    // Filter out bindings provided by forms
    .filter(x => !x.component?.endsWith("/form"))
    .map(binding => {
      const { providerId, readableBinding, fieldSchema } = binding || {}
      const { name, tableId } = fieldSchema || {}
      const safeProviderId = safe(providerId)
      return {
        providerId,
        label: readableBinding,
        fieldName: name,
        tableId,
        type: "link",
        // These properties will be enriched by the client library and provide
        // details of the parent row of the relationship field, from context
        rowId: `{{ ${safeProviderId}.${safe("_id")} }}`,
        rowTableId: `{{ ${safeProviderId}.${safe("tableId")} }}`,
      }
    })
  $: fields = bindings
    .filter(x => arrayTypes.includes(x.fieldSchema?.type))
    .map(binding => {
      const { providerId, readableBinding, runtimeBinding } = binding
      const { name, type, tableId } = binding.fieldSchema
      return {
        providerId,
        label: readableBinding,
        fieldName: name,
        fieldType: type,
        tableId,
        type: "field",
        value: `{{ literal ${runtimeBinding} }}`,
      }
    })
  $: jsonArrays = bindings
    .filter(x => x.fieldSchema?.type === "jsonarray")
    .map(binding => {
      const { providerId, readableBinding, runtimeBinding, tableId } = binding
      const { name, type, prefixKeys } = binding.fieldSchema
      return {
        providerId,
        label: readableBinding,
        fieldName: name,
        fieldType: type,
        tableId,
        prefixKeys,
        type: "jsonarray",
        value: `{{ literal ${runtimeBinding} }}`,
      }
    })
  $: custom = {
    type: "custom",
    label: "JSON / CSV",
  }

  const handleSelected = selected => {
    dispatch("change", selected)
    dropdownRight.hide()
  }

  const fetchQueryDefinition = query => {
    const source = $datasources.list.find(
      ds => ds._id === query.datasourceId
    ).source
    return $integrations[source].query[query.queryVerb]
  }

  const getQueryParams = query => {
    return $queriesStore.list.find(q => q._id === query?._id)?.parameters || []
  }

  const getQueryDatasource = query => {
    return $datasources.list.find(ds => ds._id === query?.datasourceId)
  }

  const openQueryParamsDrawer = () => {
    tmpQueryParams = { ...value.queryParams }
    drawer.show()
  }

  const openCustomDrawer = () => {
    tmpCustomData = runtimeToReadableBinding(bindings, value.data || "")
    drawer.show()
  }

  const getQueryValue = queries => {
    return queries.find(q => q._id === value._id) || value
  }

  const saveQueryParams = () => {
    handleSelected({
      ...value,
      queryParams: tmpQueryParams,
    })
    drawer.hide()
  }

  const saveCustomData = () => {
    handleSelected({
      ...value,
      data: readableToRuntimeBinding(bindings, tmpCustomData),
    })
    drawer.hide()
  }

  const promptForCSV = () => {
    drawer.hide()
    modal.show()
  }

  const handleCSV = async e => {
    try {
      const csv = await e.detail[0]?.text()
      if (csv?.length) {
        const js = await API.csvToJson(csv)
        tmpCustomData = JSON.stringify(js)
      }
      modal.hide()
      saveCustomData()
    } catch (error) {
      notifications.error("Failed to parse CSV")
      modal.hide()
      drawer.show()
    }
  }
</script>

<div class="container" bind:this={anchorRight}>
  <Select
    readonly
    value={text}
    options={[text]}
    on:click={dropdownRight.show}
  />
  {#if value?.type === "query"}
    <div class="icon">
      <Icon hoverable name="Settings" on:click={openQueryParamsDrawer} />
    </div>
    <Drawer title={"Query Bindings"} bind:this={drawer}>
      <Button slot="buttons" cta on:click={saveQueryParams}>Save</Button>
      <DrawerContent slot="body">
        <Layout noPadding gap="XS">
          {#if getQueryParams(value).length > 0}
            <BindingBuilder
              customParams={tmpQueryParams}
              on:change={v => {
                tmpQueryParams = { ...v.detail }
              }}
              queryBindings={getQueryParams(value)}
              bind:bindings
            />
          {/if}
          <IntegrationQueryEditor
            height={200}
            query={getQueryValue(queries)}
            schema={fetchQueryDefinition(value)}
            datasource={getQueryDatasource(value)}
            editable={false}
          />
        </Layout>
      </DrawerContent>
    </Drawer>
  {/if}
  {#if value?.type === "custom"}
    <div class="icon">
      <Icon hoverable name="Settings" on:click={openCustomDrawer} />
    </div>
    <Drawer title="Custom data" bind:this={drawer}>
      <div slot="buttons" style="display:contents">
        <Button primary on:click={promptForCSV}>Load CSV</Button>
        <Button cta on:click={saveCustomData} disabled={!customDataValid}>
          Save
        </Button>
      </div>
      <div slot="description">Provide a JSON array to use as data</div>
      <ClientBindingPanel
        slot="body"
        bind:valid={customDataValid}
        value={tmpCustomData}
        on:change={event => (tmpCustomData = event.detail)}
        {bindings}
        allowJS
        allowHelpers
      />
    </Drawer>
  {/if}
</div>
<Popover bind:this={dropdownRight} anchor={anchorRight}>
  <div class="dropdown">
    <div class="title">
      <Heading size="XS">Tables</Heading>
    </div>
    <ul>
      {#each tables as table}
        <li on:click={() => handleSelected(table)}>{table.label}</li>
      {/each}
    </ul>
    {#if views?.length}
      <Divider />
      <div class="title">
        <Heading size="XS">Views</Heading>
      </div>
      <ul>
        {#each views as view}
          <li on:click={() => handleSelected(view)}>{view.label}</li>
        {/each}
      </ul>
    {/if}
    {#if queries?.length}
      <Divider />
      <div class="title">
        <Heading size="XS">Queries</Heading>
      </div>
      <ul>
        {#each queries as query}
          <li
            class:selected={value === query}
            on:click={() => handleSelected(query)}
          >
            {query.label}
          </li>
        {/each}
      </ul>
    {/if}
    {#if links?.length}
      <Divider />
      <div class="title">
        <Heading size="XS">Relationships</Heading>
      </div>
      <ul>
        {#each links as link}
          <li on:click={() => handleSelected(link)}>{link.label}</li>
        {/each}
      </ul>
    {/if}
    {#if fields?.length}
      <Divider />
      <div class="title">
        <Heading size="XS">Fields</Heading>
      </div>
      <ul>
        {#each fields as field}
          <li on:click={() => handleSelected(field)}>{field.label}</li>
        {/each}
      </ul>
    {/if}
    {#if jsonArrays?.length}
      <Divider />
      <div class="title">
        <Heading size="XS">JSON Arrays</Heading>
      </div>
      <ul>
        {#each jsonArrays as field}
          <li on:click={() => handleSelected(field)}>{field.label}</li>
        {/each}
      </ul>
    {/if}
    {#if showDataProviders && dataProviders?.length}
      <Divider />
      <div class="title">
        <Heading size="XS">Data Providers</Heading>
      </div>
      <ul>
        {#each dataProviders as provider}
          <li
            class:selected={value === provider}
            on:click={() => handleSelected(provider)}
          >
            {provider.label}
          </li>
        {/each}
      </ul>
    {/if}
    <Divider />
    <div class="title">
      <Heading size="XS">Other</Heading>
    </div>
    <ul>
      <li on:click={() => handleSelected(custom)}>{custom.label}</li>
      {#if otherSources?.length}
        {#each otherSources as source}
          <li on:click={() => handleSelected(source)}>{source.label}</li>
        {/each}
      {/if}
    </ul>
  </div>
</Popover>

<Modal bind:this={modal}>
  <ModalContent title="Load CSV" showConfirmButton={false}>
    <CoreDropzone compact extensions=".csv" on:change={handleCSV} />
  </ModalContent>
</Modal>

<style>
  .container {
    display: flex;
    flex-direction: row;
    justify-content: flex-start;
    align-items: center;
  }
  .container :global(:first-child) {
    flex: 1 1 auto;
  }

  .dropdown {
    padding: var(--spacing-m) 0;
    z-index: 99999999;
    overflow-y: scroll;
  }
  .title {
    padding: 0 var(--spacing-m) var(--spacing-s) var(--spacing-m);
  }

  ul {
    list-style: none;
    padding-left: 0px;
    margin: 0px;
  }

  li {
    cursor: pointer;
    margin: 0px;
    padding: var(--spacing-s) var(--spacing-m);
    font-size: var(--font-size-m);
  }

  .selected {
    color: var(--spectrum-global-color-blue-600);
  }

  li:hover {
    background-color: var(--spectrum-global-color-gray-200);
  }

  .icon {
    margin-left: 8px;
  }
</style><|MERGE_RESOLUTION|>--- conflicted
+++ resolved
@@ -1,13 +1,8 @@
 <script>
-<<<<<<< HEAD
-  import { getComponentContexts } from "builderStore/dataBinding"
-=======
   import {
-    getContextProviderComponents,
     readableToRuntimeBinding,
     runtimeToReadableBinding,
   } from "builderStore/dataBinding"
->>>>>>> 1ccddcd0
   import {
     Button,
     Popover,
@@ -35,12 +30,9 @@
   import BindingBuilder from "components/integration/QueryBindingBuilder.svelte"
   import IntegrationQueryEditor from "components/integration/index.svelte"
   import { makePropSafe as safe } from "@budibase/string-templates"
-<<<<<<< HEAD
   import { findAllComponents } from "builderStore/componentUtils"
-=======
   import ClientBindingPanel from "components/common/bindings/ClientBindingPanel.svelte"
   import { API } from "api"
->>>>>>> 1ccddcd0
 
   export let value = {}
   export let otherSources
