--- conflicted
+++ resolved
@@ -1,12 +1,7 @@
 <script>
   import { Select, Label } from "@budibase/bbui"
-<<<<<<< HEAD
   import { currentAsset, componentStore } from "stores/builder"
-  import { getActionProviderComponents } from "builder/dataBinding"
-=======
-  import { currentAsset, store } from "builderStore"
-  import { getActionProviders } from "builderStore/dataBinding"
->>>>>>> a4500841
+  import { getActionProviders } from "builder/dataBinding"
   import { onMount } from "svelte"
   import DrawerBindableInput from "components/common/bindings/DrawerBindableInput.svelte"
 
@@ -16,14 +11,9 @@
 
   $: actionProviders = getActionProviders(
     $currentAsset,
-<<<<<<< HEAD
     $componentStore.selectedComponentId,
-    "ChangeFormStep"
-=======
-    $store.selectedComponentId,
     "ChangeFormStep",
     { includeSelf: nested }
->>>>>>> a4500841
   )
 
   const typeOptions = [
