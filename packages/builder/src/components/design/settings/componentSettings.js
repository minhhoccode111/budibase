import { Checkbox, Select, RadioGroup, Stepper, Input } from "@budibase/bbui"
import { licensing } from "stores/portal"
import { get } from "svelte/store"
import DataSourceSelect from "./controls/DataSourceSelect/DataSourceSelect.svelte"
import ObjectStoreSelect from "./controls/ObjectStoreSelect.svelte"
import DataProviderSelect from "./controls/DataProviderSelect.svelte"
import ButtonActionEditor from "./controls/ButtonActionEditor/ButtonActionEditor.svelte"
import TableSelect from "./controls/TableSelect.svelte"
import ColorPicker from "./controls/ColorPicker.svelte"
import { IconSelect } from "./controls/IconSelect"
import FieldSelect from "./controls/FieldSelect.svelte"
import SortableFieldSelect from "./controls/SortableFieldSelect.svelte"
import MultiFieldSelect from "./controls/MultiFieldSelect.svelte"
import SearchFieldSelect from "./controls/SearchFieldSelect.svelte"
import SchemaSelect from "./controls/SchemaSelect.svelte"
import SectionSelect from "./controls/SectionSelect.svelte"
import FilterEditor from "./controls/FilterEditor/FilterEditor.svelte"
import URLSelect from "./controls/URLSelect.svelte"
import OptionsEditor from "./controls/OptionsEditor/OptionsEditor.svelte"
import FormFieldSelect from "./controls/FormFieldSelect.svelte"
import ValidationEditor from "./controls/ValidationEditor/ValidationEditor.svelte"
import DrawerBindableInput from "components/common/bindings/DrawerBindableInput.svelte"
import ColumnEditor from "./controls/ColumnEditor/ColumnEditor.svelte"
import BasicColumnEditor from "./controls/ColumnEditor/BasicColumnEditor.svelte"
import GridColumnEditor from "./controls/GridColumnConfiguration/GridColumnConfiguration.svelte"
import BarButtonList from "./controls/BarButtonList.svelte"
import FieldConfiguration from "./controls/FieldConfiguration/FieldConfiguration.svelte"
import ButtonConfiguration from "./controls/ButtonConfiguration/ButtonConfiguration.svelte"
import RelationshipFilterEditor from "./controls/RelationshipFilterEditor.svelte"
import FormStepConfiguration from "./controls/FormStepConfiguration.svelte"
import FormStepControls from "./controls/FormStepControls.svelte"
import PaywalledSetting from "./controls/PaywalledSetting.svelte"

const componentMap = {
  text: DrawerBindableInput,
  plainText: Input,
  select: Select,
  radio: RadioGroup,
  dataSource: DataSourceSelect,
  "dataSource/objectStore": ObjectStoreSelect,
  dataProvider: DataProviderSelect,
  boolean: Checkbox,
  number: Stepper,
  event: ButtonActionEditor,
  table: TableSelect,
  color: ColorPicker,
  icon: IconSelect,
  field: FieldSelect,
  multifield: MultiFieldSelect,
  searchfield: SearchFieldSelect,
  options: OptionsEditor,
  schema: SchemaSelect,
  section: SectionSelect,
  filter: FilterEditor,
  "filter/relationship": RelationshipFilterEditor,
  url: URLSelect,
  fieldConfiguration: FieldConfiguration,
  buttonConfiguration: ButtonConfiguration,
  stepConfiguration: FormStepConfiguration,
  formStepControls: FormStepControls,
  columns: ColumnEditor,
  "columns/basic": BasicColumnEditor,
  "columns/grid": GridColumnEditor,
  "field/sortable": SortableFieldSelect,
  "field/string": FormFieldSelect,
  "field/number": FormFieldSelect,
  "field/bigint": FormFieldSelect,
  "field/options": FormFieldSelect,
  "field/boolean": FormFieldSelect,
  "field/longform": FormFieldSelect,
  "field/datetime": FormFieldSelect,
  "field/attachment": FormFieldSelect,
<<<<<<< HEAD
  "field/upload": Input,
=======
  "field/attachment_single": FormFieldSelect,
  "field/s3": Input,
>>>>>>> 41737610
  "field/link": FormFieldSelect,
  "field/array": FormFieldSelect,
  "field/json": FormFieldSelect,
  "field/barcodeqr": FormFieldSelect,
  "field/bb_reference": FormFieldSelect,
  // Some validation types are the same as others, so not all types are
  // explicitly listed here. e.g. options uses string validation
  "validation/string": ValidationEditor,
  "validation/array": ValidationEditor,
  "validation/number": ValidationEditor,
  "validation/boolean": ValidationEditor,
  "validation/datetime": ValidationEditor,
  "validation/attachment": ValidationEditor,
  "validation/link": ValidationEditor,
  "validation/bb_reference": ValidationEditor,
}

export const getComponentForSetting = setting => {
  const { type, showInBar, barStyle, license } = setting || {}
  if (!type) {
    return null
  }

  // Check for paywalled settings
  if (license && get(licensing).isFreePlan) {
    return PaywalledSetting
  }

  // We can show a clone of the bar settings for certain select settings
  if (showInBar && type === "select" && barStyle === "buttons") {
    return BarButtonList
  }

  return componentMap[type]
}<|MERGE_RESOLUTION|>--- conflicted
+++ resolved
@@ -70,12 +70,9 @@
   "field/longform": FormFieldSelect,
   "field/datetime": FormFieldSelect,
   "field/attachment": FormFieldSelect,
-<<<<<<< HEAD
   "field/upload": Input,
-=======
   "field/attachment_single": FormFieldSelect,
   "field/s3": Input,
->>>>>>> 41737610
   "field/link": FormFieldSelect,
   "field/array": FormFieldSelect,
   "field/json": FormFieldSelect,
