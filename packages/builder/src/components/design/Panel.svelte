--- conflicted
+++ resolved
@@ -39,35 +39,6 @@
   class:borderRight
   style={panelStyle}
 >
-<<<<<<< HEAD
-  <div
-    class="header"
-    class:custom={customHeaderContent}
-    class:borderBottom={borderBottomHeader}
-    class:noHeaderBorder
-  >
-    {#if showBackButton}
-      <Icon name="arrow-left" hoverable on:click={onClickBackButton} />
-    {/if}
-    {#if icon}
-      <Icon
-        name={icon}
-        tooltipType={TooltipType.Info}
-        tooltip={iconTooltip}
-        tooltipPosition={TooltipPosition.Top}
-      />
-    {/if}
-    <div class:title={titleCSS}>
-      {#if customTitleContent}
-        <slot name="panel-title-content" />
-      {:else}
-        <Body size="M">{title || ""}</Body>
-      {/if}
-    </div>
-    {#if showAddButton}
-      <div class="add-button" on:click={onClickAddButton}>
-        <Icon name="plus" />
-=======
   {#if title || customTitleContent}
     <div
       class="header"
@@ -76,7 +47,7 @@
       class:noHeaderBorder
     >
       {#if showBackButton}
-        <Icon name="ArrowLeft" hoverable on:click={onClickBackButton} />
+        <Icon name="arrow-left" hoverable on:click={onClickBackButton} />
       {/if}
       {#if icon}
         <Icon
@@ -92,11 +63,10 @@
         {:else}
           <Body size="S">{title || ""}</Body>
         {/if}
->>>>>>> d5dfab02
       </div>
       {#if showAddButton}
         <div class="add-button" on:click={onClickAddButton}>
-          <Icon name="Add" />
+          <Icon name="plus" />
         </div>
       {/if}
       {#if showCloseButton}
