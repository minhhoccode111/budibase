--- conflicted
+++ resolved
@@ -61,10 +61,6 @@
     text: Input,
     select: OptionSelect,
     datasource: DatasourceSelect,
-<<<<<<< HEAD
-    screen: ScreenSelect,
-=======
->>>>>>> 7647e346
     detailScreen: DetailScreenSelect,
     boolean: Checkbox,
     number: Input,
