--- conflicted
+++ resolved
@@ -13,7 +13,6 @@
   import { notifier } from "builderStore/store/notifications"
   import ParameterBuilder from "components/integration/QueryParameterBuilder.svelte"
   import IntegrationQueryEditor from "components/integration/index.svelte"
-  import { getSchemaForDatasource } from "builderStore/dataBinding"
 
   const dispatch = createEventDispatcher()
   let anchorRight, dropdownRight
@@ -96,7 +95,7 @@
   </div>
   {#if value?.type === 'query'}
     <i class="ri-settings-5-line" on:click={drawer.show} />
-    <Drawer title={'Query'} bind:this={drawer}>
+    <Drawer title={'Query Parameters'} bind:this={drawer}>
       <div slot="buttons">
         <Button
           blue
@@ -116,50 +115,18 @@
             parameters={queries.find(query => query._id === value._id).parameters}
             bindings={queryBindableProperties} />
         {/if}
+        <!--        <Spacer large />-->
         <IntegrationQueryEditor
           height={200}
           query={value}
           schema={fetchQueryDefinition(value)}
+          datasource={$backendUiStore.datasources.find(ds => ds._id === value.datasourceId)}
           editable={false} />
         <Spacer large />
       </div>
     </Drawer>
   {/if}
 </div>
-<<<<<<< HEAD
-=======
-{#if value?.type === 'query'}
-  <i class="ri-settings-5-line" on:click={drawer.show} />
-  <Drawer title={'Query'} bind:this={drawer}>
-    <div slot="buttons">
-      <Button
-        blue
-        thin
-        on:click={() => {
-          notifier.success('Query parameters saved.')
-          handleSelected(value)
-          drawer.hide()
-        }}>
-        Save
-      </Button>
-    </div>
-    <div class="drawer-contents" slot="body">
-      <IntegrationQueryEditor
-        datasource={$backendUiStore.datasources.find(ds => ds._id === value.datasourceId)}
-        query={value}
-        schema={fetchDatasourceSchema(value)}
-        editable={false} />
-      <Spacer large />
-      {#if value.parameters.length > 0}
-        <ParameterBuilder
-          bind:customParams={value.queryParams}
-          parameters={queries.find(query => query._id === value._id).parameters}
-          bindings={queryBindableProperties} />
-      {/if}
-    </div>
-  </Drawer>
-{/if}
->>>>>>> 4a378391
 <DropdownMenu bind:this={dropdownRight} anchor={anchorRight}>
   <div class="dropdown">
     <div class="title">
