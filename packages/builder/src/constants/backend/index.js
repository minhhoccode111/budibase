export const FIELDS = {
  STRING: {
    name: "Text",
    icon: "ri-text",
    type: "string",
    constraints: {
      type: "string",
      length: {},
      presence: false,
    },
  },
  LONGFORM: {
    name: "Long Form Text",
    icon: "ri-file-text-line",
    type: "longform",
    constraints: {
      type: "string",
      length: {},
      presence: false,
    },
  },
  OPTIONS: {
    name: "Options",
    icon: "ri-list-check-2",
    type: "options",
    constraints: {
      type: "string",
      presence: false,
      inclusion: [],
    },
  },
  NUMBER: {
    name: "Number",
    icon: "ri-number-1",
    type: "number",
    constraints: {
      type: "number",
      presence: false,
      numericality: { greaterThanOrEqualTo: "", lessThanOrEqualTo: "" },
    },
  },
  BOOLEAN: {
    name: "True/False",
    icon: "ri-toggle-line",
    type: "boolean",
    constraints: {
      type: "boolean",
      presence: false,
    },
  },
  DATETIME: {
    name: "Date/Time",
    icon: "ri-calendar-event-fill",
    type: "datetime",
    constraints: {
      type: "string",
      length: {},
      presence: false,
      datetime: {
        latest: "",
        earliest: "",
      },
    },
  },
  ATTACHMENT: {
    name: "Attachment",
    icon: "ri-file-line",
    type: "attachment",
    constraints: {
      type: "array",
      presence: false,
    },
  },
  LINK: {
    name: "Relationship",
    icon: "ri-link",
    type: "link",
    constraints: {
      type: "array",
      presence: false,
    },
  },
}

export const AUTO_COLUMN_SUB_TYPES = {
  AUTO_ID: "autoID",
  CREATED_BY: "createdBy",
  CREATED_AT: "createdAt",
  UPDATED_BY: "updatedBy",
  UPDATED_AT: "updatedAt",
}

export const AUTO_COLUMN_DISPLAY_NAMES = {
  AUTO_ID: "Auto ID",
  CREATED_BY: "Created By",
  CREATED_AT: "Created At",
  UPDATED_BY: "Updated By",
  UPDATED_AT: "Updated At",
}

export const FILE_TYPES = {
  IMAGE: ["png", "tiff", "gif", "raw", "jpg", "jpeg"],
  CODE: ["js", "rs", "py", "java", "rb", "hs", "yml"],
  DOCUMENT: ["odf", "docx", "doc", "pdf", "csv"],
}

export const HostingTypes = {
  CLOUD: "cloud",
  SELF: "self",
}

export const Roles = {
  ADMIN: "ADMIN",
  POWER: "POWER",
  BASIC: "BASIC",
  PUBLIC: "PUBLIC",
  BUILDER: "BUILDER",
<<<<<<< HEAD
=======
}

export function isAutoColumnUserRelationship(subtype) {
  return (
    subtype === AUTO_COLUMN_SUB_TYPES.CREATED_BY ||
    subtype === AUTO_COLUMN_SUB_TYPES.UPDATED_BY
  )
>>>>>>> 4ca768a6
}<|MERGE_RESOLUTION|>--- conflicted
+++ resolved
@@ -115,8 +115,6 @@
   BASIC: "BASIC",
   PUBLIC: "PUBLIC",
   BUILDER: "BUILDER",
-<<<<<<< HEAD
-=======
 }
 
 export function isAutoColumnUserRelationship(subtype) {
@@ -124,5 +122,4 @@
     subtype === AUTO_COLUMN_SUB_TYPES.CREATED_BY ||
     subtype === AUTO_COLUMN_SUB_TYPES.UPDATED_BY
   )
->>>>>>> 4ca768a6
 }