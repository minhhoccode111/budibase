--- conflicted
+++ resolved
@@ -68,12 +68,7 @@
     "@budibase/bbui": "^1.58.13",
     "@budibase/client": "^0.8.16",
     "@budibase/colorpicker": "1.1.2",
-<<<<<<< HEAD
-    "@budibase/string-templates": "^0.8.9",
-=======
     "@budibase/string-templates": "^0.8.16",
-    "@budibase/svelte-ag-grid": "^1.0.4",
->>>>>>> b595f3f9
     "@sentry/browser": "5.19.1",
     "@spectrum-css/page": "^3.0.1",
     "@spectrum-css/vars": "^3.0.1",
