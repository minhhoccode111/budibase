{
  "name": "@budibase/builder",
<<<<<<< HEAD
  "version": "2.4.42-alpha.4",
=======
  "version": "2.4.43",
>>>>>>> 4ba4fc77
  "license": "GPL-3.0",
  "private": true,
  "scripts": {
    "build": "routify -b && vite build --emptyOutDir",
    "start": "routify -c rollup",
    "dev:builder": "routify -c dev:vite",
    "dev:vite": "vite --host 0.0.0.0",
    "rollup": "rollup -c -w",
    "test": "jest"
  },
  "jest": {
    "globals": {
      "GLOBALS": {
        "client": "web"
      }
    },
    "testURL": "http://jest-breaks-if-this-does-not-exist",
    "moduleNameMapper": {
      "\\.(jpg|jpeg|png|gif|eot|otf|webp|svg|ttf|woff|woff2|mp4|webm|wav|mp3|m4a|aac|oga)$": "<rootDir>/internals/mocks/fileMock.js",
      "\\.(css|less|sass|scss)$": "identity-obj-proxy",
      "components(.*)$": "<rootDir>/src/components$1",
      "builderStore(.*)$": "<rootDir>/src/builderStore$1",
      "stores(.*)$": "<rootDir>/src/stores$1",
      "analytics(.*)$": "<rootDir>/src/analytics$1",
      "constants/backend": "<rootDir>/src/constants/backend/index.js"
    },
    "moduleFileExtensions": [
      "js",
      "svelte"
    ],
    "moduleDirectories": [
      "node_modules"
    ],
    "transform": {
      "^.+js$": "babel-jest",
      "^.+.svelte$": "svelte-jester"
    },
    "transformIgnorePatterns": [
      "/node_modules/(?!svelte).+\\.js$",
      ".*string-templates.*"
    ],
    "modulePathIgnorePatterns": [
      "<rootDir>/cypress/"
    ],
    "setupFilesAfterEnv": [
      "@testing-library/jest-dom/extend-expect"
    ]
  },
  "eslintConfig": {
    "extends": [
      "plugin:cypress/recommended"
    ],
    "rules": {
      "cypress/no-unnecessary-waiting": "off"
    }
  },
  "dependencies": {
<<<<<<< HEAD
    "@budibase/bbui": "2.4.42-alpha.4",
    "@budibase/client": "2.4.42-alpha.4",
    "@budibase/frontend-core": "2.4.42-alpha.4",
    "@budibase/shared-core": "2.4.42-alpha.4",
    "@budibase/string-templates": "2.4.42-alpha.4",
=======
    "@budibase/bbui": "^2.4.43",
    "@budibase/client": "^2.4.43",
    "@budibase/frontend-core": "^2.4.43",
    "@budibase/shared-core": "^2.4.43",
    "@budibase/string-templates": "^2.4.43",
>>>>>>> 4ba4fc77
    "@fortawesome/fontawesome-svg-core": "^6.2.1",
    "@fortawesome/free-brands-svg-icons": "^6.2.1",
    "@fortawesome/free-solid-svg-icons": "^6.2.1",
    "@sentry/browser": "5.19.1",
    "@spectrum-css/accordion": "^3.0.24",
    "@spectrum-css/page": "^3.0.1",
    "@spectrum-css/vars": "^3.0.1",
    "codemirror": "^5.59.0",
    "dayjs": "^1.11.2",
    "downloadjs": "1.4.7",
    "fast-json-patch": "^3.1.1",
    "lodash": "4.17.21",
    "posthog-js": "^1.36.0",
    "remixicon": "2.5.0",
    "shortid": "2.2.15",
    "svelte-dnd-action": "^0.9.8",
    "svelte-loading-spinners": "^0.1.1",
    "svelte-portal": "1.0.0",
    "uuid": "8.3.1",
    "yup": "0.29.2"
  },
  "devDependencies": {
    "@babel/core": "^7.12.14",
    "@babel/plugin-transform-runtime": "^7.13.10",
    "@babel/preset-env": "^7.13.12",
    "@babel/runtime": "^7.13.10",
    "@rollup/plugin-replace": "^2.4.2",
    "@roxi/routify": "2.18.5",
    "@sveltejs/vite-plugin-svelte": "1.0.1",
    "@testing-library/jest-dom": "^5.11.10",
    "@testing-library/svelte": "^3.0.0",
    "babel-jest": "^26.6.3",
    "cypress": "^9.3.1",
    "cypress-multi-reporters": "^1.6.0",
    "cypress-terminal-report": "^1.4.1",
    "identity-obj-proxy": "^3.0.0",
    "jest": "^26.6.3",
    "mochawesome": "^7.1.3",
    "mochawesome-merge": "^4.2.1",
    "mochawesome-report-generator": "^6.2.0",
    "ncp": "^2.0.0",
    "rimraf": "^3.0.2",
    "rollup": "^2.44.0",
    "rollup-plugin-copy": "^3.4.0",
    "start-server-and-test": "^1.12.1",
    "svelte": "^3.48.0",
    "svelte-jester": "^1.3.2",
    "ts-node": "10.8.1",
    "tsconfig-paths": "4.0.0",
    "typescript": "4.7.3",
    "vite": "^3.0.8"
  },
  "gitHead": "115189f72a850bfb52b65ec61d932531bf327072"
}<|MERGE_RESOLUTION|>--- conflicted
+++ resolved
@@ -1,10 +1,6 @@
 {
   "name": "@budibase/builder",
-<<<<<<< HEAD
-  "version": "2.4.42-alpha.4",
-=======
   "version": "2.4.43",
->>>>>>> 4ba4fc77
   "license": "GPL-3.0",
   "private": true,
   "scripts": {
@@ -62,19 +58,11 @@
     }
   },
   "dependencies": {
-<<<<<<< HEAD
-    "@budibase/bbui": "2.4.42-alpha.4",
-    "@budibase/client": "2.4.42-alpha.4",
-    "@budibase/frontend-core": "2.4.42-alpha.4",
-    "@budibase/shared-core": "2.4.42-alpha.4",
-    "@budibase/string-templates": "2.4.42-alpha.4",
-=======
     "@budibase/bbui": "^2.4.43",
     "@budibase/client": "^2.4.43",
     "@budibase/frontend-core": "^2.4.43",
     "@budibase/shared-core": "^2.4.43",
     "@budibase/string-templates": "^2.4.43",
->>>>>>> 4ba4fc77
     "@fortawesome/fontawesome-svg-core": "^6.2.1",
     "@fortawesome/free-brands-svg-icons": "^6.2.1",
     "@fortawesome/free-solid-svg-icons": "^6.2.1",
