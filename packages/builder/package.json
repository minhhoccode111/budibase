--- conflicted
+++ resolved
@@ -1,10 +1,6 @@
 {
   "name": "@budibase/builder",
-<<<<<<< HEAD
-  "version": "1.1.25-alpha.5",
-=======
   "version": "1.1.28",
->>>>>>> 8c7bf144
   "license": "GPL-3.0",
   "private": true,
   "scripts": {
@@ -73,17 +69,10 @@
     }
   },
   "dependencies": {
-<<<<<<< HEAD
-    "@budibase/bbui": "^1.1.25-alpha.5",
-    "@budibase/client": "^1.1.25-alpha.5",
-    "@budibase/frontend-core": "^1.1.25-alpha.5",
-    "@budibase/string-templates": "^1.1.25-alpha.5",
-=======
     "@budibase/bbui": "^1.1.28",
     "@budibase/client": "^1.1.28",
     "@budibase/frontend-core": "^1.1.28",
     "@budibase/string-templates": "^1.1.28",
->>>>>>> 8c7bf144
     "@sentry/browser": "5.19.1",
     "@spectrum-css/page": "^3.0.1",
     "@spectrum-css/vars": "^3.0.1",
@@ -124,7 +113,7 @@
     "rollup": "^2.44.0",
     "rollup-plugin-copy": "^3.4.0",
     "start-server-and-test": "^1.12.1",
-    "svelte": "^3.49.0",
+    "svelte": "^3.48.0",
     "svelte-jester": "^1.3.2",
     "ts-node": "^10.4.0",
     "tsconfig-paths": "4.0.0",
