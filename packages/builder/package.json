{
  "name": "@budibase/builder",
<<<<<<< HEAD
  "version": "2.4.27-alpha.12",
=======
  "version": "2.4.40",
>>>>>>> 8dc5f879
  "license": "GPL-3.0",
  "private": true,
  "scripts": {
    "build": "routify -b && vite build --emptyOutDir",
    "start": "routify -c rollup",
    "dev:builder": "routify -c dev:vite",
    "dev:vite": "vite --host 0.0.0.0",
    "rollup": "rollup -c -w",
    "test": "jest"
  },
  "jest": {
    "globals": {
      "GLOBALS": {
        "client": "web"
      }
    },
    "testURL": "http://jest-breaks-if-this-does-not-exist",
    "moduleNameMapper": {
      "\\.(jpg|jpeg|png|gif|eot|otf|webp|svg|ttf|woff|woff2|mp4|webm|wav|mp3|m4a|aac|oga)$": "<rootDir>/internals/mocks/fileMock.js",
      "\\.(css|less|sass|scss)$": "identity-obj-proxy",
      "components(.*)$": "<rootDir>/src/components$1",
      "builderStore(.*)$": "<rootDir>/src/builderStore$1",
      "stores(.*)$": "<rootDir>/src/stores$1",
      "analytics(.*)$": "<rootDir>/src/analytics$1",
      "constants/backend": "<rootDir>/src/constants/backend/index.js"
    },
    "moduleFileExtensions": [
      "js",
      "svelte"
    ],
    "moduleDirectories": [
      "node_modules"
    ],
    "transform": {
      "^.+js$": "babel-jest",
      "^.+.svelte$": "svelte-jester"
    },
    "transformIgnorePatterns": [
      "/node_modules/(?!svelte).+\\.js$",
      ".*string-templates.*"
    ],
    "modulePathIgnorePatterns": [
      "<rootDir>/cypress/"
    ],
    "setupFilesAfterEnv": [
      "@testing-library/jest-dom/extend-expect"
    ]
  },
  "eslintConfig": {
    "extends": [
      "plugin:cypress/recommended"
    ],
    "rules": {
      "cypress/no-unnecessary-waiting": "off"
    }
  },
  "dependencies": {
<<<<<<< HEAD
    "@budibase/bbui": "2.4.27-alpha.12",
    "@budibase/client": "2.4.27-alpha.12",
    "@budibase/frontend-core": "2.4.27-alpha.12",
    "@budibase/shared-core": "2.4.27-alpha.12",
    "@budibase/string-templates": "2.4.27-alpha.12",
=======
    "@budibase/bbui": "^2.4.40",
    "@budibase/client": "^2.4.40",
    "@budibase/frontend-core": "^2.4.40",
    "@budibase/shared-core": "^2.4.40",
    "@budibase/string-templates": "^2.4.40",
>>>>>>> 8dc5f879
    "@fortawesome/fontawesome-svg-core": "^6.2.1",
    "@fortawesome/free-brands-svg-icons": "^6.2.1",
    "@fortawesome/free-solid-svg-icons": "^6.2.1",
    "@sentry/browser": "5.19.1",
    "@spectrum-css/accordion": "^3.0.24",
    "@spectrum-css/page": "^3.0.1",
    "@spectrum-css/vars": "^3.0.1",
    "codemirror": "^5.59.0",
    "dayjs": "^1.11.2",
    "downloadjs": "1.4.7",
    "fast-json-patch": "^3.1.1",
    "lodash": "4.17.21",
    "posthog-js": "^1.36.0",
    "remixicon": "2.5.0",
    "shortid": "2.2.15",
    "svelte-dnd-action": "^0.9.8",
    "svelte-loading-spinners": "^0.1.1",
    "svelte-portal": "1.0.0",
    "uuid": "8.3.1",
    "yup": "0.29.2"
  },
  "devDependencies": {
    "@babel/core": "^7.12.14",
    "@babel/plugin-transform-runtime": "^7.13.10",
    "@babel/preset-env": "^7.13.12",
    "@babel/runtime": "^7.13.10",
    "@rollup/plugin-replace": "^2.4.2",
    "@roxi/routify": "2.18.5",
    "@sveltejs/vite-plugin-svelte": "1.0.1",
    "@testing-library/jest-dom": "^5.11.10",
    "@testing-library/svelte": "^3.0.0",
    "babel-jest": "^26.6.3",
    "cypress": "^9.3.1",
    "cypress-multi-reporters": "^1.6.0",
    "cypress-terminal-report": "^1.4.1",
    "identity-obj-proxy": "^3.0.0",
    "jest": "^26.6.3",
    "mochawesome": "^7.1.3",
    "mochawesome-merge": "^4.2.1",
    "mochawesome-report-generator": "^6.2.0",
    "ncp": "^2.0.0",
    "rimraf": "^3.0.2",
    "rollup": "^2.44.0",
    "rollup-plugin-copy": "^3.4.0",
    "start-server-and-test": "^1.12.1",
    "svelte": "^3.48.0",
    "svelte-jester": "^1.3.2",
    "ts-node": "10.8.1",
    "tsconfig-paths": "4.0.0",
    "typescript": "4.7.3",
    "vite": "^3.0.8"
  },
  "gitHead": "115189f72a850bfb52b65ec61d932531bf327072"
}<|MERGE_RESOLUTION|>--- conflicted
+++ resolved
@@ -1,10 +1,6 @@
 {
   "name": "@budibase/builder",
-<<<<<<< HEAD
-  "version": "2.4.27-alpha.12",
-=======
   "version": "2.4.40",
->>>>>>> 8dc5f879
   "license": "GPL-3.0",
   "private": true,
   "scripts": {
@@ -62,19 +58,11 @@
     }
   },
   "dependencies": {
-<<<<<<< HEAD
-    "@budibase/bbui": "2.4.27-alpha.12",
-    "@budibase/client": "2.4.27-alpha.12",
-    "@budibase/frontend-core": "2.4.27-alpha.12",
-    "@budibase/shared-core": "2.4.27-alpha.12",
-    "@budibase/string-templates": "2.4.27-alpha.12",
-=======
     "@budibase/bbui": "^2.4.40",
     "@budibase/client": "^2.4.40",
     "@budibase/frontend-core": "^2.4.40",
     "@budibase/shared-core": "^2.4.40",
     "@budibase/string-templates": "^2.4.40",
->>>>>>> 8dc5f879
     "@fortawesome/fontawesome-svg-core": "^6.2.1",
     "@fortawesome/free-brands-svg-icons": "^6.2.1",
     "@fortawesome/free-solid-svg-icons": "^6.2.1",
