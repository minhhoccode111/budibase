--- conflicted
+++ resolved
@@ -60,11 +60,7 @@
     ]
   },
   "dependencies": {
-<<<<<<< HEAD
     "@budibase/bbui": "^1.29.2",
-=======
-    "@budibase/bbui": "^1.29.1",
->>>>>>> 814a9131
     "@budibase/client": "^0.1.19",
     "@budibase/colorpicker": "^1.0.1",
     "@sentry/browser": "5.19.1",
