--- conflicted
+++ resolved
@@ -63,11 +63,7 @@
     }
   },
   "dependencies": {
-<<<<<<< HEAD
-    "@budibase/bbui": "^1.58.5",
-=======
     "@budibase/bbui": "^1.58.8",
->>>>>>> 7647e346
     "@budibase/client": "^0.7.8",
     "@budibase/colorpicker": "1.0.1",
     "@budibase/string-templates": "^0.7.8",
