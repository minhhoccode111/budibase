--- conflicted
+++ resolved
@@ -1,10 +1,6 @@
 {
   "name": "@budibase/builder",
-<<<<<<< HEAD
-  "version": "1.1.33-alpha.4",
-=======
   "version": "1.2.12",
->>>>>>> e5d8217a
   "license": "GPL-3.0",
   "private": true,
   "scripts": {
@@ -73,17 +69,10 @@
     }
   },
   "dependencies": {
-<<<<<<< HEAD
-    "@budibase/bbui": "1.1.33-alpha.4",
-    "@budibase/client": "1.1.33-alpha.4",
-    "@budibase/frontend-core": "1.1.33-alpha.4",
-    "@budibase/string-templates": "1.1.33-alpha.4",
-=======
     "@budibase/bbui": "^1.2.12",
     "@budibase/client": "^1.2.12",
     "@budibase/frontend-core": "^1.2.12",
     "@budibase/string-templates": "^1.2.12",
->>>>>>> e5d8217a
     "@sentry/browser": "5.19.1",
     "@spectrum-css/page": "^3.0.1",
     "@spectrum-css/vars": "^3.0.1",
