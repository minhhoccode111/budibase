{
  "name": "@budibase/builder",
  "version": "1.0.49-alpha.6",
  "license": "GPL-3.0",
  "private": true,
  "scripts": {
    "build": "routify -b && vite build --emptyOutDir",
    "start": "routify -c rollup",
    "dev:builder": "routify -c dev:vite",
    "dev:vite": "vite --host 0.0.0.0",
    "rollup": "rollup -c -w",
    "cy:setup": "ts-node ./cypress/ts/setup.ts",
    "cy:setup:ci": "node ./cypress/setup.js",
    "cy:run": "cypress run",
    "cy:open": "cypress open",
    "cy:run:ci": "cypress run --record",
    "cy:test": "start-server-and-test cy:setup http://localhost:10001/builder cy:run",
    "cy:ci": "start-server-and-test cy:setup:ci http://localhost:10001/builder cy:run",
    "cy:debug": "start-server-and-test cy:setup http://localhost:10001/builder cy:open"
  },
  "jest": {
    "globals": {
      "GLOBALS": {
        "client": "web"
      }
    },
    "testURL": "http://jest-breaks-if-this-does-not-exist",
    "moduleNameMapper": {
      "\\.(jpg|jpeg|png|gif|eot|otf|webp|svg|ttf|woff|woff2|mp4|webm|wav|mp3|m4a|aac|oga)$": "<rootDir>/internals/mocks/fileMock.js",
      "\\.(css|less|sass|scss)$": "identity-obj-proxy",
      "components(.*)$": "<rootDir>/src/components$1",
      "builderStore(.*)$": "<rootDir>/src/builderStore$1",
      "stores(.*)$": "<rootDir>/src/stores$1",
      "analytics(.*)$": "<rootDir>/src/analytics$1"
    },
    "moduleFileExtensions": [
      "js",
      "svelte"
    ],
    "moduleDirectories": [
      "node_modules"
    ],
    "transform": {
      "^.+js$": "babel-jest",
      "^.+.svelte$": "svelte-jester"
    },
    "transformIgnorePatterns": [
      "/node_modules/(?!svelte).+\\.js$",
      ".*string-templates.*"
    ],
    "modulePathIgnorePatterns": [
      "<rootDir>/cypress/"
    ],
    "setupFilesAfterEnv": [
      "@testing-library/jest-dom/extend-expect"
    ]
  },
  "eslintConfig": {
    "extends": [
      "plugin:cypress/recommended"
    ],
    "rules": {
      "cypress/no-unnecessary-waiting": "off"
    }
  },
  "dependencies": {
<<<<<<< HEAD
    "@budibase/bbui": "^1.0.49-alpha.5",
    "@budibase/client": "^1.0.49-alpha.5",
    "@budibase/frontend-core": "^1.0.49-alpha.5",
=======
    "@budibase/bbui": "^1.0.49-alpha.6",
    "@budibase/client": "^1.0.49-alpha.6",
>>>>>>> 7f6bc74c
    "@budibase/colorpicker": "1.1.2",
    "@budibase/string-templates": "^1.0.49-alpha.6",
    "@sentry/browser": "5.19.1",
    "@spectrum-css/page": "^3.0.1",
    "@spectrum-css/vars": "^3.0.1",
    "codemirror": "^5.59.0",
    "downloadjs": "1.4.7",
    "lodash": "4.17.21",
    "posthog-js": "1.4.5",
    "remixicon": "2.5.0",
    "shortid": "2.2.15",
    "svelte-dnd-action": "^0.9.8",
    "svelte-loading-spinners": "^0.1.1",
    "svelte-portal": "0.1.0",
    "uuid": "8.3.1",
    "yup": "0.29.2"
  },
  "devDependencies": {
    "@babel/core": "^7.12.14",
    "@babel/plugin-transform-runtime": "^7.13.10",
    "@babel/preset-env": "^7.13.12",
    "@babel/runtime": "^7.13.10",
    "@rollup/plugin-replace": "^2.4.2",
    "@roxi/routify": "2.18.0",
    "@sveltejs/vite-plugin-svelte": "1.0.0-next.19",
    "@testing-library/jest-dom": "^5.11.10",
    "@testing-library/svelte": "^3.0.0",
    "babel-jest": "^26.6.3",
    "cypress": "^5.1.0",
    "cypress-terminal-report": "^1.4.1",
    "identity-obj-proxy": "^3.0.0",
    "jest": "^26.6.3",
    "ncp": "^2.0.0",
    "rimraf": "^3.0.2",
    "rollup": "^2.44.0",
    "rollup-plugin-copy": "^3.4.0",
    "start-server-and-test": "^1.12.1",
    "svelte": "^3.38.2",
    "svelte-jester": "^1.3.2",
    "ts-node": "^10.4.0",
    "typescript": "^4.5.5",
    "vite": "^2.1.5"
  },
  "gitHead": "115189f72a850bfb52b65ec61d932531bf327072"
}<|MERGE_RESOLUTION|>--- conflicted
+++ resolved
@@ -64,15 +64,10 @@
     }
   },
   "dependencies": {
-<<<<<<< HEAD
-    "@budibase/bbui": "^1.0.49-alpha.5",
-    "@budibase/client": "^1.0.49-alpha.5",
-    "@budibase/frontend-core": "^1.0.49-alpha.5",
-=======
     "@budibase/bbui": "^1.0.49-alpha.6",
     "@budibase/client": "^1.0.49-alpha.6",
->>>>>>> 7f6bc74c
     "@budibase/colorpicker": "1.1.2",
+    "@budibase/frontend-core": "^1.0.49-alpha.6",
     "@budibase/string-templates": "^1.0.49-alpha.6",
     "@sentry/browser": "5.19.1",
     "@spectrum-css/page": "^3.0.1",
