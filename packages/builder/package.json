--- conflicted
+++ resolved
@@ -1,10 +1,6 @@
 {
   "name": "@budibase/builder",
-<<<<<<< HEAD
-  "version": "1.3.15-alpha.9",
-=======
   "version": "1.3.18",
->>>>>>> 4e364ef3
   "license": "GPL-3.0",
   "private": true,
   "scripts": {
@@ -73,17 +69,10 @@
     }
   },
   "dependencies": {
-<<<<<<< HEAD
-    "@budibase/bbui": "1.3.15-alpha.9",
-    "@budibase/client": "1.3.15-alpha.9",
-    "@budibase/frontend-core": "1.3.15-alpha.9",
-    "@budibase/string-templates": "1.3.15-alpha.9",
-=======
     "@budibase/bbui": "^1.3.18",
     "@budibase/client": "^1.3.18",
     "@budibase/frontend-core": "^1.3.18",
     "@budibase/string-templates": "^1.3.18",
->>>>>>> 4e364ef3
     "@sentry/browser": "5.19.1",
     "@spectrum-css/page": "^3.0.1",
     "@spectrum-css/vars": "^3.0.1",
