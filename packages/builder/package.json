{
  "name": "@budibase/builder",
<<<<<<< HEAD
  "version": "2.0.40-alpha.4",
=======
  "version": "2.1.11",
>>>>>>> 3568e112
  "license": "GPL-3.0",
  "private": true,
  "scripts": {
    "build": "routify -b && vite build --emptyOutDir",
    "start": "routify -c rollup",
    "dev:builder": "routify -c dev:vite",
    "dev:vite": "vite --host 0.0.0.0",
    "rollup": "rollup -c -w",
    "test": "jest",
    "cy:setup": "ts-node ./cypress/ts/setup.ts",
    "cy:setup:ci": "node ./cypress/setup.js",
    "cy:open": "cypress open",
    "cy:run": "cypress run",
    "cy:run:ci": "cypress run --headed --browser chrome --spec cypress/integration/createApp.spec.js",
    "cy:run:ci:record": "xvfb-run cypress run --headed --browser chrome --record",
    "cy:test": "start-server-and-test cy:setup http://localhost:4100/builder cy:run",
    "cy:ci": "start-server-and-test cy:setup:ci http://localhost:4100/builder cy:run:ci",
    "cy:ci:record": "start-server-and-test cy:setup:ci http://localhost:4100/builder cy:run:ci:record; npm run cy:ci:report",
    "cy:ci:report": "mochawesome-merge cypress/reports/*.json > cypress/reports/testReport.json && marge cypress/reports/testReport.json --reportDir cypress/reports --inline",
    "cy:ci:notify": "node scripts/cypressResultsWebhook",
    "cy:debug": "start-server-and-test cy:setup http://localhost:4100/builder cy:open",
    "cy:debug:ci": "start-server-and-test cy:setup:ci http://localhost:4100/builder cy:open"
  },
  "jest": {
    "globals": {
      "GLOBALS": {
        "client": "web"
      }
    },
    "testURL": "http://jest-breaks-if-this-does-not-exist",
    "moduleNameMapper": {
      "\\.(jpg|jpeg|png|gif|eot|otf|webp|svg|ttf|woff|woff2|mp4|webm|wav|mp3|m4a|aac|oga)$": "<rootDir>/internals/mocks/fileMock.js",
      "\\.(css|less|sass|scss)$": "identity-obj-proxy",
      "components(.*)$": "<rootDir>/src/components$1",
      "builderStore(.*)$": "<rootDir>/src/builderStore$1",
      "stores(.*)$": "<rootDir>/src/stores$1",
      "analytics(.*)$": "<rootDir>/src/analytics$1",
      "constants/backend": "<rootDir>/src/constants/backend/index.js"
    },
    "moduleFileExtensions": [
      "js",
      "svelte"
    ],
    "moduleDirectories": [
      "node_modules"
    ],
    "transform": {
      "^.+js$": "babel-jest",
      "^.+.svelte$": "svelte-jester"
    },
    "transformIgnorePatterns": [
      "/node_modules/(?!svelte).+\\.js$",
      ".*string-templates.*"
    ],
    "modulePathIgnorePatterns": [
      "<rootDir>/cypress/"
    ],
    "setupFilesAfterEnv": [
      "@testing-library/jest-dom/extend-expect"
    ]
  },
  "eslintConfig": {
    "extends": [
      "plugin:cypress/recommended"
    ],
    "rules": {
      "cypress/no-unnecessary-waiting": "off"
    }
  },
  "dependencies": {
<<<<<<< HEAD
    "@budibase/bbui": "2.0.40-alpha.4",
    "@budibase/client": "2.0.40-alpha.4",
    "@budibase/frontend-core": "2.0.40-alpha.4",
    "@budibase/string-templates": "2.0.40-alpha.4",
=======
    "@budibase/bbui": "^2.1.11",
    "@budibase/client": "^2.1.11",
    "@budibase/frontend-core": "^2.1.11",
    "@budibase/string-templates": "^2.1.11",
>>>>>>> 3568e112
    "@sentry/browser": "5.19.1",
    "@spectrum-css/page": "^3.0.1",
    "@spectrum-css/vars": "^3.0.1",
    "codemirror": "^5.59.0",
    "dayjs": "^1.11.2",
    "downloadjs": "1.4.7",
    "lodash": "4.17.21",
    "posthog-js": "1.4.5",
    "remixicon": "2.5.0",
    "shortid": "2.2.15",
    "svelte-dnd-action": "^0.9.8",
    "svelte-loading-spinners": "^0.1.1",
    "svelte-portal": "0.1.0",
    "uuid": "8.3.1",
    "yup": "0.29.2"
  },
  "devDependencies": {
    "@babel/core": "^7.12.14",
    "@babel/plugin-transform-runtime": "^7.13.10",
    "@babel/preset-env": "^7.13.12",
    "@babel/runtime": "^7.13.10",
    "@rollup/plugin-replace": "^2.4.2",
    "@roxi/routify": "2.18.5",
    "@sveltejs/vite-plugin-svelte": "1.0.1",
    "@testing-library/jest-dom": "^5.11.10",
    "@testing-library/svelte": "^3.0.0",
    "babel-jest": "^26.6.3",
    "cypress": "^9.3.1",
    "cypress-multi-reporters": "^1.6.0",
    "cypress-terminal-report": "^1.4.1",
    "identity-obj-proxy": "^3.0.0",
    "jest": "^26.6.3",
    "mochawesome": "^7.1.3",
    "mochawesome-merge": "^4.2.1",
    "mochawesome-report-generator": "^6.2.0",
    "ncp": "^2.0.0",
    "rimraf": "^3.0.2",
    "rollup": "^2.44.0",
    "rollup-plugin-copy": "^3.4.0",
    "start-server-and-test": "^1.12.1",
    "svelte": "^3.48.0",
    "svelte-jester": "^1.3.2",
    "ts-node": "^10.4.0",
    "tsconfig-paths": "4.0.0",
    "typescript": "^4.5.5",
    "vite": "^3.0.8"
  },
  "gitHead": "115189f72a850bfb52b65ec61d932531bf327072"
}<|MERGE_RESOLUTION|>--- conflicted
+++ resolved
@@ -1,10 +1,6 @@
 {
   "name": "@budibase/builder",
-<<<<<<< HEAD
-  "version": "2.0.40-alpha.4",
-=======
   "version": "2.1.11",
->>>>>>> 3568e112
   "license": "GPL-3.0",
   "private": true,
   "scripts": {
@@ -75,17 +71,10 @@
     }
   },
   "dependencies": {
-<<<<<<< HEAD
-    "@budibase/bbui": "2.0.40-alpha.4",
-    "@budibase/client": "2.0.40-alpha.4",
-    "@budibase/frontend-core": "2.0.40-alpha.4",
-    "@budibase/string-templates": "2.0.40-alpha.4",
-=======
     "@budibase/bbui": "^2.1.11",
     "@budibase/client": "^2.1.11",
     "@budibase/frontend-core": "^2.1.11",
     "@budibase/string-templates": "^2.1.11",
->>>>>>> 3568e112
     "@sentry/browser": "5.19.1",
     "@spectrum-css/page": "^3.0.1",
     "@spectrum-css/vars": "^3.0.1",
