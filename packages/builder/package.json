{
  "name": "@budibase/builder",
  "version": "0.8.9",
  "license": "AGPL-3.0",
  "private": true,
  "scripts": {
    "build": "routify -b && vite build",
    "start": "routify -c rollup",
    "test": "jest",
    "test:watch": "jest --watchAll",
    "dev:builder": "routify -c dev:vite",
    "dev:vite": "vite",
    "rollup": "rollup -c -w",
    "cy:setup": "node ./cypress/setup.js",
    "cy:run": "cypress run",
    "cy:open": "cypress open",
    "cy:run:ci": "cypress run --browser electron --record --key f308590b-6070-41af-b970-794a3823d451",
    "cy:test": "start-server-and-test cy:setup http://localhost:4001/_builder cy:run",
    "cy:ci": "start-server-and-test cy:setup http://localhost:4001/_builder cy:run:ci"
  },
  "jest": {
    "globals": {
      "GLOBALS": {
        "client": "web"
      }
    },
    "testURL": "http://jest-breaks-if-this-does-not-exist",
    "moduleNameMapper": {
      "\\.(jpg|jpeg|png|gif|eot|otf|webp|svg|ttf|woff|woff2|mp4|webm|wav|mp3|m4a|aac|oga)$": "<rootDir>/internals/mocks/fileMock.js",
      "\\.(css|less|sass|scss)$": "identity-obj-proxy",
      "components(.*)$": "<rootDir>/src/components$1",
      "builderStore(.*)$": "<rootDir>/src/builderStore$1",
      "stores(.*)$": "<rootDir>/src/stores$1",
      "analytics(.*)$": "<rootDir>/src/analytics$1"
    },
    "moduleFileExtensions": [
      "js",
      "svelte"
    ],
    "moduleDirectories": [
      "node_modules"
    ],
    "transform": {
      "^.+js$": "babel-jest",
      "^.+.svelte$": "svelte-jester"
    },
    "transformIgnorePatterns": [
      "/node_modules/(?!svelte).+\\.js$"
    ],
    "modulePathIgnorePatterns": [
      "<rootDir>/cypress/"
    ],
    "setupFilesAfterEnv": [
      "@testing-library/jest-dom/extend-expect"
    ],
    "setupFiles": [
      "./scripts/jestSetup.js"
    ]
  },
  "eslintConfig": {
    "extends": [
      "plugin:cypress/recommended"
    ],
    "rules": {
      "cypress/no-unnecessary-waiting": "off"
    }
  },
  "dependencies": {
    "@budibase/bbui": "^1.58.13",
    "@budibase/client": "^0.8.9",
    "@budibase/colorpicker": "1.1.2",
    "@budibase/string-templates": "^0.8.9",
    "@budibase/svelte-ag-grid": "^1.0.4",
    "@sentry/browser": "5.19.1",
    "@svelteschool/svelte-forms": "0.7.0",
    "codemirror": "^5.59.0",
    "downloadjs": "1.4.7",
    "lodash": "4.17.13",
    "posthog-js": "1.4.5",
    "remixicon": "2.5.0",
    "shortid": "2.2.15",
    "svelte-dnd-action": "^0.8.9",
    "svelte-loading-spinners": "^0.1.1",
    "svelte-portal": "0.1.0",
    "uuid": "8.3.1",
    "yup": "0.29.2"
  },
  "devDependencies": {
    "@babel/core": "^7.5.5",
    "@babel/plugin-transform-runtime": "^7.5.5",
    "@babel/preset-env": "^7.5.5",
<<<<<<< HEAD
    "@rollup/plugin-replace": "^2.4.2",
    "@roxi/routify": "2.15.1",
    "@sveltejs/vite-plugin-svelte": "^1.0.0-next.5",
    "@testing-library/jest-dom": "^5.11.0",
=======
    "@babel/runtime": "^7.5.5",
    "@rollup/plugin-alias": "^3.0.1",
    "@rollup/plugin-commonjs": "^16.0.0",
    "@rollup/plugin-json": "^4.0.3",
    "@sveltech/routify": "1.7.11",
    "@testing-library/jest-dom": "^5.11.10",
>>>>>>> d803aa0b
    "@testing-library/svelte": "^3.0.0",
    "babel-jest": "^26.6.3",
    "cypress": "^5.1.0",
    "cypress-terminal-report": "^1.4.1",
    "eslint": "^7.23.0",
    "eslint-plugin-cypress": "^2.11.2",
    "identity-obj-proxy": "^3.0.0",
    "jest": "^26.6.3",
    "ncp": "^2.0.0",
    "rimraf": "^3.0.2",
    "rollup": "^2.44.0",
    "start-server-and-test": "^1.12.1",
    "svelte": "^3.36.0",
    "svelte-jester": "^1.3.2",
    "vite": "^2.1.5"
  },
  "gitHead": "115189f72a850bfb52b65ec61d932531bf327072"
}<|MERGE_RESOLUTION|>--- conflicted
+++ resolved
@@ -89,19 +89,11 @@
     "@babel/core": "^7.5.5",
     "@babel/plugin-transform-runtime": "^7.5.5",
     "@babel/preset-env": "^7.5.5",
-<<<<<<< HEAD
     "@rollup/plugin-replace": "^2.4.2",
     "@roxi/routify": "2.15.1",
     "@sveltejs/vite-plugin-svelte": "^1.0.0-next.5",
-    "@testing-library/jest-dom": "^5.11.0",
-=======
     "@babel/runtime": "^7.5.5",
-    "@rollup/plugin-alias": "^3.0.1",
-    "@rollup/plugin-commonjs": "^16.0.0",
-    "@rollup/plugin-json": "^4.0.3",
-    "@sveltech/routify": "1.7.11",
     "@testing-library/jest-dom": "^5.11.10",
->>>>>>> d803aa0b
     "@testing-library/svelte": "^3.0.0",
     "babel-jest": "^26.6.3",
     "cypress": "^5.1.0",
