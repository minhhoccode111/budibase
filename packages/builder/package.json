{
  "name": "@budibase/builder",
  "version": "1.0.49-alpha.5",
  "license": "GPL-3.0",
  "private": true,
  "scripts": {
    "build": "routify -b && vite build --emptyOutDir",
    "start": "routify -c rollup",
    "dev:builder": "routify -c dev:vite",
    "dev:vite": "vite --host 0.0.0.0",
    "rollup": "rollup -c -w",
    "cy:setup": "ts-node ./cypress/ts/setup.ts",
    "cy:setup:ci": "node ./cypress/setup.js",
    "cy:run": "cypress run",
    "cy:open": "cypress open",
    "cy:run:ci": "cypress run --record",
    "cy:test": "start-server-and-test cy:setup http://localhost:10001/builder cy:run",
    "cy:ci": "start-server-and-test cy:setup:ci http://localhost:10001/builder cy:run",
    "cy:debug": "start-server-and-test cy:setup http://localhost:10001/builder cy:open"
  },
  "jest": {
    "globals": {
      "GLOBALS": {
        "client": "web"
      }
    },
    "testURL": "http://jest-breaks-if-this-does-not-exist",
    "moduleNameMapper": {
      "\\.(jpg|jpeg|png|gif|eot|otf|webp|svg|ttf|woff|woff2|mp4|webm|wav|mp3|m4a|aac|oga)$": "<rootDir>/internals/mocks/fileMock.js",
      "\\.(css|less|sass|scss)$": "identity-obj-proxy",
      "components(.*)$": "<rootDir>/src/components$1",
      "builderStore(.*)$": "<rootDir>/src/builderStore$1",
      "stores(.*)$": "<rootDir>/src/stores$1",
      "analytics(.*)$": "<rootDir>/src/analytics$1"
    },
    "moduleFileExtensions": [
      "js",
      "svelte"
    ],
    "moduleDirectories": [
      "node_modules"
    ],
    "transform": {
      "^.+js$": "babel-jest",
      "^.+.svelte$": "svelte-jester"
    },
    "transformIgnorePatterns": [
      "/node_modules/(?!svelte).+\\.js$",
      ".*string-templates.*"
    ],
    "modulePathIgnorePatterns": [
      "<rootDir>/cypress/"
    ],
    "setupFilesAfterEnv": [
      "@testing-library/jest-dom/extend-expect"
    ]
  },
  "eslintConfig": {
    "extends": [
      "plugin:cypress/recommended"
    ],
    "rules": {
      "cypress/no-unnecessary-waiting": "off"
    }
  },
  "dependencies": {
<<<<<<< HEAD
    "@budibase/bbui": "^1.0.46-alpha.8",
    "@budibase/client": "^1.0.46-alpha.8",
    "@budibase/frontend-core": "^1.0.46-alpha.8",
=======
    "@budibase/bbui": "^1.0.49-alpha.5",
    "@budibase/client": "^1.0.49-alpha.5",
>>>>>>> d13dc39b
    "@budibase/colorpicker": "1.1.2",
    "@budibase/string-templates": "^1.0.49-alpha.5",
    "@sentry/browser": "5.19.1",
    "@spectrum-css/page": "^3.0.1",
    "@spectrum-css/vars": "^3.0.1",
    "codemirror": "^5.59.0",
    "downloadjs": "1.4.7",
    "lodash": "4.17.21",
    "posthog-js": "1.4.5",
    "remixicon": "2.5.0",
    "shortid": "2.2.15",
    "svelte-dnd-action": "^0.9.8",
    "svelte-loading-spinners": "^0.1.1",
    "svelte-portal": "0.1.0",
    "uuid": "8.3.1",
    "yup": "0.29.2"
  },
  "devDependencies": {
    "@babel/core": "^7.12.14",
    "@babel/plugin-transform-runtime": "^7.13.10",
    "@babel/preset-env": "^7.13.12",
    "@babel/runtime": "^7.13.10",
    "@rollup/plugin-replace": "^2.4.2",
    "@roxi/routify": "2.18.0",
    "@sveltejs/vite-plugin-svelte": "1.0.0-next.19",
    "@testing-library/jest-dom": "^5.11.10",
    "@testing-library/svelte": "^3.0.0",
    "babel-jest": "^26.6.3",
    "cypress": "^5.1.0",
    "cypress-terminal-report": "^1.4.1",
    "identity-obj-proxy": "^3.0.0",
    "jest": "^26.6.3",
    "ncp": "^2.0.0",
    "rimraf": "^3.0.2",
    "rollup": "^2.44.0",
    "rollup-plugin-copy": "^3.4.0",
    "start-server-and-test": "^1.12.1",
    "svelte": "^3.38.2",
    "svelte-jester": "^1.3.2",
    "ts-node": "^10.4.0",
    "typescript": "^4.5.5",
    "vite": "^2.1.5"
  },
  "gitHead": "115189f72a850bfb52b65ec61d932531bf327072"
}<|MERGE_RESOLUTION|>--- conflicted
+++ resolved
@@ -64,14 +64,9 @@
     }
   },
   "dependencies": {
-<<<<<<< HEAD
-    "@budibase/bbui": "^1.0.46-alpha.8",
-    "@budibase/client": "^1.0.46-alpha.8",
-    "@budibase/frontend-core": "^1.0.46-alpha.8",
-=======
     "@budibase/bbui": "^1.0.49-alpha.5",
     "@budibase/client": "^1.0.49-alpha.5",
->>>>>>> d13dc39b
+    "@budibase/frontend-core": "^1.0.49-alpha.5",
     "@budibase/colorpicker": "1.1.2",
     "@budibase/string-templates": "^1.0.49-alpha.5",
     "@sentry/browser": "5.19.1",
