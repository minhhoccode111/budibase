{
  "name": "@budibase/builder",
  "version": "0.0.32",
  "license": "AGPL-3.0",
  "private": true,
  "scripts": {
    "build": "routify --routify-dir routify -b && rollup -c",
    "start": "routify --routify-dir routify -c rollup",
    "test": "jest",
    "test:watch": "jest --watchAll",
    "dev:builder": "routify --routify-dir routify -c rollup",
    "rollup": "rollup -c -w",
    "cy:setup": "node ./cypress/setup.js",
    "cy:run": "cypress run",
    "cy:open": "cypress open",
    "cy:test": "start-server-and-test cy:setup http://localhost:4001/_builder cy:run"
  },
  "jest": {
    "globals": {
      "GLOBALS": {
        "client": "web"
      }
    },
    "testURL": "http://jest-breaks-if-this-does-not-exist",
    "moduleNameMapper": {
      "\\.(jpg|jpeg|png|gif|eot|otf|webp|svg|ttf|woff|woff2|mp4|webm|wav|mp3|m4a|aac|oga)$": "<rootDir>/internals/mocks/fileMock.js",
      "\\.(css|less|sass|scss)$": "identity-obj-proxy",
      "components(.*)$": "<rootDir>/src/components$1",
      "builderStore(.*)$": "<rootDir>/src/builderStore$1"
    },
    "moduleFileExtensions": [
      "js"
    ],
    "moduleDirectories": [
      "node_modules"
    ],
    "transform": {
      "^.+js$": "babel-jest"
    },
    "transformIgnorePatterns": [
      "/node_modules/(?!svelte).+\\.js$"
    ],
    "modulePathIgnorePatterns": [
      "<rootDir>/cypress/"
    ]
  },
  "eslintConfig": {
    "extends": [
      "plugin:cypress/recommended"
    ]
  },
  "dependencies": {
<<<<<<< HEAD
    "@beyonk/svelte-notifications": "^2.0.3",
    "@budibase/bbui": "^1.10.2",
=======
    "@budibase/bbui": "^1.10.1",
>>>>>>> 6cdd933d
    "@budibase/client": "^0.0.32",
    "@nx-js/compiler-util": "^2.0.0",
    "codemirror": "^5.51.0",
    "date-fns": "^1.29.0",
    "deepmerge": "^4.2.2",
    "feather-icons": "^4.21.0",
    "flatpickr": "^4.5.7",
    "lodash": "^4.17.13",
    "logrocket": "^1.0.6",
    "lunr": "^2.3.5",
    "mustache": "^4.0.1",
    "safe-buffer": "^5.1.2",
    "shortid": "^2.2.8",
    "string_decoder": "^1.2.0",
    "svelte-simple-modal": "^0.4.2",
    "uikit": "^3.1.7"
  },
  "devDependencies": {
    "@babel/core": "^7.5.5",
    "@babel/plugin-transform-runtime": "^7.5.5",
    "@babel/preset-env": "^7.5.5",
    "@babel/runtime": "^7.5.5",
    "@rollup/plugin-alias": "^3.0.1",
    "@rollup/plugin-json": "^4.0.3",
    "@sveltech/routify": "1.7.11",
    "babel-jest": "^24.8.0",
    "browser-sync": "^2.26.7",
    "cypress": "^4.8.0",
    "http-proxy-middleware": "^0.19.1",
    "jest": "^24.8.0",
    "ncp": "^2.0.0",
    "npm-run-all": "^4.1.5",
    "rimraf": "^3.0.2",
    "rollup": "^1.12.0",
    "rollup-plugin-alias": "^1.5.2",
    "rollup-plugin-browsersync": "^1.0.0",
    "rollup-plugin-commonjs": "^10.0.0",
    "rollup-plugin-copy": "^3.0.0",
    "rollup-plugin-livereload": "^1.0.0",
    "rollup-plugin-node-builtins": "^2.1.2",
    "rollup-plugin-node-globals": "^1.4.0",
    "rollup-plugin-node-resolve": "^5.2.0",
    "rollup-plugin-svelte": "^5.0.3",
    "rollup-plugin-terser": "^4.0.4",
    "rollup-plugin-url": "^2.2.2",
    "start-server-and-test": "^1.11.0",
    "svelte": "3.23.x"
  },
  "gitHead": "115189f72a850bfb52b65ec61d932531bf327072"
}<|MERGE_RESOLUTION|>--- conflicted
+++ resolved
@@ -50,12 +50,7 @@
     ]
   },
   "dependencies": {
-<<<<<<< HEAD
-    "@beyonk/svelte-notifications": "^2.0.3",
     "@budibase/bbui": "^1.10.2",
-=======
-    "@budibase/bbui": "^1.10.1",
->>>>>>> 6cdd933d
     "@budibase/client": "^0.0.32",
     "@nx-js/compiler-util": "^2.0.0",
     "codemirror": "^5.51.0",
