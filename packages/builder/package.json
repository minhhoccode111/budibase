--- conflicted
+++ resolved
@@ -63,13 +63,8 @@
     }
   },
   "dependencies": {
-<<<<<<< HEAD
     "@budibase/bbui": "^1.58.4",
-    "@budibase/client": "^0.7.6",
-=======
-    "@budibase/bbui": "^1.58.2",
     "@budibase/client": "^0.7.7",
->>>>>>> 8d926925
     "@budibase/colorpicker": "1.0.1",
     "@budibase/string-templates": "^0.7.7",
     "@budibase/svelte-ag-grid": "^0.0.16",
