{
  "name": "@budibase/builder",
<<<<<<< HEAD
  "version": "1.0.91-alpha.17",
=======
  "version": "1.0.105-alpha.10",
>>>>>>> dd740df3
  "license": "GPL-3.0",
  "private": true,
  "scripts": {
    "build": "routify -b && vite build --emptyOutDir",
    "start": "routify -c rollup",
    "dev:builder": "routify -c dev:vite",
    "dev:vite": "vite --host 0.0.0.0",
    "rollup": "rollup -c -w",
    "cy:setup": "ts-node ./cypress/ts/setup.ts",
    "cy:setup:ci": "node ./cypress/setup.js",
    "cy:open": "cypress open",
    "cy:run": "cypress run",
    "cy:run:ci": "xvfb-run cypress run --headed --browser chrome",
    "cy:test": "start-server-and-test cy:setup http://localhost:4100/builder cy:run",
    "cy:ci": "start-server-and-test cy:setup:ci http://localhost:4100/builder cy:run:ci",
    "cy:debug": "start-server-and-test cy:setup http://localhost:4100/builder cy:open",
    "cy:debug:ci": "start-server-and-test cy:setup:ci http://localhost:4100/builder cy:open"
  },
  "jest": {
    "globals": {
      "GLOBALS": {
        "client": "web"
      }
    },
    "testURL": "http://jest-breaks-if-this-does-not-exist",
    "moduleNameMapper": {
      "\\.(jpg|jpeg|png|gif|eot|otf|webp|svg|ttf|woff|woff2|mp4|webm|wav|mp3|m4a|aac|oga)$": "<rootDir>/internals/mocks/fileMock.js",
      "\\.(css|less|sass|scss)$": "identity-obj-proxy",
      "components(.*)$": "<rootDir>/src/components$1",
      "builderStore(.*)$": "<rootDir>/src/builderStore$1",
      "stores(.*)$": "<rootDir>/src/stores$1",
      "analytics(.*)$": "<rootDir>/src/analytics$1"
    },
    "moduleFileExtensions": [
      "js",
      "svelte"
    ],
    "moduleDirectories": [
      "node_modules"
    ],
    "transform": {
      "^.+js$": "babel-jest",
      "^.+.svelte$": "svelte-jester"
    },
    "transformIgnorePatterns": [
      "/node_modules/(?!svelte).+\\.js$",
      ".*string-templates.*"
    ],
    "modulePathIgnorePatterns": [
      "<rootDir>/cypress/"
    ],
    "setupFilesAfterEnv": [
      "@testing-library/jest-dom/extend-expect"
    ]
  },
  "eslintConfig": {
    "extends": [
      "plugin:cypress/recommended"
    ],
    "rules": {
      "cypress/no-unnecessary-waiting": "off"
    }
  },
  "dependencies": {
<<<<<<< HEAD
    "@budibase/bbui": "^1.0.91-alpha.17",
    "@budibase/client": "^1.0.91-alpha.17",
    "@budibase/frontend-core": "^1.0.91-alpha.17",
    "@budibase/string-templates": "^1.0.91-alpha.17",
=======
    "@budibase/bbui": "^1.0.105-alpha.10",
    "@budibase/client": "^1.0.105-alpha.10",
    "@budibase/frontend-core": "^1.0.105-alpha.10",
    "@budibase/string-templates": "^1.0.105-alpha.10",
>>>>>>> dd740df3
    "@sentry/browser": "5.19.1",
    "@spectrum-css/page": "^3.0.1",
    "@spectrum-css/vars": "^3.0.1",
    "codemirror": "^5.59.0",
    "downloadjs": "1.4.7",
    "lodash": "4.17.21",
    "posthog-js": "1.4.5",
    "remixicon": "2.5.0",
    "shortid": "2.2.15",
    "svelte-dnd-action": "^0.9.8",
    "svelte-loading-spinners": "^0.1.1",
    "svelte-portal": "0.1.0",
    "uuid": "8.3.1",
    "yup": "0.29.2"
  },
  "devDependencies": {
    "@babel/core": "^7.12.14",
    "@babel/plugin-transform-runtime": "^7.13.10",
    "@babel/preset-env": "^7.13.12",
    "@babel/runtime": "^7.13.10",
    "@rollup/plugin-replace": "^2.4.2",
    "@roxi/routify": "2.18.0",
    "@sveltejs/vite-plugin-svelte": "1.0.0-next.19",
    "@testing-library/jest-dom": "^5.11.10",
    "@testing-library/svelte": "^3.0.0",
    "babel-jest": "^26.6.3",
    "cypress": "^9.3.1",
    "cypress-terminal-report": "^1.4.1",
    "identity-obj-proxy": "^3.0.0",
    "jest": "^26.6.3",
    "ncp": "^2.0.0",
    "rimraf": "^3.0.2",
    "rollup": "^2.44.0",
    "rollup-plugin-copy": "^3.4.0",
    "start-server-and-test": "^1.12.1",
    "svelte": "^3.38.2",
    "svelte-jester": "^1.3.2",
    "ts-node": "^10.4.0",
    "typescript": "^4.5.5",
    "vite": "^2.1.5"
  },
  "gitHead": "115189f72a850bfb52b65ec61d932531bf327072"
}<|MERGE_RESOLUTION|>--- conflicted
+++ resolved
@@ -1,10 +1,6 @@
 {
   "name": "@budibase/builder",
-<<<<<<< HEAD
-  "version": "1.0.91-alpha.17",
-=======
   "version": "1.0.105-alpha.10",
->>>>>>> dd740df3
   "license": "GPL-3.0",
   "private": true,
   "scripts": {
@@ -69,17 +65,10 @@
     }
   },
   "dependencies": {
-<<<<<<< HEAD
-    "@budibase/bbui": "^1.0.91-alpha.17",
-    "@budibase/client": "^1.0.91-alpha.17",
-    "@budibase/frontend-core": "^1.0.91-alpha.17",
-    "@budibase/string-templates": "^1.0.91-alpha.17",
-=======
     "@budibase/bbui": "^1.0.105-alpha.10",
     "@budibase/client": "^1.0.105-alpha.10",
     "@budibase/frontend-core": "^1.0.105-alpha.10",
     "@budibase/string-templates": "^1.0.105-alpha.10",
->>>>>>> dd740df3
     "@sentry/browser": "5.19.1",
     "@spectrum-css/page": "^3.0.1",
     "@spectrum-css/vars": "^3.0.1",
