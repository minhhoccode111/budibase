--- conflicted
+++ resolved
@@ -1,10 +1,6 @@
 {
   "name": "@budibase/builder",
-<<<<<<< HEAD
-  "version": "2.2.12-alpha.2",
-=======
   "version": "2.2.12-alpha.16",
->>>>>>> 447c98ef
   "license": "GPL-3.0",
   "private": true,
   "scripts": {
@@ -75,17 +71,10 @@
     }
   },
   "dependencies": {
-<<<<<<< HEAD
-    "@budibase/bbui": "2.2.12-alpha.2",
-    "@budibase/client": "2.2.12-alpha.2",
-    "@budibase/frontend-core": "2.2.12-alpha.2",
-    "@budibase/string-templates": "2.2.12-alpha.2",
-=======
     "@budibase/bbui": "2.2.12-alpha.16",
     "@budibase/client": "2.2.12-alpha.16",
     "@budibase/frontend-core": "2.2.12-alpha.16",
     "@budibase/string-templates": "2.2.12-alpha.16",
->>>>>>> 447c98ef
     "@sentry/browser": "5.19.1",
     "@spectrum-css/page": "^3.0.1",
     "@spectrum-css/vars": "^3.0.1",
