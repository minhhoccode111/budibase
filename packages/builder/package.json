{
  "name": "@budibase/builder",
<<<<<<< HEAD
  "version": "0.9.153-alpha.2",
=======
  "version": "0.9.153",
>>>>>>> f96b0c95
  "license": "AGPL-3.0",
  "private": true,
  "scripts": {
    "build": "routify -b && vite build --emptyOutDir",
    "start": "routify -c rollup",
    "test": "jest",
    "test:watch": "jest --watchAll",
    "dev:builder": "routify -c dev:vite",
    "dev:vite": "vite",
    "rollup": "rollup -c -w",
    "cy:setup": "node ./cypress/setup.js",
    "cy:run": "cypress run",
    "cy:open": "cypress open",
    "cy:run:ci": "cypress run --record --key f308590b-6070-41af-b970-794a3823d451",
    "cy:test": "start-server-and-test cy:setup http://localhost:10001/builder cy:run",
    "cy:ci": "start-server-and-test cy:setup http://localhost:10001/builder cy:run",
    "cy:debug": "start-server-and-test cy:setup http://localhost:10001/builder cy:open"
  },
  "jest": {
    "globals": {
      "GLOBALS": {
        "client": "web"
      }
    },
    "testURL": "http://jest-breaks-if-this-does-not-exist",
    "moduleNameMapper": {
      "\\.(jpg|jpeg|png|gif|eot|otf|webp|svg|ttf|woff|woff2|mp4|webm|wav|mp3|m4a|aac|oga)$": "<rootDir>/internals/mocks/fileMock.js",
      "\\.(css|less|sass|scss)$": "identity-obj-proxy",
      "components(.*)$": "<rootDir>/src/components$1",
      "builderStore(.*)$": "<rootDir>/src/builderStore$1",
      "stores(.*)$": "<rootDir>/src/stores$1",
      "analytics(.*)$": "<rootDir>/src/analytics$1"
    },
    "moduleFileExtensions": [
      "js",
      "svelte"
    ],
    "moduleDirectories": [
      "node_modules"
    ],
    "transform": {
      "^.+js$": "babel-jest",
      "^.+.svelte$": "svelte-jester"
    },
    "transformIgnorePatterns": [
      "/node_modules/(?!svelte).+\\.js$",
      ".*string-templates.*"
    ],
    "modulePathIgnorePatterns": [
      "<rootDir>/cypress/"
    ],
    "setupFilesAfterEnv": [
      "@testing-library/jest-dom/extend-expect"
    ]
  },
  "eslintConfig": {
    "extends": [
      "plugin:cypress/recommended"
    ],
    "rules": {
      "cypress/no-unnecessary-waiting": "off"
    }
  },
  "dependencies": {
<<<<<<< HEAD
    "@budibase/bbui": "^0.9.153-alpha.2",
    "@budibase/client": "^0.9.153-alpha.2",
    "@budibase/colorpicker": "1.1.2",
    "@budibase/string-templates": "^0.9.153-alpha.2",
=======
    "@budibase/bbui": "^0.9.153",
    "@budibase/client": "^0.9.153",
    "@budibase/colorpicker": "1.1.2",
    "@budibase/string-templates": "^0.9.153",
>>>>>>> f96b0c95
    "@sentry/browser": "5.19.1",
    "@spectrum-css/page": "^3.0.1",
    "@spectrum-css/vars": "^3.0.1",
    "codemirror": "^5.59.0",
    "downloadjs": "1.4.7",
    "lodash": "4.17.21",
    "posthog-js": "1.4.5",
    "remixicon": "2.5.0",
    "shortid": "2.2.15",
    "svelte-dnd-action": "^0.9.8",
    "svelte-loading-spinners": "^0.1.1",
    "svelte-portal": "0.1.0",
    "uuid": "8.3.1",
    "yup": "0.29.2"
  },
  "devDependencies": {
    "@babel/core": "^7.12.14",
    "@babel/plugin-transform-runtime": "^7.13.10",
    "@babel/preset-env": "^7.13.12",
    "@babel/runtime": "^7.13.10",
    "@rollup/plugin-replace": "^2.4.2",
    "@roxi/routify": "2.18.0",
    "@sveltejs/vite-plugin-svelte": "^1.0.0-next.5",
    "@testing-library/jest-dom": "^5.11.10",
    "@testing-library/svelte": "^3.0.0",
    "babel-jest": "^26.6.3",
    "cypress": "^5.1.0",
    "cypress-terminal-report": "^1.4.1",
    "identity-obj-proxy": "^3.0.0",
    "jest": "^26.6.3",
    "ncp": "^2.0.0",
    "rimraf": "^3.0.2",
    "rollup": "^2.44.0",
    "rollup-plugin-copy": "^3.4.0",
    "start-server-and-test": "^1.12.1",
    "svelte": "^3.38.2",
    "svelte-jester": "^1.3.2",
    "vite": "^2.1.5"
  },
  "gitHead": "115189f72a850bfb52b65ec61d932531bf327072"
}<|MERGE_RESOLUTION|>--- conflicted
+++ resolved
@@ -1,10 +1,6 @@
 {
   "name": "@budibase/builder",
-<<<<<<< HEAD
-  "version": "0.9.153-alpha.2",
-=======
   "version": "0.9.153",
->>>>>>> f96b0c95
   "license": "AGPL-3.0",
   "private": true,
   "scripts": {
@@ -69,17 +65,10 @@
     }
   },
   "dependencies": {
-<<<<<<< HEAD
-    "@budibase/bbui": "^0.9.153-alpha.2",
-    "@budibase/client": "^0.9.153-alpha.2",
-    "@budibase/colorpicker": "1.1.2",
-    "@budibase/string-templates": "^0.9.153-alpha.2",
-=======
     "@budibase/bbui": "^0.9.153",
     "@budibase/client": "^0.9.153",
     "@budibase/colorpicker": "1.1.2",
     "@budibase/string-templates": "^0.9.153",
->>>>>>> f96b0c95
     "@sentry/browser": "5.19.1",
     "@spectrum-css/page": "^3.0.1",
     "@spectrum-css/vars": "^3.0.1",
