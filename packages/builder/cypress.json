{
<<<<<<< HEAD
  "baseUrl": "http://localhost:4100",
  "video": true,
=======
  "baseUrl": "http://localhost:10001",
  "video": false,
>>>>>>> e29967c8
  "projectId": "bmbemn",
  "env": {
    "PORT": "4100",
    "WORKER_PORT": "4200",
    "JWT_SECRET": "test",
    "HOST_IP": ""
  }
}<|MERGE_RESOLUTION|>--- conflicted
+++ resolved
@@ -1,11 +1,6 @@
 {
-<<<<<<< HEAD
   "baseUrl": "http://localhost:4100",
-  "video": true,
-=======
-  "baseUrl": "http://localhost:10001",
   "video": false,
->>>>>>> e29967c8
   "projectId": "bmbemn",
   "env": {
     "PORT": "4100",
