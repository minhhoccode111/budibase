--- conflicted
+++ resolved
@@ -1,20 +1,11 @@
 {
-<<<<<<< HEAD
-  "baseUrl": "http://localhost:41000/builder/",
+  "baseUrl": "http://localhost:41000",
   "video": true,
   "projectId": "bmbemn",
   "env": {
     "PORT": "41000",
     "WORKER_PORT": "42000",
-    "JWT_SECRET": "test"
-=======
-  "baseUrl": "http://localhost:10001",
-  "video": true,
-  "projectId": "bmbemn",
-  "env": {
-    "PORT": "10001",
     "JWT_SECRET": "test",
     "HOST_IP": ""
->>>>>>> 0a5babdf
   }
 }