--- conflicted
+++ resolved
@@ -56,10 +56,6 @@
   if (CLIENT) {
     CLIENT.disconnect()
   }
-<<<<<<< HEAD
-
-=======
->>>>>>> 9be38d84
   const { redisProtocolUrl, opts, host, port } = getRedisOptions(CLUSTERED)
 
   if (CLUSTERED) {
