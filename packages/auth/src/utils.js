const {
  DocumentTypes,
  SEPARATOR,
  ViewNames,
  StaticDatabases,
} = require("./db/utils")
const jwt = require("jsonwebtoken")
const { options } = require("./middleware/passport/jwt")
const { createUserEmailView } = require("./db/views")
const { getDB } = require("./db")
<<<<<<< HEAD
const { getGlobalDB } = require("./db/utils")
const { DEFAULT_TENANT_ID } = require("./constants")
=======
const { Headers } = require("./constants")
>>>>>>> fa3cf585

const APP_PREFIX = DocumentTypes.APP + SEPARATOR

function confirmAppId(possibleAppId) {
  return possibleAppId && possibleAppId.startsWith(APP_PREFIX)
    ? possibleAppId
    : undefined
}

/**
 * Given a request tries to find the appId, which can be located in various places
 * @param {object} ctx The main request body to look through.
 * @returns {string|undefined} If an appId was found it will be returned.
 */
exports.getAppId = ctx => {
  const options = [ctx.headers[Headers.APP_ID], ctx.params.appId]
  if (ctx.subdomains) {
    options.push(ctx.subdomains[1])
  }
  let appId
  for (let option of options) {
    appId = confirmAppId(option)
    if (appId) {
      break
    }
  }

  // look in body if can't find it in subdomain
  if (!appId && ctx.request.body && ctx.request.body.appId) {
    appId = confirmAppId(ctx.request.body.appId)
  }
  let appPath =
    ctx.request.headers.referrer ||
    ctx.path.split("/").filter(subPath => subPath.startsWith(APP_PREFIX))
  if (!appId && appPath.length !== 0) {
    appId = confirmAppId(appPath[0])
  }
  return appId
}

/**
 * Get a cookie from context, and decrypt if necessary.
 * @param {object} ctx The request which is to be manipulated.
 * @param {string} name The name of the cookie to get.
 */
exports.getCookie = (ctx, name) => {
  const cookie = ctx.cookies.get(name)

  if (!cookie) {
    return cookie
  }

  return jwt.verify(cookie, options.secretOrKey)
}

/**
 * Store a cookie for the request - it will not expire.
 * @param {object} ctx The request which is to be manipulated.
 * @param {string} name The name of the cookie to set.
 * @param {string|object} value The value of cookie which will be set.
 */
exports.setCookie = (ctx, value, name = "builder") => {
  if (!value) {
    ctx.cookies.set(name)
  } else {
    value = jwt.sign(value, options.secretOrKey)
    ctx.cookies.set(name, value, {
      maxAge: Number.MAX_SAFE_INTEGER,
      path: "/",
      httpOnly: false,
      overwrite: true,
    })
  }
}

/**
 * Utility function, simply calls setCookie with an empty string for value
 */
exports.clearCookie = (ctx, name) => {
  exports.setCookie(ctx, null, name)
}

/**
 * Checks if the API call being made (based on the provided ctx object) is from the client. If
 * the call is not from a client app then it is from the builder.
 * @param {object} ctx The koa context object to be tested.
 * @return {boolean} returns true if the call is from the client lib (a built app rather than the builder).
 */
exports.isClient = ctx => {
  return ctx.headers[Headers.TYPE] === "client"
}

exports.lookupTenantId = async userId => {
  const db = getDB(StaticDatabases.PLATFORM_INFO.name)
  let tenantId = DEFAULT_TENANT_ID
  try {
    const doc = await db.get(userId)
    if (doc && doc.tenantId) {
      tenantId = doc.tenantId
    }
  } catch (err) {
    // just return the default
  }
  return tenantId
}

/**
 * Given an email address this will use a view to search through
 * all the users to find one with this email address.
 * @param {string} email the email to lookup the user by.
 * @param {string|null} tenantId If tenant ID is known it can be specified
 * @return {Promise<object|null>}
 */
exports.getGlobalUserByEmail = async (email, tenantId) => {
  if (email == null) {
    throw "Must supply an email address to view"
  }
  const db = getGlobalDB(tenantId)
  try {
    let users = (
      await db.query(`database/${ViewNames.USER_BY_EMAIL}`, {
        key: email,
        include_docs: true,
      })
    ).rows
    users = users.map(user => user.doc)
    return users.length <= 1 ? users[0] : users
  } catch (err) {
    if (err != null && err.name === "not_found") {
      await createUserEmailView(db)
      return exports.getGlobalUserByEmail(email, tenantId)
    } else {
      throw err
    }
  }
}<|MERGE_RESOLUTION|>--- conflicted
+++ resolved
@@ -8,12 +8,8 @@
 const { options } = require("./middleware/passport/jwt")
 const { createUserEmailView } = require("./db/views")
 const { getDB } = require("./db")
-<<<<<<< HEAD
 const { getGlobalDB } = require("./db/utils")
-const { DEFAULT_TENANT_ID } = require("./constants")
-=======
-const { Headers } = require("./constants")
->>>>>>> fa3cf585
+const { DEFAULT_TENANT_ID, Headers } = require("./constants")
 
 const APP_PREFIX = DocumentTypes.APP + SEPARATOR
 
