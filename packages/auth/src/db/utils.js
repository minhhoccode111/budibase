const { newid } = require("../hashing")

exports.ViewNames = {
  USER_BY_EMAIL: "by_email",
}

exports.StaticDatabases = {
  GLOBAL: {
    name: "global-db",
  },
}

const DocumentTypes = {
  USER: "us",
  APP: "app",
  GROUP: "group",
<<<<<<< HEAD
  CONFIG: "config",
=======
  TEMPLATE: "template",
>>>>>>> e057217b
}

exports.DocumentTypes = DocumentTypes

const UNICODE_MAX = "\ufff0"
const SEPARATOR = "_"

exports.SEPARATOR = SEPARATOR

/**
 * Generates a new group ID.
 * @returns {string} The new group ID which the group doc can be stored under.
 */
exports.generateGroupID = () => {
  return `${DocumentTypes.GROUP}${SEPARATOR}${newid()}`
}

/**
 * Gets parameters for retrieving groups.
 */
exports.getGroupParams = (id = "", otherProps = {}) => {
  return {
    ...otherProps,
    startkey: `${DocumentTypes.GROUP}${SEPARATOR}${id}`,
    endkey: `${DocumentTypes.GROUP}${SEPARATOR}${id}${UNICODE_MAX}`,
  }
}

/**
<<<<<<< HEAD
 * Gets parameters for retrieving users, this is a utility function for the getDocParams function.
=======
 * Generates a new global user ID.
 * @returns {string} The new user ID which the user doc can be stored under.
 */
exports.generateGlobalUserID = () => {
  return `${DocumentTypes.USER}${SEPARATOR}${newid()}`
}

/**
 * Gets parameters for retrieving users.
>>>>>>> e057217b
 */
exports.getGlobalUserParams = (globalId, otherProps = {}) => {
  if (!globalId) {
    globalId = ""
  }
  return {
    ...otherProps,
    startkey: `${DocumentTypes.USER}${SEPARATOR}${globalId}`,
    endkey: `${DocumentTypes.USER}${SEPARATOR}${globalId}${UNICODE_MAX}`,
  }
}

/**
 * Generates a template ID.
 * @param ownerId The owner/user of the template, this could be global or a group level.
 */
exports.generateTemplateID = ownerId => {
  return `${DocumentTypes.TEMPLATE}${SEPARATOR}${ownerId}${newid()}`
}

/**
 * Gets parameters for retrieving templates. Owner ID must be specified, either global or a group level.
 */
exports.getTemplateParams = (ownerId, templateId, otherProps = {}) => {
  if (!templateId) {
    templateId = ""
  }
  let final
  if (templateId) {
    final = templateId
  } else {
    final = `${DocumentTypes.TEMPLATE}${SEPARATOR}${ownerId}${SEPARATOR}`
  }
  return {
    ...otherProps,
    startkey: final,
    endkey: `${final}${UNICODE_MAX}`,
  }
}

/**
 * Generates a new configuration ID.
 * @returns {string} The new configuration ID which the config doc can be stored under.
 */
exports.generateConfigID = (type = "", group = "", user = "") => {
  // group += SEPARATOR
  const scope = [type, group, user].join(SEPARATOR)

  return `${DocumentTypes.CONFIG}${SEPARATOR}${scope}${newid()}`
}

/**
 * Gets parameters for retrieving configurations.
 */
exports.getConfigParams = (type = "", group = "", otherProps = {}) => {
  return {
    ...otherProps,
    startkey: `${DocumentTypes.CONFIG}${SEPARATOR}${type}${SEPARATOR}${group}`,
    endkey: `${DocumentTypes.CONFIG}${SEPARATOR}${type}${SEPARATOR}${group}${UNICODE_MAX}`,
  }
}<|MERGE_RESOLUTION|>--- conflicted
+++ resolved
@@ -14,11 +14,8 @@
   USER: "us",
   APP: "app",
   GROUP: "group",
-<<<<<<< HEAD
   CONFIG: "config",
-=======
   TEMPLATE: "template",
->>>>>>> e057217b
 }
 
 exports.DocumentTypes = DocumentTypes
@@ -48,9 +45,6 @@
 }
 
 /**
-<<<<<<< HEAD
- * Gets parameters for retrieving users, this is a utility function for the getDocParams function.
-=======
  * Generates a new global user ID.
  * @returns {string} The new user ID which the user doc can be stored under.
  */
@@ -60,7 +54,6 @@
 
 /**
  * Gets parameters for retrieving users.
->>>>>>> e057217b
  */
 exports.getGlobalUserParams = (globalId, otherProps = {}) => {
   if (!globalId) {
