const { newid } = require("../hashing")
const Replication = require("./Replication")
<<<<<<< HEAD
const { DEFAULT_TENANT_ID } = require("../constants")
const env = require("../environment")
const { StaticDatabases, SEPARATOR } = require("./constants")
const { getTenantId } = require("../tenancy")
=======
const env = require("../environment")
const fetch = require("node-fetch")
const { getCouch } = require("./index")
>>>>>>> 5f997ab8

const UNICODE_MAX = "\ufff0"

exports.ViewNames = {
  USER_BY_EMAIL: "by_email",
}

exports.StaticDatabases = StaticDatabases

const PRE_APP = "app"
const PRE_DEV = "dev"

const DocumentTypes = {
  USER: "us",
  WORKSPACE: "workspace",
  CONFIG: "config",
  TEMPLATE: "template",
  APP: PRE_APP,
  DEV: PRE_DEV,
  APP_DEV: `${PRE_APP}${SEPARATOR}${PRE_DEV}`,
  APP_METADATA: `${PRE_APP}${SEPARATOR}metadata`,
  ROLE: "role",
}

exports.DocumentTypes = DocumentTypes
exports.APP_PREFIX = DocumentTypes.APP + SEPARATOR
exports.APP_DEV = exports.APP_DEV_PREFIX = DocumentTypes.APP_DEV + SEPARATOR
exports.SEPARATOR = SEPARATOR

function isDevApp(app) {
  return app.appId.startsWith(exports.APP_DEV_PREFIX)
}

/**
 * If creating DB allDocs/query params with only a single top level ID this can be used, this
 * is usually the case as most of our docs are top level e.g. tables, automations, users and so on.
 * More complex cases such as link docs and rows which have multiple levels of IDs that their
 * ID consists of need their own functions to build the allDocs parameters.
 * @param {string} docType The type of document which input params are being built for, e.g. user,
 * link, app, table and so on.
 * @param {string|null} docId The ID of the document minus its type - this is only needed if looking
 * for a singular document.
 * @param {object} otherProps Add any other properties onto the request, e.g. include_docs.
 * @returns {object} Parameters which can then be used with an allDocs request.
 */
function getDocParams(docType, docId = null, otherProps = {}) {
  if (docId == null) {
    docId = ""
  }
  return {
    ...otherProps,
    startkey: `${docType}${SEPARATOR}${docId}`,
    endkey: `${docType}${SEPARATOR}${docId}${UNICODE_MAX}`,
  }
}

/**
 * Generates a new workspace ID.
 * @returns {string} The new workspace ID which the workspace doc can be stored under.
 */
exports.generateWorkspaceID = () => {
  return `${DocumentTypes.WORKSPACE}${SEPARATOR}${newid()}`
}

/**
 * Gets parameters for retrieving workspaces.
 */
exports.getWorkspaceParams = (id = "", otherProps = {}) => {
  return {
    ...otherProps,
    startkey: `${DocumentTypes.WORKSPACE}${SEPARATOR}${id}`,
    endkey: `${DocumentTypes.WORKSPACE}${SEPARATOR}${id}${UNICODE_MAX}`,
  }
}

/**
 * Generates a new global user ID.
 * @returns {string} The new user ID which the user doc can be stored under.
 */
exports.generateGlobalUserID = id => {
  return `${DocumentTypes.USER}${SEPARATOR}${id || newid()}`
}

/**
 * Gets parameters for retrieving users.
 */
exports.getGlobalUserParams = (globalId, otherProps = {}) => {
  if (!globalId) {
    globalId = ""
  }
  return {
    ...otherProps,
    startkey: `${DocumentTypes.USER}${SEPARATOR}${globalId}`,
    endkey: `${DocumentTypes.USER}${SEPARATOR}${globalId}${UNICODE_MAX}`,
  }
}

/**
 * Generates a template ID.
 * @param ownerId The owner/user of the template, this could be global or a workspace level.
 */
exports.generateTemplateID = ownerId => {
  return `${DocumentTypes.TEMPLATE}${SEPARATOR}${ownerId}${SEPARATOR}${newid()}`
}

/**
 * Gets parameters for retrieving templates. Owner ID must be specified, either global or a workspace level.
 */
exports.getTemplateParams = (ownerId, templateId, otherProps = {}) => {
  if (!templateId) {
    templateId = ""
  }
  let final
  if (templateId) {
    final = templateId
  } else {
    final = `${DocumentTypes.TEMPLATE}${SEPARATOR}${ownerId}${SEPARATOR}`
  }
  return {
    ...otherProps,
    startkey: final,
    endkey: `${final}${UNICODE_MAX}`,
  }
}

/**
 * Generates a new role ID.
 * @returns {string} The new role ID which the role doc can be stored under.
 */
exports.generateRoleID = id => {
  return `${DocumentTypes.ROLE}${SEPARATOR}${id || newid()}`
}

/**
 * Gets parameters for retrieving a role, this is a utility function for the getDocParams function.
 */
exports.getRoleParams = (roleId = null, otherProps = {}) => {
  return getDocParams(DocumentTypes.ROLE, roleId, otherProps)
}

/**
 * Convert a development app ID to a deployed app ID.
 */
exports.getDeployedAppID = appId => {
  // if dev, convert it
  if (appId.startsWith(exports.APP_DEV_PREFIX)) {
    const id = appId.split(exports.APP_DEV_PREFIX)[1]
    return `${exports.APP_PREFIX}${id}`
  }
  return appId
}

/**
 * if in production this will use the CouchDB _all_dbs call to retrieve a list of databases. If testing
 * when using Pouch it will use the pouchdb-all-dbs package.
 */
exports.getAllDbs = async () => {
  // specifically for testing we use the pouch package for this
  if (env.isTest()) {
    return getCouch().allDbs()
  }
  const response = await fetch(`${env.COUCH_DB_URL}/_all_dbs`)
  if (response.status === 200) {
    return response.json()
  } else {
    throw "Cannot connect to CouchDB instance"
  }
}

/**
 * Lots of different points in the system need to find the full list of apps, this will
 * enumerate the entire CouchDB cluster and get the list of databases (every app).
 * NOTE: this operation is fine in self hosting, but cannot be used when hosting many
 * different users/companies apps as there is no security around it - all apps are returned.
 * @return {Promise<object[]>} returns the app information document stored in each app database.
 */
<<<<<<< HEAD
exports.getAllApps = async (CouchDB, { dev, all } = {}) => {
  let tenantId = getTenantId()
  if (!env.MULTI_TENANCY && !tenantId) {
    tenantId = DEFAULT_TENANT_ID
  }
  let allDbs = await CouchDB.allDbs()
  const appDbNames = allDbs.filter(dbName => {
    const split = dbName.split(SEPARATOR)
    // it is an app, check the tenantId
    if (split[0] === DocumentTypes.APP) {
      const noTenantId = split.length === 2 || split[1] === DocumentTypes.DEV
      // tenantId is always right before the UUID
      const possibleTenantId = split[split.length - 2]
      return (
        (tenantId === DEFAULT_TENANT_ID && noTenantId) ||
        possibleTenantId === tenantId
      )
    }
    return false
  })
=======
exports.getAllApps = async ({ CouchDB, dev, all } = {}) => {
  let dbs = await exports.getAllDbs()
  const appDbNames = dbs.filter(dbName => dbName.startsWith(exports.APP_PREFIX))
>>>>>>> 5f997ab8
  const appPromises = appDbNames.map(db =>
    // skip setup otherwise databases could be re-created
    new CouchDB(db, { skip_setup: true }).get(DocumentTypes.APP_METADATA)
  )
  if (appPromises.length === 0) {
    return []
  } else {
    const response = await Promise.allSettled(appPromises)
    const apps = response
      .filter(result => result.status === "fulfilled")
      .map(({ value }) => value)
    if (!all) {
      return apps.filter(app => {
        if (dev) {
          return isDevApp(app)
        }
        return !isDevApp(app)
      })
    } else {
      return apps.map(app => ({
        ...app,
        status: isDevApp(app) ? "development" : "published",
      }))
    }
  }
}

exports.dbExists = async (CouchDB, dbName) => {
  let exists = false
  try {
    const db = CouchDB(dbName, { skip_setup: true })
    // check if database exists
    const info = await db.info()
    if (info && !info.error) {
      exists = true
    }
  } catch (err) {
    exists = false
  }
  return exists
}

/**
 * Generates a new configuration ID.
 * @returns {string} The new configuration ID which the config doc can be stored under.
 */
const generateConfigID = ({ type, workspace, user }) => {
  const scope = [type, workspace, user].filter(Boolean).join(SEPARATOR)

  return `${DocumentTypes.CONFIG}${SEPARATOR}${scope}`
}

/**
 * Gets parameters for retrieving configurations.
 */
const getConfigParams = ({ type, workspace, user }, otherProps = {}) => {
  const scope = [type, workspace, user].filter(Boolean).join(SEPARATOR)

  return {
    ...otherProps,
    startkey: `${DocumentTypes.CONFIG}${SEPARATOR}${scope}`,
    endkey: `${DocumentTypes.CONFIG}${SEPARATOR}${scope}${UNICODE_MAX}`,
  }
}

/**
 * Returns the most granular configuration document from the DB based on the type, workspace and userID passed.
 * @param {Object} db - db instance to query
 * @param {Object} scopes - the type, workspace and userID scopes of the configuration.
 * @returns The most granular configuration document based on the scope.
 */
const getScopedFullConfig = async function (db, { type, user, workspace }) {
  const response = await db.allDocs(
    getConfigParams(
      { type, user, workspace },
      {
        include_docs: true,
      }
    )
  )

  function determineScore(row) {
    const config = row.doc

    // Config is specific to a user and a workspace
    if (config._id.includes(generateConfigID({ type, user, workspace }))) {
      return 4
    } else if (config._id.includes(generateConfigID({ type, user }))) {
      // Config is specific to a user only
      return 3
    } else if (config._id.includes(generateConfigID({ type, workspace }))) {
      // Config is specific to a workspace only
      return 2
    } else if (config._id.includes(generateConfigID({ type }))) {
      // Config is specific to a type only
      return 1
    }
    return 0
  }

  // Find the config with the most granular scope based on context
  const scopedConfig = response.rows.sort(
    (a, b) => determineScore(a) - determineScore(b)
  )[0]

  return scopedConfig && scopedConfig.doc
}

async function getScopedConfig(db, params) {
  const configDoc = await getScopedFullConfig(db, params)
  return configDoc && configDoc.config ? configDoc.config : configDoc
}

exports.Replication = Replication
exports.getScopedConfig = getScopedConfig
exports.generateConfigID = generateConfigID
exports.getConfigParams = getConfigParams
exports.getScopedFullConfig = getScopedFullConfig<|MERGE_RESOLUTION|>--- conflicted
+++ resolved
@@ -1,15 +1,11 @@
 const { newid } = require("../hashing")
 const Replication = require("./Replication")
-<<<<<<< HEAD
 const { DEFAULT_TENANT_ID } = require("../constants")
 const env = require("../environment")
 const { StaticDatabases, SEPARATOR } = require("./constants")
 const { getTenantId } = require("../tenancy")
-=======
-const env = require("../environment")
 const fetch = require("node-fetch")
 const { getCouch } = require("./index")
->>>>>>> 5f997ab8
 
 const UNICODE_MAX = "\ufff0"
 
@@ -186,14 +182,13 @@
  * different users/companies apps as there is no security around it - all apps are returned.
  * @return {Promise<object[]>} returns the app information document stored in each app database.
  */
-<<<<<<< HEAD
-exports.getAllApps = async (CouchDB, { dev, all } = {}) => {
+exports.getAllApps = async (CouchDB, { dev, all, idsOnly } = {}) => {
   let tenantId = getTenantId()
   if (!env.MULTI_TENANCY && !tenantId) {
     tenantId = DEFAULT_TENANT_ID
   }
-  let allDbs = await CouchDB.allDbs()
-  const appDbNames = allDbs.filter(dbName => {
+  let dbs = await exports.getAllDbs()
+  const appDbNames = dbs.filter(dbName => {
     const split = dbName.split(SEPARATOR)
     // it is an app, check the tenantId
     if (split[0] === DocumentTypes.APP) {
@@ -207,11 +202,9 @@
     }
     return false
   })
-=======
-exports.getAllApps = async ({ CouchDB, dev, all } = {}) => {
-  let dbs = await exports.getAllDbs()
-  const appDbNames = dbs.filter(dbName => dbName.startsWith(exports.APP_PREFIX))
->>>>>>> 5f997ab8
+  if (idsOnly) {
+    return appDbNames
+  }
   const appPromises = appDbNames.map(db =>
     // skip setup otherwise databases could be re-created
     new CouchDB(db, { skip_setup: true }).get(DocumentTypes.APP_METADATA)
