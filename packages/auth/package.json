{
  "name": "@budibase/auth",
<<<<<<< HEAD
  "version": "0.9.176-alpha.3",
=======
  "version": "0.9.179",
>>>>>>> ec321ba7
  "description": "Authentication middlewares for budibase builder and apps",
  "main": "src/index.js",
  "author": "Budibase",
  "license": "AGPL-3.0",
  "scripts": {
    "test": "jest",
    "test:watch": "jest --watchAll"
  },
  "dependencies": {
    "@techpass/passport-openidconnect": "^0.3.0",
    "aws-sdk": "^2.901.0",
    "bcryptjs": "^2.4.3",
    "cls-hooked": "^4.2.2",
    "ioredis": "^4.27.1",
    "jsonwebtoken": "^8.5.1",
    "koa-passport": "^4.1.4",
    "lodash": "^4.17.21",
    "lodash.isarguments": "^3.1.0",
    "node-fetch": "^2.6.1",
    "passport-google-auth": "^1.0.2",
    "passport-google-oauth": "^2.0.0",
    "passport-jwt": "^4.0.0",
    "passport-local": "^1.0.0",
    "sanitize-s3-objectkey": "^0.0.1",
    "tar-fs": "^2.1.1",
    "uuid": "^8.3.2",
    "zlib": "^1.0.5"
  },
  "jest": {
    "setupFiles": [
      "./scripts/jestSetup.js"
    ]
  },
  "devDependencies": {
    "ioredis-mock": "^5.5.5",
    "jest": "^26.6.3",
    "pouchdb": "^7.2.1",
    "pouchdb-adapter-memory": "^7.2.2",
    "pouchdb-all-dbs": "^1.0.2"
  },
  "gitHead": "d1836a898cab3f8ab80ee6d8f42be1a9eed7dcdc"
}<|MERGE_RESOLUTION|>--- conflicted
+++ resolved
@@ -1,10 +1,6 @@
 {
   "name": "@budibase/auth",
-<<<<<<< HEAD
-  "version": "0.9.176-alpha.3",
-=======
   "version": "0.9.179",
->>>>>>> ec321ba7
   "description": "Authentication middlewares for budibase builder and apps",
   "main": "src/index.js",
   "author": "Budibase",
