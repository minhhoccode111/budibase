{
  "name": "@budibase/auth",
  "version": "0.9.79-alpha.3",
  "description": "Authentication middlewares for budibase builder and apps",
  "main": "src/index.js",
  "author": "Budibase",
  "license": "AGPL-3.0",
  "scripts": {
    "test": "jest",
    "test:watch": "jest --watchAll"
  },
  "dependencies": {
    "@techpass/passport-openidconnect": "^0.3.0",
    "aws-sdk": "^2.901.0",
    "bcryptjs": "^2.4.3",
    "ioredis": "^4.27.1",
    "jsonwebtoken": "^8.5.1",
    "koa-passport": "^4.1.4",
    "lodash": "^4.17.21",
    "node-fetch": "^2.6.1",
    "@techpass/passport-openidconnect": "^0.3.0",
    "passport-google-auth": "^1.0.2",
    "passport-google-oauth": "^2.0.0",
    "passport-jwt": "^4.0.0",
    "passport-local": "^1.0.0",
    "sanitize-s3-objectkey": "^0.0.1",
    "tar-fs": "^2.1.1",
    "uuid": "^8.3.2",
    "zlib": "^1.0.5"
  },
  "jest": {
    "setupFiles": [
      "./scripts/jestSetup.js"
    ]
  },
  "devDependencies": {
    "ioredis-mock": "^5.5.5",
    "jest": "^26.6.3",
<<<<<<< HEAD
    "pouchdb-adapter-memory": "^7.2.2",
    "pouchdb": "^7.2.1",
=======
    "pouchdb": "^7.2.1",
    "pouchdb-adapter-memory": "^7.2.2",
>>>>>>> df942f7d
    "pouchdb-all-dbs": "^1.0.2"
  },
  "gitHead": "d1836a898cab3f8ab80ee6d8f42be1a9eed7dcdc"
}<|MERGE_RESOLUTION|>--- conflicted
+++ resolved
@@ -18,7 +18,6 @@
     "koa-passport": "^4.1.4",
     "lodash": "^4.17.21",
     "node-fetch": "^2.6.1",
-    "@techpass/passport-openidconnect": "^0.3.0",
     "passport-google-auth": "^1.0.2",
     "passport-google-oauth": "^2.0.0",
     "passport-jwt": "^4.0.0",
@@ -36,13 +35,8 @@
   "devDependencies": {
     "ioredis-mock": "^5.5.5",
     "jest": "^26.6.3",
-<<<<<<< HEAD
-    "pouchdb-adapter-memory": "^7.2.2",
-    "pouchdb": "^7.2.1",
-=======
     "pouchdb": "^7.2.1",
     "pouchdb-adapter-memory": "^7.2.2",
->>>>>>> df942f7d
     "pouchdb-all-dbs": "^1.0.2"
   },
   "gitHead": "d1836a898cab3f8ab80ee6d8f42be1a9eed7dcdc"
