--- conflicted
+++ resolved
@@ -1,10 +1,6 @@
 {
   "name": "@budibase/types",
-<<<<<<< HEAD
-  "version": "1.2.41-alpha.5",
-=======
   "version": "1.2.43",
->>>>>>> 8056a459
   "description": "Budibase types",
   "main": "dist/index.js",
   "types": "dist/index.d.ts",
