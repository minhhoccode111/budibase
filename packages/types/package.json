--- conflicted
+++ resolved
@@ -1,10 +1,6 @@
 {
   "name": "@budibase/types",
-<<<<<<< HEAD
-  "version": "1.2.44-alpha.11",
-=======
   "version": "1.2.57",
->>>>>>> b2d7d447
   "description": "Budibase types",
   "main": "dist/index.js",
   "types": "dist/index.d.ts",
