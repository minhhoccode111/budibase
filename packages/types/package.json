--- conflicted
+++ resolved
@@ -1,10 +1,6 @@
 {
   "name": "@budibase/types",
-<<<<<<< HEAD
-  "version": "1.3.22-alpha.5",
-=======
   "version": "1.4.2",
->>>>>>> 075ebdbc
   "description": "Budibase types",
   "main": "dist/index.js",
   "types": "dist/index.d.ts",
