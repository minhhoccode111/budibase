{
  "name": "@budibase/types",
<<<<<<< HEAD
  "version": "1.0.207-alpha.10",
=======
  "version": "1.0.211",
>>>>>>> 0bf9072c
  "description": "Budibase types",
  "main": "dist/index.js",
  "types": "dist/index.d.ts",
  "author": "Budibase",
  "license": "GPL-3.0",
  "scripts": {
    "prebuild": "rimraf dist/",
    "build": "tsc -p tsconfig.build.json",
    "build:dev": "yarn prebuild && tsc --build --watch --preserveWatchOutput"
  },
  "jest": {},
  "devDependencies": {
    "@types/node": "14.18.20",
    "rimraf": "3.0.2",
    "typescript": "4.7.3"
  }
}<|MERGE_RESOLUTION|>--- conflicted
+++ resolved
@@ -1,10 +1,6 @@
 {
   "name": "@budibase/types",
-<<<<<<< HEAD
-  "version": "1.0.207-alpha.10",
-=======
   "version": "1.0.211",
->>>>>>> 0bf9072c
   "description": "Budibase types",
   "main": "dist/index.js",
   "types": "dist/index.d.ts",
