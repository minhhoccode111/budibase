--- conflicted
+++ resolved
@@ -1,10 +1,6 @@
 {
   "name": "@budibase/types",
-<<<<<<< HEAD
-  "version": "2.4.5-alpha.1",
-=======
   "version": "2.4.5",
->>>>>>> 4f15cdff
   "description": "Budibase types",
   "main": "dist/index.js",
   "types": "dist/index.d.ts",
