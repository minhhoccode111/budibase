--- conflicted
+++ resolved
@@ -1,10 +1,6 @@
 {
   "name": "@budibase/types",
-<<<<<<< HEAD
-  "version": "2.1.40-alpha.7",
-=======
   "version": "2.1.42",
->>>>>>> 6a1898db
   "description": "Budibase types",
   "main": "dist/index.js",
   "types": "dist/index.d.ts",
