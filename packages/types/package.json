{
  "name": "@budibase/types",
<<<<<<< HEAD
  "version": "1.2.28-alpha.0",
=======
  "version": "1.2.30",
>>>>>>> 26674524
  "description": "Budibase types",
  "main": "dist/index.js",
  "types": "dist/index.d.ts",
  "author": "Budibase",
  "license": "GPL-3.0",
  "scripts": {
    "prebuild": "rimraf dist/",
    "build": "tsc -p tsconfig.build.json",
    "build:dev": "yarn prebuild && tsc --build --watch --preserveWatchOutput"
  },
  "jest": {},
  "devDependencies": {
    "@types/node": "14.18.20",
    "rimraf": "3.0.2",
    "typescript": "4.7.3"
  }
}<|MERGE_RESOLUTION|>--- conflicted
+++ resolved
@@ -1,10 +1,6 @@
 {
   "name": "@budibase/types",
-<<<<<<< HEAD
-  "version": "1.2.28-alpha.0",
-=======
   "version": "1.2.30",
->>>>>>> 26674524
   "description": "Budibase types",
   "main": "dist/index.js",
   "types": "dist/index.d.ts",
