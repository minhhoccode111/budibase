--- conflicted
+++ resolved
@@ -1,8 +1,5 @@
 export * from "./documents"
 export * from "./sdk"
 export * from "./api"
-<<<<<<< HEAD
 export * from "./core"
-=======
 export * from "./shared"
->>>>>>> 8d760b66
