--- conflicted
+++ resolved
@@ -1,10 +1,5 @@
-<<<<<<< HEAD
 import type Nano from "@budibase/nano"
-import { AllDocsResponse, AnyDocument, Document } from "../"
-=======
-import Nano from "@budibase/nano"
 import { AllDocsResponse, AnyDocument, Document, ViewTemplateOpts } from "../"
->>>>>>> cfecff47
 import { Writable } from "stream"
 
 export enum SearchIndex {
