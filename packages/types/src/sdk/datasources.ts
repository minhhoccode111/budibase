--- conflicted
+++ resolved
@@ -117,20 +117,7 @@
   friendlyName: string
   type?: string
   iconUrl?: string
-<<<<<<< HEAD
-  datasource: Record<
-    string,
-    {
-      type: string
-      display?: string
-      deprecated?: boolean
-      default?: any
-      required?: boolean
-    }
-  >
-=======
   datasource: DatasourceConfig
->>>>>>> 3ba6b134
   query: {
     [key: string]: QueryDefinition
   }
