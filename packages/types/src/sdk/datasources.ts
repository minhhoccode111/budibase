import { Table } from "../documents"

export const PASSWORD_REPLACEMENT = "--secret-value--"

export enum Operation {
  CREATE = "CREATE",
  READ = "READ",
  UPDATE = "UPDATE",
  DELETE = "DELETE",
  BULK_CREATE = "BULK_CREATE",
  CREATE_TABLE = "CREATE_TABLE",
  UPDATE_TABLE = "UPDATE_TABLE",
  DELETE_TABLE = "DELETE_TABLE",
}

export enum SortDirection {
  ASCENDING = "ASCENDING",
  DESCENDING = "DESCENDING",
}

export enum QueryType {
  SQL = "sql",
  JSON = "json",
  FIELDS = "fields",
}

export enum DatasourceFieldType {
  STRING = "string",
  CODE = "code",
  LONGFORM = "longForm",
  BOOLEAN = "boolean",
  NUMBER = "number",
  PASSWORD = "password",
  LIST = "list",
  OBJECT = "object",
  JSON = "json",
  FILE = "file",
  FIELD_GROUP = "fieldGroup",
}

export enum SourceName {
  POSTGRES = "POSTGRES",
  DYNAMODB = "DYNAMODB",
  MONGODB = "MONGODB",
  ELASTICSEARCH = "ELASTICSEARCH",
  COUCHDB = "COUCHDB",
  SQL_SERVER = "SQL_SERVER",
  S3 = "S3",
  AIRTABLE = "AIRTABLE",
  MYSQL = "MYSQL",
  ARANGODB = "ARANGODB",
  REST = "REST",
  ORACLE = "ORACLE",
  GOOGLE_SHEETS = "GOOGLE_SHEETS",
  FIRESTORE = "FIRESTORE",
  REDIS = "REDIS",
  SNOWFLAKE = "SNOWFLAKE",
}

export enum IncludeRelationship {
  INCLUDE = 1,
  EXCLUDE = 0,
}

export enum FilterType {
  STRING = "string",
  FUZZY = "fuzzy",
  RANGE = "range",
  EQUAL = "equal",
  NOT_EQUAL = "notEqual",
  EMPTY = "empty",
  NOT_EMPTY = "notEmpty",
  ONE_OF = "oneOf",
}

export enum DatasourceFeature {
  CONNECTION_CHECKING = "connection",
}

export interface StepDefinition {
  key: string
  template: string
}

export interface QueryDefinition {
  type: QueryType
  displayName?: string
  readable?: boolean
  customisable?: boolean
  fields?: object
  urlDisplay?: boolean
  steps?: Array<StepDefinition>
}

export interface ExtraQueryConfig {
  [key: string]: {
    displayName: string
    type: string
    required: boolean
    data?: object
  }
}

export interface DatasourceConfig {
  [key: string]: {
    type: string
    display?: string
    required?: boolean
    default?: any
    deprecated?: boolean
  }
}

export interface Integration {
  docs: string
  plus?: boolean
  auth?: { type: string }
  features?: DatasourceFeature[]
  relationships?: boolean
  description: string
  friendlyName: string
  type?: string
  iconUrl?: string
  datasource: DatasourceConfig
  query: {
    [key: string]: QueryDefinition
  }
  extra?: ExtraQueryConfig
}

export interface ConnectionInformation {
  connected: boolean
}

export interface IntegrationBase {
  create?(query: any): Promise<any[] | any>
  read?(query: any): Promise<any[] | any>
  update?(query: any): Promise<any[] | any>
  delete?(query: any): Promise<any[] | any>
<<<<<<< HEAD
  testConnection?(): Promise<
    | boolean
    | {
        error: string
      }
  >
=======
  connection?(): Promise<ConnectionInformation>
>>>>>>> 7e6f0c89
}

export interface DatasourcePlus extends IntegrationBase {
  tables: Record<string, Table>
  schemaErrors: Record<string, string>

  // if the datasource supports the use of bindings directly (to protect against SQL injection)
  // this returns the format of the identifier
  getBindingIdentifier(): string
  getStringConcat(parts: string[]): string
  buildSchema(datasourceId: string, entities: Record<string, Table>): any
}<|MERGE_RESOLUTION|>--- conflicted
+++ resolved
@@ -128,25 +128,17 @@
   extra?: ExtraQueryConfig
 }
 
-export interface ConnectionInformation {
-  connected: boolean
-}
-
 export interface IntegrationBase {
   create?(query: any): Promise<any[] | any>
   read?(query: any): Promise<any[] | any>
   update?(query: any): Promise<any[] | any>
   delete?(query: any): Promise<any[] | any>
-<<<<<<< HEAD
   testConnection?(): Promise<
     | boolean
     | {
         error: string
       }
   >
-=======
-  connection?(): Promise<ConnectionInformation>
->>>>>>> 7e6f0c89
 }
 
 export interface DatasourcePlus extends IntegrationBase {
