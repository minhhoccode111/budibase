export interface LoginRequest {
  username: string
  password: string
}

export interface PasswordResetRequest {
  email: string
}

export interface PasswordResetUpdateRequest {
  resetCode: string
  password: string
}

export interface UpdateSelfRequest {
  firstName?: string
  lastName?: string
  password?: string
  forceResetPassword?: boolean
  onboardedAt?: string
<<<<<<< HEAD
  appFavourites?: string[]
=======
  tours?: Record<string, Date>
>>>>>>> 460c2573
}

export interface UpdateSelfResponse {
  _id: string
  _rev: string
}<|MERGE_RESOLUTION|>--- conflicted
+++ resolved
@@ -18,11 +18,8 @@
   password?: string
   forceResetPassword?: boolean
   onboardedAt?: string
-<<<<<<< HEAD
   appFavourites?: string[]
-=======
   tours?: Record<string, Date>
->>>>>>> 460c2573
 }
 
 export interface UpdateSelfResponse {
