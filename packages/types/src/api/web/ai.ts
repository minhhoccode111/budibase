--- conflicted
+++ resolved
@@ -22,7 +22,14 @@
   code: string
 }
 
-<<<<<<< HEAD
+export interface GenerateCronRequest {
+  prompt: string
+}
+
+export interface GenerateCronResponse {
+  message?: string
+}
+
 export interface GenerateTablesRequest {
   prompt: string
   addData: boolean
@@ -31,12 +38,4 @@
 
 export interface GenerateTablesResponse {
   createdTables: { id: string; name: string }[]
-=======
-export interface GenerateCronRequest {
-  prompt: string
-}
-
-export interface GenerateCronResponse {
-  message?: string
->>>>>>> ad1a285f
 }