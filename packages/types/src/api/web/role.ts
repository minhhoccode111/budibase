--- conflicted
+++ resolved
@@ -7,10 +7,7 @@
   name: string
   inherits?: string | string[]
   permissionId: string
-<<<<<<< HEAD
-=======
   permissions?: Record<string, PermissionLevel[]>
->>>>>>> eaa04655
   version?: string
   uiMetadata?: RoleUIMetadata
 }
