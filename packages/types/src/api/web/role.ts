import { Role, RoleUIMetadata } from "../../documents"

export interface SaveRoleRequest {
  _id?: string
  _rev?: string
  name: string
  inherits?: string | string[]
  permissionId: string
<<<<<<< HEAD
  version?: string
=======
  version: string
  uiMetadata?: RoleUIMetadata
>>>>>>> 949c31d7
}

export interface SaveRoleResponse extends Role {}

export interface FindRoleResponse extends Role {}

export type FetchRolesResponse = Role[]

export interface DestroyRoleResponse {
  message: string
}

export type AccessibleRolesResponse = string[]<|MERGE_RESOLUTION|>--- conflicted
+++ resolved
@@ -6,12 +6,8 @@
   name: string
   inherits?: string | string[]
   permissionId: string
-<<<<<<< HEAD
-  version?: string
-=======
   version: string
   uiMetadata?: RoleUIMetadata
->>>>>>> 949c31d7
 }
 
 export interface SaveRoleResponse extends Role {}
