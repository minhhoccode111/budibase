--- conflicted
+++ resolved
@@ -1,8 +1,5 @@
 export * from "./sidepanel"
 export * from "./codeEditor"
-<<<<<<< HEAD
-export * from "./popover"
-=======
 export * from "./errors"
 
 export interface ComponentDefinition {
@@ -34,5 +31,4 @@
         setting: string
         value: string
       }
-}
->>>>>>> 0e06707d
+}