--- conflicted
+++ resolved
@@ -33,17 +33,11 @@
   selectAllFields?: boolean
   resetOn?: string | string[]
   settings?: ComponentSetting[]
-<<<<<<< HEAD
   nested?: boolean
-  isolated?: boolean
-  dependsOn?:
-    | string
-    | {
-        setting: string
-        value: string
-      }
-=======
   dependsOn?: DependsOnComponentSetting
   sectionDependsOn?: DependsOnComponentSetting
->>>>>>> eecf1604
+  contextAccess?: {
+    global: boolean
+    self: boolean
+  }
 }