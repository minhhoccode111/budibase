export * from "./integration"
<<<<<<< HEAD
export * from "./automations"
=======
export * from "./grid"
>>>>>>> 5d7f7489
<|MERGE_RESOLUTION|>--- conflicted
+++ resolved
@@ -1,6 +1,3 @@
 export * from "./integration"
-<<<<<<< HEAD
 export * from "./automations"
-=======
-export * from "./grid"
->>>>>>> 5d7f7489
+export * from "./grid"