--- conflicted
+++ resolved
@@ -20,11 +20,8 @@
     primaryColorHover?: string
   }
   revertableVersion?: string
-<<<<<<< HEAD
   navigation?: AppNavigation
-=======
   automationErrors?: AppMetadataErrors
->>>>>>> 78fbf862
 }
 
 export interface AppInstance {
