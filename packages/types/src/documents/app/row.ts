import { Document } from "../document"

export enum FieldType {
  /**
   * a primitive type, stores a string, called Text within Budibase. This is one of the default
   * types of Budibase, if an external type is not fully understood, we will treat it as text.
   */
  STRING = "string",
  /**
   * similar to string type, called Long Form Text within Budibase. This is mainly a frontend
   * orientated type which enables a larger text input area. This can also be used
   * in conjunction with the 'useRichText' option to support a markdown editor/viewer.
   */
  LONGFORM = "longform",
  /**
   * similar to string type, called Options within Budibase. This works very similarly to
   * the string type within the backend, but is validated to a list of options. This will
   * display a <select> input within the builder/client.
   */
  OPTIONS = "options",
  /**
   * a primitive type, stores a number, as a floating point, called Number within Budibase.
   * this type will always represent numbers as reals/floating point - there is no integer only
   * type within Budibase.
   */
  NUMBER = "number",
  /**
   * a primitive type, stores a boolean, called Boolean within Budibase. This is often represented
   * as a toggle or checkbox within forms/grids.
   */
  BOOLEAN = "boolean",
  /**
   * a JSON type, this type is always an array of strings, called Multi-select within Budibase.
   * This type can be compared to the options type, as it functions similarly, but allows picking
   * multiple options rather than a single option.
   */
  ARRAY = "array",
  /**
   * a string type, this is always a string when input/returned from the API, called Date/Time within
   * Budibase. We utilise ISO date strings for representing dates, this type has a range of subtypes
   * to restrict it to date only, time only and ignore timezone capabilities.
   */
  DATETIME = "datetime",
  /**
   * a JSON type, an array of metadata about files held in object storage, called Attachment List within
   * Budibase. To utilise this type there is an API for uploading files to Budibase, which returns metadata
   * that can be stored against columns of this type. Currently this is not supported on external databases.
   */
  ATTACHMENTS = "attachment",
  /**
   * a JSON type, similar to the attachments type, called Attachment within Budibase. This type functions
   * much the same as the attachment list, but only holds a single attachment metadata as an object.
   * This simplifies the binding experience of using this column type.
   */
  ATTACHMENT_SINGLE = "attachment_single",
  /**
   * a complex type, called Relationships within Budibase. This is the most complex type of Budibase,
   * nothing should be stored against rows under link columns; this type simply represents the
   * relationship between tables as part of the table schema. When rows are input to the Budibase API
   * relationships to be made are represented as a list of row IDs to link. When rows are returned
   * from the Budibase API it will contain a list of row IDs and display column values of the related rows.
   */
  LINK = "link",
  /**
   * a complex type, called Formulas within Budibase. This type has two variants, static and dynamic, with
   * static only being supported against internal tables. Dynamic formulas calculate a provided HBS/JS binding
   * based on the row context and enrich it when rows are being returned from the API. Static bindings calculate
   * this when rows are being stored, so that the formula output can be searched upon within the DB.
   */
  FORMULA = "formula",
  /**
   * a complex type, called Auto Column within Budibase. This type has a few variants, with options such as a
   * date for created at/updated at, an auto ID column with auto-increments as rows are saved and a user
   * relationship type which stores the created by/updated by user details. These subtypes all depend on the
   * date, number of link types respectively. There is one case where these will be executed in the browser,
   * that is part of the initial formula definition, the formula will be live evaluated in the browser.
   */
  AUTO = "auto",
  /**
   * a JSON type, called JSON within Budibase. This type allows any arbitrary JSON to be input to this column
   * type, which will be represented as a JSON object in the row. This type depends on a schema being
   * provided to make the JSON searchable/bindable, the JSON cannot be fully dynamic.
   */
  JSON = "json",
  /**
   * @deprecated an internal type, this is an old deprecated type which is no longer used - still represented to note it
   * could appear in very old tables.
   */
  INTERNAL = "internal",
  /**
   * a string type, called Barcode/QR within Budibase. This type is used to denote to forms to that this column
   * should be filled in using a camera to read a barcode, there is a form component which will be used when this
   * type is found. The column will contain the contents of any barcode scanned.
   */
  BARCODEQR = "barcodeqr",
<<<<<<< HEAD
  SIGNATURE = "signature",
=======
  /**
   * a string type, this allows representing very large integers, but they are held/managed within Budibase as
   * strings. When stored in external databases Budibase will attempt to use a real big integer type and depend
   * on the database parsing the string to this type as part of saving.
   */
>>>>>>> 5614c040
  BIGINT = "bigint",
  /**
   * a JSON type, called User within Budibase. This type is used to represent a link to an internal Budibase
   * resource, like a user or group, today only users are supported. This type will be represented as an
   * array of internal resource IDs (e.g. user IDs) within the row - this ID list will be enriched with
   * the full resources when rows are returned from the API. The full resources can be input to the API, or
   * an array of resource IDs, the API will squash these down and validate them before saving the row.
   */
  BB_REFERENCE = "bb_reference",
}

export interface RowAttachment {
  size: number
  name: string
  extension: string
  key: string
  // Populated on read
  url?: string
}

export interface Row extends Document {
  type?: string
  tableId?: string
  _viewId?: string
  [key: string]: any
}

export enum FieldSubtype {
  USER = "user",
  USERS = "users",
}

// The 'as' are required for typescript not to type the outputs as generic FieldSubtype
export const FieldTypeSubtypes = {
  BB_REFERENCE: {
    USER: FieldSubtype.USER as FieldSubtype.USER,
    USERS: FieldSubtype.USERS as FieldSubtype.USERS,
  },
}<|MERGE_RESOLUTION|>--- conflicted
+++ resolved
@@ -93,15 +93,16 @@
    * type is found. The column will contain the contents of any barcode scanned.
    */
   BARCODEQR = "barcodeqr",
-<<<<<<< HEAD
+  /**
+   * a JSON type, called Signature within Budibase. This type functions much the same as ATTACHMENTS but restricted
+   * only to signatures.
+   */
   SIGNATURE = "signature",
-=======
   /**
    * a string type, this allows representing very large integers, but they are held/managed within Budibase as
    * strings. When stored in external databases Budibase will attempt to use a real big integer type and depend
    * on the database parsing the string to this type as part of saving.
    */
->>>>>>> 5614c040
   BIGINT = "bigint",
   /**
    * a JSON type, called User within Budibase. This type is used to represent a link to an internal Budibase
