import { Document } from "../document"
import { Component } from "./component"

export interface ScreenProps extends Component {
  size?: string
  gap?: string
  direction?: string
  vAlign?: string
  hAlign?: string
}

export interface ScreenRouting {
  route: string
  roleId: string
  homeScreen?: boolean
}

export enum ScreenVariant {
  PDF = "pdf",
}

export interface Screen extends Document {
  layoutId?: string
  showNavigation?: boolean
  width?: string
  routing: ScreenRouting
  props: ScreenProps
  name?: string
  pluginAdded?: boolean
  onLoad?: EventHandler[]
  variant?: ScreenVariant
<<<<<<< HEAD
  projectAppId?: string
=======
  workspaceAppId?: string
>>>>>>> b573e9cb
}

export interface ScreenRoutesViewOutput extends Document {
  id: string
  routing: ScreenRouting
}

export type ScreenRoutingJson = Record<
  string,
  {
    subpaths: Record<string, any>
  }
>

export interface EventHandler {
  parameters: {
    key: string
    type: string
    value: string
    persist: any | null
  }
  "##eventHandlerType": string
  id: string
}<|MERGE_RESOLUTION|>--- conflicted
+++ resolved
@@ -29,11 +29,7 @@
   pluginAdded?: boolean
   onLoad?: EventHandler[]
   variant?: ScreenVariant
-<<<<<<< HEAD
-  projectAppId?: string
-=======
   workspaceAppId?: string
->>>>>>> b573e9cb
 }
 
 export interface ScreenRoutesViewOutput extends Document {
