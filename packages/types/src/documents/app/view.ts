import { LegacyFilter, SearchFilterGroup, SortOrder, SortType } from "../../api"
import { UIFieldMetadata } from "./table"
import { Document } from "../document"
import { DBView, SearchFilters } from "../../sdk"

export type ViewTemplateOpts = {
  field: string
  tableId: string
  groupBy: string
  filters: ViewFilter[]
  schema: any
  calculation: string
  groupByMulti?: boolean
}

export interface InMemoryView extends Document {
  view: DBView
  name: string
  tableId: string
  groupBy?: string
}

export interface View {
  name?: string
  tableId: string
  field?: string
  filters: ViewFilter[]
  schema: ViewSchema
  calculation?: ViewCalculation
  map?: string
  reduce?: any
  meta?: ViewTemplateOpts
  groupBy?: string
}

export interface BasicViewFieldMetadata extends UIFieldMetadata {
  readonly?: boolean
  columns?: Record<string, RelationSchemaField>
}

export interface RelationSchemaField extends UIFieldMetadata {
  readonly?: boolean
}

export interface ViewCalculationFieldMetadata extends BasicViewFieldMetadata {
  calculationType: CalculationType
  field: string
}

export type ViewFieldMetadata =
  | BasicViewFieldMetadata
  | ViewCalculationFieldMetadata

export enum CalculationType {
  SUM = "sum",
  AVG = "avg",
  COUNT = "count",
  MIN = "min",
  MAX = "max",
}

export interface ViewV2 {
  version: 2
  id: string
  name: string
  primaryDisplay?: string
  tableId: string
  query?: LegacyFilter[] | SearchFilters
  // duplicate to store UI information about filters
  queryUI?: SearchFilterGroup
  sort?: {
    field: string
    order?: SortOrder
    type?: SortType
  }
<<<<<<< HEAD
  schema?: Record<string, ViewFieldMetadata>
  uiMetadata?: Record<string, any>
=======
  schema?: ViewV2Schema
>>>>>>> 419074d3
}

export type ViewV2Schema = Record<string, ViewFieldMetadata>

export type ViewSchema = ViewCountOrSumSchema | ViewStatisticsSchema

export interface ViewCountOrSumSchema {
  field: string
  value: string
}

/**
 e.g:
  "min": {
    "type": "number"
  },
  "max": {
    "type": "number"
  }
 */
export interface ViewStatisticsSchema {
  [key: string]: {
    type: string
  }
}

export interface ViewFilter {
  value?: any
  condition: string
  key: string
  conjunction?: string
}

export enum ViewCalculation {
  SUM = "sum",
  COUNT = "count",
  STATISTICS = "stats",
}<|MERGE_RESOLUTION|>--- conflicted
+++ resolved
@@ -73,12 +73,8 @@
     order?: SortOrder
     type?: SortType
   }
-<<<<<<< HEAD
-  schema?: Record<string, ViewFieldMetadata>
+  schema?: ViewV2Schema
   uiMetadata?: Record<string, any>
-=======
-  schema?: ViewV2Schema
->>>>>>> 419074d3
 }
 
 export type ViewV2Schema = Record<string, ViewFieldMetadata>
