import { SearchFilter, SortOrder, SortType } from "../../api"
import { UIFieldMetadata } from "./table"
import { Document } from "../document"
import { DBView } from "../../sdk"

export type ViewTemplateOpts = {
  field: string
  tableId: string
  groupBy: string
  filters: ViewFilter[]
  schema: any
  calculation: string
  groupByMulti?: boolean
}

export interface InMemoryView extends Document {
  view: DBView
  name: string
  tableId: string
  groupBy?: string
}

export interface View {
  name?: string
  tableId: string
  field?: string
  filters: ViewFilter[]
  schema: ViewSchema
  calculation?: ViewCalculation
  map?: string
  reduce?: any
  meta?: ViewTemplateOpts
  groupBy?: string
}

<<<<<<< HEAD
export interface BasicViewUIFieldMetadata extends UIFieldMetadata {
=======
export type ViewFieldMetadata = UIFieldMetadata & {
  readonly?: boolean
  columns?: Record<string, RelationSchemaField>
}

export type RelationSchemaField = UIFieldMetadata & {
>>>>>>> ab36f0da
  readonly?: boolean
}

export interface ViewCalculationFieldMetadata extends BasicViewUIFieldMetadata {
  calculationType: CalculationType
  field: string
}

export type ViewUIFieldMetadata =
  | BasicViewUIFieldMetadata
  | ViewCalculationFieldMetadata

export enum CalculationType {
  SUM = "sum",
  AVG = "avg",
  COUNT = "count",
  MIN = "min",
  MAX = "max",
}

<<<<<<< HEAD
=======
export type ViewCalculationFieldMetadata = ViewFieldMetadata & {
  calculationType: CalculationType
  field: string
}

>>>>>>> ab36f0da
export interface ViewV2 {
  version: 2
  id: string
  name: string
  primaryDisplay?: string
  tableId: string
  query?: SearchFilter[]
  sort?: {
    field: string
    order?: SortOrder
    type?: SortType
  }
<<<<<<< HEAD
  schema?: Record<string, ViewUIFieldMetadata>
=======
  schema?: Record<string, ViewFieldMetadata | ViewCalculationFieldMetadata>
>>>>>>> ab36f0da
}

export type ViewSchema = ViewCountOrSumSchema | ViewStatisticsSchema

export interface ViewCountOrSumSchema {
  field: string
  value: string
}

/**
 e.g:
  "min": {
    "type": "number"
  },
  "max": {
    "type": "number"
  }
 */
export interface ViewStatisticsSchema {
  [key: string]: {
    type: string
  }
}

export interface ViewFilter {
  value?: any
  condition: string
  key: string
  conjunction?: string
}

export enum ViewCalculation {
  SUM = "sum",
  COUNT = "count",
  STATISTICS = "stats",
}<|MERGE_RESOLUTION|>--- conflicted
+++ resolved
@@ -33,16 +33,12 @@
   groupBy?: string
 }
 
-<<<<<<< HEAD
 export interface BasicViewUIFieldMetadata extends UIFieldMetadata {
-=======
-export type ViewFieldMetadata = UIFieldMetadata & {
   readonly?: boolean
   columns?: Record<string, RelationSchemaField>
 }
 
-export type RelationSchemaField = UIFieldMetadata & {
->>>>>>> ab36f0da
+export interface RelationSchemaField extends UIFieldMetadata {
   readonly?: boolean
 }
 
@@ -63,14 +59,6 @@
   MAX = "max",
 }
 
-<<<<<<< HEAD
-=======
-export type ViewCalculationFieldMetadata = ViewFieldMetadata & {
-  calculationType: CalculationType
-  field: string
-}
-
->>>>>>> ab36f0da
 export interface ViewV2 {
   version: 2
   id: string
@@ -83,11 +71,7 @@
     order?: SortOrder
     type?: SortType
   }
-<<<<<<< HEAD
   schema?: Record<string, ViewUIFieldMetadata>
-=======
-  schema?: Record<string, ViewFieldMetadata | ViewCalculationFieldMetadata>
->>>>>>> ab36f0da
 }
 
 export type ViewSchema = ViewCountOrSumSchema | ViewStatisticsSchema
