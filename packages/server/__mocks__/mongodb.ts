module MongoMock {
  const mongodb: any = {}

  mongodb.MongoClient = function () {
    this.connect = jest.fn()
    this.close = jest.fn()
    this.insertOne = jest.fn()
    this.insertMany = jest.fn(() => ({ toArray: () => [] }))
    this.find = jest.fn(() => ({ toArray: () => [] }))
    this.findOne = jest.fn()
    this.findOneAndUpdate = jest.fn()
    this.count = jest.fn()
    this.deleteOne = jest.fn()
    this.deleteMany = jest.fn(() => ({ toArray: () => [] }))
    this.updateOne = jest.fn()
    this.updateMany = jest.fn(() => ({ toArray: () => [] }))

    this.collection = jest.fn(() => ({
      insertOne: this.insertOne,
      find: this.find,
      insertMany: this.insertMany,
      findOne: this.findOne,
      findOneAndUpdate: this.findOneAndUpdate,
      count: this.count,
      deleteOne: this.deleteOne,
      deleteMany: this.deleteMany,
      updateOne: this.updateOne,
      updateMany: this.updateMany,
    }))

    this.db = () => ({
      collection: this.collection,
    })
  }

<<<<<<< HEAD
  mongodb.ObjectId = require("mongodb").ObjectId
=======
  mongodb.ObjectID = jest.requireActual("mongodb").ObjectID
>>>>>>> 41ea9b9c

  module.exports = mongodb
}<|MERGE_RESOLUTION|>--- conflicted
+++ resolved
@@ -33,11 +33,7 @@
     })
   }
 
-<<<<<<< HEAD
-  mongodb.ObjectId = require("mongodb").ObjectId
-=======
   mongodb.ObjectID = jest.requireActual("mongodb").ObjectID
->>>>>>> 41ea9b9c
 
   module.exports = mongodb
 }