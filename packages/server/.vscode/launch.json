--- conflicted
+++ resolved
@@ -8,18 +8,10 @@
         "name": "Start Server",
         "type": "node",
         "request": "launch",
-<<<<<<< HEAD
-        "name": "Start Server",
-        "sourceMaps": true,
-        "program": "${workspaceFolder}/src/index.ts",
-        "preLaunchTask": "npm: build",
-        "outFiles": ["${workspaceFolder}/dist/**/*.js"]
-=======
         "runtimeExecutable": "node",
         "runtimeArgs": ["--nolazy", "-r", "ts-node/register/transpile-only"],
         "args": ["src/index.ts"],
         "cwd": "${workspaceRoot}",
->>>>>>> bc4c85bf
       },
       {
         "type": "node",
