--- conflicted
+++ resolved
@@ -69,16 +69,10 @@
   "author": "Budibase",
   "license": "GPL-3.0",
   "dependencies": {
-<<<<<<< HEAD
     "@apidevtools/swagger-parser": "^10.0.3",
-    "@budibase/auth": "^0.9.185-alpha.21",
-    "@budibase/client": "^0.9.185-alpha.21",
-    "@budibase/string-templates": "^0.9.185-alpha.21",
-=======
     "@budibase/auth": "^1.0.5-alpha.1",
     "@budibase/client": "^1.0.5-alpha.1",
     "@budibase/string-templates": "^1.0.5-alpha.1",
->>>>>>> 6f133881
     "@bull-board/api": "^3.7.0",
     "@bull-board/koa": "^3.7.0",
     "@elastic/elasticsearch": "7.10.0",
@@ -116,12 +110,8 @@
     "mssql": "6.2.3",
     "mysql2": "^2.3.1",
     "node-fetch": "2.6.0",
-<<<<<<< HEAD
-    "open": "7.3.0",
+    "open": "^8.4.0",
     "openapi-types": "^9.3.1",
-=======
-    "open": "^8.4.0",
->>>>>>> 6f133881
     "pg": "8.5.1",
     "pino-pretty": "4.0.0",
     "posthog-node": "^1.1.4",
