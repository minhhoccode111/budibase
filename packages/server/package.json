{
  "name": "@budibase/server",
  "email": "hi@budibase.com",
<<<<<<< HEAD
  "version": "2.1.40-alpha.7",
=======
  "version": "2.1.42",
>>>>>>> 1a9dac70
  "description": "Budibase Web Server",
  "main": "src/index.ts",
  "repository": {
    "type": "git",
    "url": "https://github.com/Budibase/budibase.git"
  },
  "scripts": {
    "prebuild": "rimraf dist/",
    "build": "tsc -p tsconfig.build.json && mv dist/src/* dist/ && rimraf dist/src/",
    "build:dev": "yarn prebuild && tsc --build --watch --preserveWatchOutput",
    "debug": "yarn build && node --expose-gc --inspect=9222 dist/index.js",
    "postbuild": "copyfiles -u 1 src/**/*.svelte dist/ && copyfiles -u 1 src/**/*.hbs dist/ && copyfiles -u 1 src/**/*.json dist/",
    "test": "jest --coverage --maxWorkers=2",
    "test:watch": "jest --watch",
    "predocker": "copyfiles -f ../client/dist/budibase-client.js ../client/manifest.json client",
    "build:docker": "yarn run predocker && docker build . -t app-service --label version=$BUDIBASE_RELEASE_VERSION",
    "build:docs": "node ./scripts/docs/generate.js open",
    "run:docker": "node dist/index.js",
    "run:docker:cluster": "pm2-runtime start pm2.config.js",
    "dev:stack:up": "node scripts/dev/manage.js up",
    "dev:stack:down": "node scripts/dev/manage.js down",
    "dev:stack:nuke": "node scripts/dev/manage.js nuke",
    "dev:builder": "yarn run dev:stack:up && nodemon",
    "specs": "node specs/generate.js && openapi-typescript specs/openapi.yaml --output src/definitions/openapi.ts",
    "initialise": "node scripts/initialise.js",
    "env:multi:enable": "node scripts/multiTenancy.js enable",
    "env:multi:disable": "node scripts/multiTenancy.js disable",
    "env:selfhost:enable": "node scripts/selfhost.js enable",
    "env:selfhost:disable": "node scripts/selfhost.js disable",
    "env:localdomain:enable": "node scripts/localdomain.js enable",
    "env:localdomain:disable": "node scripts/localdomain.js disable",
    "env:account:enable": "node scripts/account.js enable",
    "env:account:disable": "node scripts/account.js disable"
  },
  "keywords": [
    "budibase"
  ],
  "author": "Budibase",
  "license": "GPL-3.0",
  "dependencies": {
    "@apidevtools/swagger-parser": "10.0.3",
<<<<<<< HEAD
    "@budibase/backend-core": "2.1.40-alpha.7",
    "@budibase/client": "2.1.40-alpha.7",
    "@budibase/pro": "2.1.40-alpha.7",
    "@budibase/string-templates": "2.1.40-alpha.7",
    "@budibase/types": "2.1.40-alpha.7",
=======
    "@budibase/backend-core": "^2.1.42",
    "@budibase/client": "^2.1.42",
    "@budibase/pro": "2.1.42",
    "@budibase/string-templates": "^2.1.42",
    "@budibase/types": "^2.1.42",
>>>>>>> 1a9dac70
    "@bull-board/api": "3.7.0",
    "@bull-board/koa": "3.9.4",
    "@elastic/elasticsearch": "7.10.0",
    "@google-cloud/firestore": "5.0.2",
    "@koa/router": "8.0.8",
    "@sendgrid/mail": "7.1.1",
    "@sentry/node": "6.17.7",
    "airtable": "0.10.1",
    "arangojs": "7.2.0",
    "aws-sdk": "2.1030.0",
    "bcryptjs": "2.4.3",
    "bull": "4.10.1",
    "chmodr": "1.2.0",
    "chokidar": "3.5.3",
    "csvtojson": "2.0.10",
    "curlconverter": "3.21.0",
    "dotenv": "8.2.0",
    "download": "8.0.0",
    "elastic-apm-node": "3.38.0",
    "fix-path": "3.0.0",
    "form-data": "4.0.0",
    "fs-extra": "8.1.0",
    "global-agent": "3.0.0",
    "google-auth-library": "7.12.0",
    "google-spreadsheet": "3.2.0",
    "jimp": "0.16.1",
    "joi": "17.6.0",
    "js-yaml": "4.1.0",
    "jsonschema": "1.4.0",
    "knex": "0.95.15",
    "koa": "2.13.4",
    "koa-body": "4.2.0",
    "koa-compress": "4.0.1",
    "koa-connect": "2.1.0",
    "koa-pino-logger": "3.0.0",
    "koa-send": "5.0.0",
    "koa-session": "5.12.0",
    "koa-static": "5.0.0",
    "koa2-ratelimit": "1.1.1",
    "lodash": "4.17.21",
    "memorystream": "0.3.1",
    "mongodb": "4.9",
    "mssql": "6.2.3",
    "mysql2": "2.3.3",
    "node-fetch": "2.6.7",
    "open": "8.4.0",
    "pg": "8.5.1",
    "pino-pretty": "4.0.0",
    "posthog-node": "1.3.0",
    "pouchdb": "7.3.0",
    "pouchdb-adapter-memory": "7.2.2",
    "pouchdb-all-dbs": "1.0.2",
    "pouchdb-find": "7.2.2",
    "pouchdb-replication-stream": "1.2.9",
    "redis": "4",
    "server-destroy": "1.0.1",
    "snowflake-promise": "^4.5.0",
    "socket.io": "^4.5.1",
    "svelte": "3.49.0",
    "swagger-parser": "10.0.3",
    "tar": "6.1.11",
    "to-json-schema": "0.2.5",
    "uuid": "3.3.2",
    "validate.js": "0.13.1",
    "vm2": "3.9.11",
    "worker-farm": "1.7.0",
    "xml2js": "0.4.23",
    "yargs": "13.2.4",
    "zlib": "1.0.5"
  },
  "devDependencies": {
    "@babel/core": "7.17.4",
    "@babel/preset-env": "7.16.11",
    "@budibase/standard-components": "^0.9.139",
    "@jest/test-sequencer": "24.9.0",
    "@types/apidoc": "0.50.0",
    "@types/bson": "4.2.0",
    "@types/global-agent": "2.1.1",
    "@types/google-spreadsheet": "3.1.5",
    "@types/ioredis": "4.28.10",
    "@types/jest": "27.5.1",
    "@types/koa": "2.13.4",
    "@types/koa__router": "8.0.11",
    "@types/lodash": "4.14.180",
    "@types/node": "14.18.20",
    "@types/node-fetch": "2.6.1",
    "@types/oracledb": "5.2.2",
    "@types/pouchdb": "6.4.0",
    "@types/redis": "4.0.11",
    "@typescript-eslint/parser": "5.45.0",
    "apidoc": "0.50.4",
    "babel-jest": "27.5.1",
    "copyfiles": "2.4.1",
    "docker-compose": "0.23.17",
    "eslint": "6.8.0",
    "ioredis-mock": "7.2.0",
    "is-wsl": "2.2.0",
    "jest": "28.1.1",
    "jest-openapi": "0.14.2",
    "nodemon": "2.0.15",
    "openapi-types": "9.3.1",
    "openapi-typescript": "5.2.0",
    "path-to-regexp": "6.2.0",
    "prettier": "2.5.1",
    "rimraf": "3.0.2",
    "supertest": "4.0.2",
    "swagger-jsdoc": "6.1.0",
    "timekeeper": "2.2.0",
    "ts-jest": "28.0.4",
    "ts-node": "10.8.1",
    "tsconfig-paths": "4.0.0",
    "typescript": "4.7.3",
    "update-dotenv": "1.1.1"
  },
  "optionalDependencies": {
    "oracledb": "5.3.0"
  },
  "gitHead": "d1836a898cab3f8ab80ee6d8f42be1a9eed7dcdc"
}<|MERGE_RESOLUTION|>--- conflicted
+++ resolved
@@ -1,11 +1,7 @@
 {
   "name": "@budibase/server",
   "email": "hi@budibase.com",
-<<<<<<< HEAD
-  "version": "2.1.40-alpha.7",
-=======
   "version": "2.1.42",
->>>>>>> 1a9dac70
   "description": "Budibase Web Server",
   "main": "src/index.ts",
   "repository": {
@@ -47,19 +43,11 @@
   "license": "GPL-3.0",
   "dependencies": {
     "@apidevtools/swagger-parser": "10.0.3",
-<<<<<<< HEAD
-    "@budibase/backend-core": "2.1.40-alpha.7",
-    "@budibase/client": "2.1.40-alpha.7",
-    "@budibase/pro": "2.1.40-alpha.7",
-    "@budibase/string-templates": "2.1.40-alpha.7",
-    "@budibase/types": "2.1.40-alpha.7",
-=======
     "@budibase/backend-core": "^2.1.42",
     "@budibase/client": "^2.1.42",
     "@budibase/pro": "2.1.42",
     "@budibase/string-templates": "^2.1.42",
     "@budibase/types": "^2.1.42",
->>>>>>> 1a9dac70
     "@bull-board/api": "3.7.0",
     "@bull-board/koa": "3.9.4",
     "@elastic/elasticsearch": "7.10.0",
