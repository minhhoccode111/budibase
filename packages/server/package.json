--- conflicted
+++ resolved
@@ -1,11 +1,7 @@
 {
   "name": "@budibase/server",
   "email": "hi@budibase.com",
-<<<<<<< HEAD
-  "version": "1.3.4-alpha.3",
-=======
   "version": "1.3.11",
->>>>>>> 4ba16eaf
   "description": "Budibase Web Server",
   "main": "src/index.ts",
   "repository": {
@@ -81,19 +77,11 @@
   "license": "GPL-3.0",
   "dependencies": {
     "@apidevtools/swagger-parser": "10.0.3",
-<<<<<<< HEAD
-    "@budibase/backend-core": "1.3.4-alpha.3",
-    "@budibase/client": "1.3.4-alpha.3",
-    "@budibase/pro": "1.3.4-alpha.3",
-    "@budibase/string-templates": "1.3.4-alpha.3",
-    "@budibase/types": "1.3.4-alpha.3",
-=======
     "@budibase/backend-core": "^1.3.11",
     "@budibase/client": "^1.3.11",
     "@budibase/pro": "1.3.11",
     "@budibase/string-templates": "^1.3.11",
     "@budibase/types": "^1.3.11",
->>>>>>> 4ba16eaf
     "@bull-board/api": "3.7.0",
     "@bull-board/koa": "3.9.4",
     "@elastic/elasticsearch": "7.10.0",
