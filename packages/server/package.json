--- conflicted
+++ resolved
@@ -1,11 +1,7 @@
 {
   "name": "@budibase/server",
   "email": "hi@budibase.com",
-<<<<<<< HEAD
-  "version": "1.0.5-alpha.1",
-=======
   "version": "1.0.5",
->>>>>>> efd95a26
   "description": "Budibase Web Server",
   "main": "src/index.ts",
   "repository": {
@@ -73,15 +69,9 @@
   "author": "Budibase",
   "license": "GPL-3.0",
   "dependencies": {
-<<<<<<< HEAD
-    "@budibase/auth": "^1.0.5-alpha.1",
-    "@budibase/client": "^1.0.5-alpha.1",
-    "@budibase/string-templates": "^1.0.5-alpha.1",
-=======
     "@budibase/auth": "^1.0.5",
     "@budibase/client": "^1.0.5",
     "@budibase/string-templates": "^1.0.5",
->>>>>>> efd95a26
     "@bull-board/api": "^3.7.0",
     "@bull-board/koa": "^3.7.0",
     "@elastic/elasticsearch": "7.10.0",
