{
  "name": "@budibase/server",
  "email": "hi@budibase.com",
<<<<<<< HEAD
  "version": "1.0.81-alpha.4",
=======
  "version": "1.0.80-alpha.5",
>>>>>>> bbaed7b9
  "description": "Budibase Web Server",
  "main": "src/index.ts",
  "repository": {
    "type": "git",
    "url": "https://github.com/Budibase/budibase.git"
  },
  "scripts": {
    "build": "rimraf dist/ && tsc && mv dist/src/* dist/ && rmdir dist/src/ && yarn postbuild",
    "postbuild": "copyfiles -u 1 src/**/*.svelte dist/ && copyfiles -u 1 src/**/*.hbs dist/ && copyfiles -u 1 src/**/*.json dist/",
    "test": "jest --coverage --maxWorkers=2",
    "test:watch": "jest --watch",
    "predocker": "copyfiles -f ../client/dist/budibase-client.js ../client/manifest.json client",
    "build:docker": "yarn run predocker && docker build . -t app-service --label version=$BUDIBASE_RELEASE_VERSION",
    "build:docs": "node ./scripts/docs/generate.js open",
    "run:docker": "node dist/index.js",
    "dev:stack:up": "node scripts/dev/manage.js up",
    "dev:stack:down": "node scripts/dev/manage.js down",
    "dev:stack:nuke": "node scripts/dev/manage.js nuke",
    "dev:builder": "yarn run dev:stack:up && nodemon",
    "format": "prettier --config ../../.prettierrc.json 'src/**/*.ts' --write",
    "specs": "node specs/generate.js && openapi-typescript specs/openapi.yaml --output src/definitions/openapi.ts",
    "lint": "eslint --fix src/",
    "lint:fix": "yarn run format && yarn run lint",
    "initialise": "node scripts/initialise.js",
    "env:multi:enable": "node scripts/multiTenancy.js enable",
    "env:multi:disable": "node scripts/multiTenancy.js disable",
    "env:selfhost:enable": "node scripts/selfhost.js enable",
    "env:selfhost:disable": "node scripts/selfhost.js disable",
    "env:localdomain:enable": "node scripts/localdomain.js enable",
    "env:localdomain:disable": "node scripts/localdomain.js disable",
    "env:account:enable": "node scripts/account.js enable",
    "env:account:disable": "node scripts/account.js disable"
  },
  "jest": {
    "preset": "ts-jest",
    "testEnvironment": "node",
    "setupFiles": [
      "./scripts/jestSetup.js"
    ],
    "collectCoverageFrom": [
      "src/**/*.js",
      "!**/node_modules/**",
      "!src/db/views/*.js",
      "!src/api/controllers/deploy/**/*.js",
      "!src/*.js",
      "!src/api/controllers/static/**/*",
      "!src/db/dynamoClient.js",
      "!src/utilities/usageQuota.js",
      "!src/api/routes/tests/**/*",
      "!src/db/tests/**/*",
      "!src/tests/**/*",
      "!src/automations/tests/**/*",
      "!src/utilities/fileProcessor.js",
      "!src/utilities/fileSystem/**/*",
      "!src/utilities/redis.js"
    ],
    "coverageReporters": [
      "lcov",
      "json",
      "clover"
    ]
  },
  "keywords": [
    "budibase"
  ],
  "author": "Budibase",
  "license": "GPL-3.0",
  "dependencies": {
    "@apidevtools/swagger-parser": "^10.0.3",
<<<<<<< HEAD
    "@budibase/backend-core": "^1.0.81-alpha.4",
    "@budibase/client": "^1.0.81-alpha.4",
    "@budibase/string-templates": "^1.0.81-alpha.4",
=======
    "@budibase/backend-core": "^1.0.80-alpha.5",
    "@budibase/client": "^1.0.80-alpha.5",
    "@budibase/string-templates": "^1.0.80-alpha.5",
>>>>>>> bbaed7b9
    "@bull-board/api": "^3.7.0",
    "@bull-board/koa": "^3.7.0",
    "@elastic/elasticsearch": "7.10.0",
    "@koa/router": "8.0.0",
    "@sendgrid/mail": "7.1.1",
    "@sentry/node": "^6.0.0",
    "airtable": "0.10.1",
    "arangojs": "7.2.0",
    "aws-sdk": "^2.767.0",
    "bcryptjs": "2.4.3",
    "bull": "^3.22.4",
    "chmodr": "1.2.0",
    "csvtojson": "2.0.10",
    "curlconverter": "^3.21.0",
    "dotenv": "8.2.0",
    "download": "8.0.0",
    "fix-path": "3.0.0",
    "form-data": "^4.0.0",
    "fs-extra": "8.1.0",
    "google-auth-library": "^7.11.0",
    "google-spreadsheet": "^3.2.0",
    "jimp": "0.16.1",
    "joi": "17.2.1",
    "js-yaml": "^4.1.0",
    "jsonschema": "1.4.0",
    "knex": "^0.95.6",
    "koa": "2.7.0",
    "koa-body": "4.2.0",
    "koa-compress": "4.0.1",
    "koa-connect": "^2.1.0",
    "koa-pino-logger": "3.0.0",
    "koa-send": "5.0.0",
    "koa-session": "5.12.0",
    "koa-static": "5.0.0",
    "koa2-ratelimit": "^1.1.0",
    "lodash": "4.17.21",
    "memorystream": "^0.3.1",
    "mongodb": "3.6.3",
    "mssql": "6.2.3",
    "mysql2": "^2.3.1",
    "node-fetch": "2.6.7",
    "open": "^8.4.0",
    "pg": "8.5.1",
    "pino-pretty": "4.0.0",
    "posthog-node": "^1.1.4",
    "pouchdb": "7.2.1",
    "pouchdb-adapter-memory": "^7.2.1",
    "pouchdb-all-dbs": "1.0.2",
    "pouchdb-find": "^7.2.2",
    "pouchdb-replication-stream": "1.2.9",
    "redis": "4",
    "server-destroy": "1.0.1",
    "svelte": "^3.38.2",
    "swagger-parser": "^10.0.3",
    "to-json-schema": "0.2.5",
    "uuid": "3.3.2",
    "validate.js": "0.13.1",
    "vm2": "^3.9.3",
    "worker-farm": "^1.7.0",
    "xml2js": "^0.4.23",
    "yargs": "13.2.4",
    "zlib": "1.0.5"
  },
  "devDependencies": {
    "@babel/core": "^7.14.3",
    "@babel/preset-env": "^7.14.4",
    "@budibase/standard-components": "^0.9.139",
    "@jest/test-sequencer": "^24.8.0",
    "@types/apidoc": "^0.50.0",
    "@types/bull": "^3.15.1",
    "@types/google-spreadsheet": "^3.1.5",
    "@types/jest": "^26.0.23",
    "@types/koa": "^2.13.3",
    "@types/koa-router": "^7.4.2",
    "@types/node": "^15.12.4",
    "@types/oracledb": "^5.2.1",
    "@types/redis": "^4.0.11",
    "@typescript-eslint/parser": "4.28.0",
    "apidoc": "^0.50.2",
    "babel-jest": "^27.0.2",
    "copyfiles": "^2.4.1",
    "docker-compose": "^0.23.6",
    "eslint": "^6.8.0",
    "jest": "^27.0.5",
    "jest-openapi": "^0.14.2",
    "nodemon": "^2.0.4",
    "openapi-types": "^9.3.1",
    "openapi-typescript": "^5.2.0",
    "path-to-regexp": "^6.2.0",
    "prettier": "^2.3.1",
    "rimraf": "^3.0.2",
    "supertest": "^4.0.2",
    "swagger-jsdoc": "^6.1.0",
    "ts-jest": "^27.0.3",
    "ts-node": "^10.0.0",
    "typescript": "^4.3.5",
    "update-dotenv": "^1.1.1"
  },
  "optionalDependencies": {
    "oracledb": "^5.3.0"
  },
  "gitHead": "d1836a898cab3f8ab80ee6d8f42be1a9eed7dcdc"
}<|MERGE_RESOLUTION|>--- conflicted
+++ resolved
@@ -1,11 +1,7 @@
 {
   "name": "@budibase/server",
   "email": "hi@budibase.com",
-<<<<<<< HEAD
-  "version": "1.0.81-alpha.4",
-=======
   "version": "1.0.80-alpha.5",
->>>>>>> bbaed7b9
   "description": "Budibase Web Server",
   "main": "src/index.ts",
   "repository": {
@@ -75,15 +71,9 @@
   "license": "GPL-3.0",
   "dependencies": {
     "@apidevtools/swagger-parser": "^10.0.3",
-<<<<<<< HEAD
-    "@budibase/backend-core": "^1.0.81-alpha.4",
-    "@budibase/client": "^1.0.81-alpha.4",
-    "@budibase/string-templates": "^1.0.81-alpha.4",
-=======
     "@budibase/backend-core": "^1.0.80-alpha.5",
     "@budibase/client": "^1.0.80-alpha.5",
     "@budibase/string-templates": "^1.0.80-alpha.5",
->>>>>>> bbaed7b9
     "@bull-board/api": "^3.7.0",
     "@bull-board/koa": "^3.7.0",
     "@elastic/elasticsearch": "7.10.0",
