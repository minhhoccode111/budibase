--- conflicted
+++ resolved
@@ -36,44 +36,6 @@
     "env:account:enable": "node scripts/account.js enable",
     "env:account:disable": "node scripts/account.js disable"
   },
-<<<<<<< HEAD
-  "jest": {
-    "preset": "ts-jest",
-    "testEnvironment": "node",
-    "moduleNameMapper": {
-      "@budibase/backend-core/(.*)": "<rootDir>/../backend-core/$1",
-      "@budibase/backend-core": "<rootDir>/../backend-core/src",
-      "@budibase/types": "<rootDir>/../types/src",
-      "^axios.*$": "<rootDir>/node_modules/axios/lib/axios.js"
-    },
-    "setupFiles": [
-      "./scripts/jestSetup.js"
-    ],
-    "collectCoverageFrom": [
-      "src/**/*.js",
-      "!**/node_modules/**",
-      "!src/db/views/*.js",
-      "!src/api/controllers/deploy/**/*.js",
-      "!src/*.js",
-      "!src/api/controllers/static/**/*",
-      "!src/db/dynamoClient.js",
-      "!src/utilities/usageQuota.js",
-      "!src/api/routes/tests/**/*",
-      "!src/db/tests/**/*",
-      "!src/tests/**/*",
-      "!src/automations/tests/**/*",
-      "!src/utilities/fileProcessor.js",
-      "!src/utilities/fileSystem/**/*",
-      "!src/utilities/redis.js"
-    ],
-    "coverageReporters": [
-      "lcov",
-      "json",
-      "clover"
-    ]
-  },
-=======
->>>>>>> 32163fce
   "keywords": [
     "budibase"
   ],
