{
  "name": "@budibase/server",
  "email": "hi@budibase.com",
<<<<<<< HEAD
  "version": "1.0.23-alpha.1",
=======
  "version": "1.0.23",
>>>>>>> 3f6994ea
  "description": "Budibase Web Server",
  "main": "src/index.ts",
  "repository": {
    "type": "git",
    "url": "https://github.com/Budibase/budibase.git"
  },
  "scripts": {
    "build": "rimraf dist/ && tsc && mv dist/src/* dist/ && rmdir dist/src/ && yarn postbuild",
    "postbuild": "copyfiles -u 1 src/**/*.svelte dist/ && copyfiles -u 1 src/**/*.hbs dist/ && copyfiles -u 1 src/**/*.json dist/",
    "test": "jest --coverage --maxWorkers=2",
    "test:watch": "jest --watch",
    "predocker": "copyfiles -f ../client/dist/budibase-client.js ../client/manifest.json client",
    "build:docker": "yarn run predocker && docker build . -t app-service --label version=$BUDIBASE_RELEASE_VERSION",
    "build:docs": "node ./scripts/docs/generate.js open",
    "run:docker": "node dist/index.js",
    "dev:stack:up": "node scripts/dev/manage.js up",
    "dev:stack:down": "node scripts/dev/manage.js down",
    "dev:stack:nuke": "node scripts/dev/manage.js nuke",
    "dev:builder": "yarn run dev:stack:up && nodemon",
    "format": "prettier --config ../../.prettierrc.json 'src/**/*.ts' --write",
    "lint": "eslint --fix src/",
    "lint:fix": "yarn run format && yarn run lint",
    "initialise": "node scripts/initialise.js",
    "env:multi:enable": "node scripts/multiTenancy.js enable",
    "env:multi:disable": "node scripts/multiTenancy.js disable",
    "env:selfhost:enable": "node scripts/selfhost.js enable",
    "env:selfhost:disable": "node scripts/selfhost.js disable",
    "env:localdomain:enable": "node scripts/localdomain.js enable",
    "env:localdomain:disable": "node scripts/localdomain.js disable",
    "env:account:enable": "node scripts/account.js enable",
    "env:account:disable": "node scripts/account.js disable"
  },
  "jest": {
    "preset": "ts-jest",
    "testEnvironment": "node",
    "setupFiles": [
      "./scripts/jestSetup.js"
    ],
    "collectCoverageFrom": [
      "src/**/*.js",
      "!**/node_modules/**",
      "!src/db/views/*.js",
      "!src/api/controllers/deploy/**/*.js",
      "!src/*.js",
      "!src/api/controllers/static/**/*",
      "!src/db/dynamoClient.js",
      "!src/utilities/usageQuota.js",
      "!src/api/routes/tests/**/*",
      "!src/db/tests/**/*",
      "!src/tests/**/*",
      "!src/automations/tests/**/*",
      "!src/utilities/fileProcessor.js",
      "!src/utilities/fileSystem/**/*",
      "!src/utilities/redis.js"
    ],
    "coverageReporters": [
      "lcov",
      "json",
      "clover"
    ]
  },
  "keywords": [
    "budibase"
  ],
  "author": "Budibase",
  "license": "GPL-3.0",
  "dependencies": {
<<<<<<< HEAD
    "@apidevtools/swagger-parser": "^10.0.3",
    "@budibase/auth": "^1.0.23-alpha.1",
    "@budibase/client": "^1.0.23-alpha.1",
    "@budibase/string-templates": "^1.0.23-alpha.1",
=======
    "@budibase/auth": "^1.0.23",
    "@budibase/client": "^1.0.23",
    "@budibase/string-templates": "^1.0.23",
>>>>>>> 3f6994ea
    "@bull-board/api": "^3.7.0",
    "@bull-board/koa": "^3.7.0",
    "@elastic/elasticsearch": "7.10.0",
    "@koa/router": "8.0.0",
    "@sendgrid/mail": "7.1.1",
    "@sentry/node": "^6.0.0",
    "airtable": "0.10.1",
    "arangojs": "7.2.0",
    "aws-sdk": "^2.767.0",
    "bcryptjs": "2.4.3",
    "bull": "^3.22.4",
    "chmodr": "1.2.0",
    "csvtojson": "2.0.10",
    "curlconverter": "^3.21.0",
    "dotenv": "8.2.0",
    "download": "8.0.0",
    "fix-path": "3.0.0",
    "form-data": "^4.0.0",
    "fs-extra": "8.1.0",
    "jimp": "0.16.1",
    "joi": "17.2.1",
    "js-yaml": "^4.1.0",
    "jsonschema": "1.4.0",
    "knex": "^0.95.6",
    "koa": "2.7.0",
    "koa-body": "4.2.0",
    "koa-compress": "4.0.1",
    "koa-connect": "^2.1.0",
    "koa-pino-logger": "3.0.0",
    "koa-send": "5.0.0",
    "koa-session": "5.12.0",
    "koa-static": "5.0.0",
    "lodash": "4.17.21",
    "memorystream": "^0.3.1",
    "mongodb": "3.6.3",
    "mssql": "6.2.3",
    "mysql2": "^2.3.1",
    "node-fetch": "2.6.0",
    "open": "^8.4.0",
    "pg": "8.5.1",
    "pino-pretty": "4.0.0",
    "posthog-node": "^1.1.4",
    "pouchdb": "7.2.1",
    "pouchdb-adapter-memory": "^7.2.1",
    "pouchdb-all-dbs": "1.0.2",
    "pouchdb-find": "^7.2.2",
    "pouchdb-replication-stream": "1.2.9",
    "server-destroy": "1.0.1",
    "svelte": "^3.38.2",
    "to-json-schema": "0.2.5",
    "uuid": "3.3.2",
    "validate.js": "0.13.1",
    "vm2": "^3.9.3",
    "worker-farm": "^1.7.0",
    "xml2js": "^0.4.23",
    "yargs": "13.2.4",
    "zlib": "1.0.5"
  },
  "devDependencies": {
    "@babel/core": "^7.14.3",
    "@babel/preset-env": "^7.14.4",
    "@budibase/standard-components": "^0.9.139",
    "@jest/test-sequencer": "^24.8.0",
    "@types/apidoc": "^0.50.0",
    "@types/bull": "^3.15.1",
    "@types/jest": "^26.0.23",
    "@types/koa": "^2.13.3",
    "@types/koa-router": "^7.4.2",
    "@types/node": "^15.12.4",
    "@types/oracledb": "^5.2.1",
    "@typescript-eslint/parser": "4.28.0",
    "apidoc": "^0.50.2",
    "babel-jest": "^27.0.2",
    "copyfiles": "^2.4.1",
    "docker-compose": "^0.23.6",
    "eslint": "^6.8.0",
    "jest": "^27.0.5",
    "nodemon": "^2.0.4",
    "openapi-types": "^9.3.1",
    "path-to-regexp": "^6.2.0",
    "prettier": "^2.3.1",
    "rimraf": "^3.0.2",
    "supertest": "^4.0.2",
    "ts-jest": "^27.0.3",
    "ts-node": "^10.0.0",
    "typescript": "^4.3.5",
    "update-dotenv": "^1.1.1"
  },
  "optionalDependencies": {
    "oracledb": "^5.3.0"
  },
  "gitHead": "d1836a898cab3f8ab80ee6d8f42be1a9eed7dcdc"
}<|MERGE_RESOLUTION|>--- conflicted
+++ resolved
@@ -1,11 +1,7 @@
 {
   "name": "@budibase/server",
   "email": "hi@budibase.com",
-<<<<<<< HEAD
-  "version": "1.0.23-alpha.1",
-=======
   "version": "1.0.23",
->>>>>>> 3f6994ea
   "description": "Budibase Web Server",
   "main": "src/index.ts",
   "repository": {
@@ -73,16 +69,9 @@
   "author": "Budibase",
   "license": "GPL-3.0",
   "dependencies": {
-<<<<<<< HEAD
-    "@apidevtools/swagger-parser": "^10.0.3",
-    "@budibase/auth": "^1.0.23-alpha.1",
-    "@budibase/client": "^1.0.23-alpha.1",
-    "@budibase/string-templates": "^1.0.23-alpha.1",
-=======
     "@budibase/auth": "^1.0.23",
     "@budibase/client": "^1.0.23",
     "@budibase/string-templates": "^1.0.23",
->>>>>>> 3f6994ea
     "@bull-board/api": "^3.7.0",
     "@bull-board/koa": "^3.7.0",
     "@elastic/elasticsearch": "7.10.0",
