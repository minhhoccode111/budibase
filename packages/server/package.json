--- conflicted
+++ resolved
@@ -117,11 +117,7 @@
   "devDependencies": {
     "@babel/core": "^7.14.3",
     "@babel/preset-env": "^7.14.4",
-<<<<<<< HEAD
-    "@budibase/client": "^0.9.120-alpha.4",
-=======
-    "@budibase/standard-components": "^0.9.123-alpha.0",
->>>>>>> 01519a7f
+    "@budibase/client": "^0.9.123-alpha.0",
     "@jest/test-sequencer": "^24.8.0",
     "@types/bull": "^3.15.1",
     "@types/jest": "^26.0.23",
