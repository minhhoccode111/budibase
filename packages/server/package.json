{
  "name": "@budibase/server",
  "email": "hi@budibase.com",
  "version": "0.0.0",
  "description": "Budibase Web Server",
  "main": "src/index.ts",
  "repository": {
    "type": "git",
    "url": "https://github.com/Budibase/budibase.git"
  },
  "scripts": {
    "prebuild": "rimraf dist/",
    "build": "node ./scripts/build.js",
    "postbuild": "copyfiles -f ../client/dist/budibase-client.js ../client/manifest.json client && copyfiles -f ../../yarn.lock ./dist/",
    "check:types": "tsc -p tsconfig.json --noEmit --paths null --target es2020",
    "check:dependencies": "node ../../scripts/depcheck.js",
    "build:isolated-vm-lib:snippets": "esbuild --minify --bundle src/jsRunner/bundles/snippets.ts --outfile=src/jsRunner/bundles/snippets.ivm.bundle.js --platform=node --format=iife --global-name=snippets",
    "build:isolated-vm-lib:string-templates": "esbuild --minify --bundle src/jsRunner/bundles/index-helpers.ts --outfile=src/jsRunner/bundles/index-helpers.ivm.bundle.js --platform=node --format=iife --external:handlebars --global-name=helpers",
    "build:isolated-vm-lib:bson": "esbuild --minify --bundle src/jsRunner/bundles/bsonPackage.ts --outfile=src/jsRunner/bundles/bson.ivm.bundle.js --platform=node --format=iife --global-name=bson",
    "build:isolated-vm-lib:buffer": "esbuild --minify --bundle src/jsRunner/bundles/buffer.ts --outfile=src/jsRunner/bundles/buffer.ivm.bundle.js --platform=node --format=iife --global-name=buffer",
    "build:isolated-vm-libs": "yarn build:isolated-vm-lib:string-templates && yarn build:isolated-vm-lib:bson && yarn build:isolated-vm-lib:snippets && yarn build:isolated-vm-lib:buffer",
    "build:dev": "yarn prebuild && tsc --build --watch --preserveWatchOutput",
    "debug": "yarn build && node --expose-gc --inspect=9222 dist/index.js",
    "jest": "NODE_OPTIONS=\"--no-node-snapshot $NODE_OPTIONS\" jest",
    "test": "bash scripts/test.sh",
    "test:memory": "jest --maxWorkers=2 --logHeapUsage --forceExit",
    "test:watch": "jest --watch",
    "run:docker": "node dist/index.js",
    "run:docker:cluster": "pm2-runtime start pm2.config.js",
    "dev:stack:up": "node scripts/dev/manage.js up",
    "dev:stack:down": "node scripts/dev/manage.js down",
    "dev:stack:nuke": "node scripts/dev/manage.js nuke",
    "dev": "yarn run dev:stack:up && nodemon",
    "dev:built": "yarn run dev:stack:up && yarn run run:docker",
    "specs": "ts-node specs/generate.ts && openapi-typescript specs/openapi.yaml --output src/definitions/openapi.ts",
    "initialise": "node scripts/initialise.js",
    "env:multi:enable": "node scripts/multiTenancy.js enable",
    "env:multi:disable": "node scripts/multiTenancy.js disable",
    "env:selfhost:enable": "node scripts/selfhost.js enable",
    "env:selfhost:disable": "node scripts/selfhost.js disable",
    "env:localdomain:enable": "node scripts/localdomain.js enable",
    "env:localdomain:disable": "node scripts/localdomain.js disable",
    "env:account:enable": "node scripts/account.js enable",
    "env:account:disable": "node scripts/account.js disable"
  },
  "keywords": [
    "budibase"
  ],
  "author": "Budibase",
  "license": "GPL-3.0",
  "dependencies": {
    "@apidevtools/swagger-parser": "10.0.3",
    "@azure/msal-node": "^2.5.1",
    "@budibase/backend-core": "0.0.0",
    "@budibase/client": "0.0.0",
    "@budibase/frontend-core": "0.0.0",
    "@budibase/nano": "10.1.5",
    "@budibase/pro": "0.0.0",
    "@budibase/shared-core": "0.0.0",
    "@budibase/string-templates": "0.0.0",
    "@budibase/types": "0.0.0",
    "@bull-board/api": "5.10.2",
    "@bull-board/koa": "5.10.2",
    "@elastic/elasticsearch": "7.10.0",
    "@google-cloud/firestore": "7.8.0",
    "@koa/cors": "5.0.0",
    "@koa/router": "13.1.0",
    "@socket.io/redis-adapter": "^8.2.1",
    "@types/xml2js": "^0.4.14",
    "airtable": "0.12.2",
    "arangojs": "7.2.0",
    "archiver": "7.0.1",
    "aws-sdk": "2.1692.0",
    "bcrypt": "5.1.0",
    "bcryptjs": "2.4.3",
    "bson": "^6.9.0",
    "buffer": "6.0.3",
    "bull": "4.10.1",
    "chokidar": "3.5.3",
    "content-disposition": "^0.5.4",
    "cookies": "0.8.0",
    "csvtojson": "2.0.10",
    "curlconverter": "3.21.0",
    "dayjs": "^1.10.8",
<<<<<<< HEAD
    "dd-trace": "5.26.0",
=======
    "dd-trace": "5.23.0",
>>>>>>> 871127b1
    "dotenv": "8.2.0",
    "form-data": "4.0.0",
    "global-agent": "3.0.0",
    "google-auth-library": "^8.0.1",
    "google-spreadsheet": "npm:@budibase/google-spreadsheet@4.1.5",
    "ioredis": "5.3.2",
    "isolated-vm": "^4.7.2",
    "jimp": "1.1.4",
    "joi": "17.6.0",
    "js-yaml": "4.1.0",
    "jsonschema": "1.4.0",
    "jsonwebtoken": "9.0.2",
    "knex": "2.4.2",
    "koa": "2.13.4",
    "koa-body": "4.2.0",
    "koa-compress": "4.0.1",
    "koa-send": "5.0.1",
    "koa-useragent": "^4.1.0",
    "koa2-ratelimit": "1.1.1",
    "lodash": "4.17.21",
    "memorystream": "0.3.1",
    "mongodb": "6.7.0",
    "mssql": "11.0.1",
    "mysql2": "3.9.8",
    "node-fetch": "2.6.7",
    "object-sizeof": "2.6.1",
    "openai": "4.59.0",
    "openapi-types": "9.3.1",
    "oracledb": "6.5.1",
    "pg": "8.10.0",
    "pouchdb": "9.0.0",
    "pouchdb-all-dbs": "1.1.1",
    "pouchdb-find": "9.0.0",
    "redis": "4",
    "semver": "^7.5.4",
    "serialize-error": "^7.0.1",
    "server-destroy": "1.0.1",
    "snowflake-sdk": "^1.15.0",
    "socket.io": "4.8.1",
    "svelte": "^4.2.10",
    "tar": "6.2.1",
    "tmp": "0.2.3",
    "to-json-schema": "0.2.5",
    "uuid": "^8.3.2",
    "validate.js": "0.13.1",
    "worker-farm": "1.7.0",
    "xml2js": "0.6.2"
  },
  "devDependencies": {
    "@babel/core": "^7.22.5",
    "@babel/preset-env": "7.16.11",
    "@jest/types": "^29.6.3",
    "@swc/core": "1.3.71",
    "@swc/jest": "0.2.27",
    "@types/archiver": "6.0.2",
    "@types/global-agent": "2.1.1",
    "@types/jest": "29.5.5",
    "@types/koa": "2.13.4",
    "@types/koa-send": "^4.1.6",
    "@types/koa__cors": "5.0.0",
    "@types/koa__router": "12.0.4",
    "@types/lodash": "4.14.200",
    "@types/mssql": "9.1.5",
    "@types/node": "^22.9.0",
    "@types/node-fetch": "2.6.4",
    "@types/oracledb": "6.5.1",
    "@types/pg": "8.6.6",
    "@types/pouchdb": "6.4.2",
    "@types/server-destroy": "1.0.1",
    "@types/supertest": "2.0.14",
    "@types/tar": "6.1.5",
    "@types/tmp": "0.2.6",
    "@types/uuid": "8.3.4",
    "chance": "^1.1.12",
    "copyfiles": "2.4.1",
    "docker-compose": "0.23.17",
    "ioredis-mock": "8.9.0",
    "jest": "29.7.0",
    "jest-extended": "^4.0.2",
    "jest-openapi": "0.14.2",
    "nock": "13.5.4",
    "nodemon": "2.0.15",
    "openapi-typescript": "5.2.0",
    "rimraf": "3.0.2",
    "supertest": "6.3.3",
    "swagger-jsdoc": "6.1.0",
    "testcontainers": "10.7.2",
    "timekeeper": "2.2.0",
    "ts-node": "10.8.1",
    "tsconfig-paths": "4.0.0",
    "typescript": "5.5.2",
    "update-dotenv": "1.1.1",
    "yargs": "13.2.4"
  },
  "nx": {
    "targets": {
      "dev": {
        "dependsOn": [
          {
            "comment": "Required for pro usage when submodule not loaded",
            "projects": [
              "@budibase/backend-core"
            ],
            "target": "build"
          }
        ]
      },
      "build": {
        "inputs": [
          "{projectRoot}/builder",
          "{projectRoot}/client"
        ],
        "outputs": [
          "{projectRoot}/builder",
          "{projectRoot}/client",
          "{projectRoot}/dist"
        ],
        "dependsOn": [
          {
            "projects": [
              "@budibase/client",
              "@budibase/builder"
            ],
            "target": "build"
          }
        ]
      }
    }
  }
}<|MERGE_RESOLUTION|>--- conflicted
+++ resolved
@@ -82,11 +82,7 @@
     "csvtojson": "2.0.10",
     "curlconverter": "3.21.0",
     "dayjs": "^1.10.8",
-<<<<<<< HEAD
     "dd-trace": "5.26.0",
-=======
-    "dd-trace": "5.23.0",
->>>>>>> 871127b1
     "dotenv": "8.2.0",
     "form-data": "4.0.0",
     "global-agent": "3.0.0",
