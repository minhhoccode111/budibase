{
  "name": "@budibase/server",
  "email": "hi@budibase.com",
  "version": "0.0.0",
  "description": "Budibase Web Server",
  "main": "src/index.ts",
  "repository": {
    "type": "git",
    "url": "https://github.com/Budibase/budibase.git"
  },
  "scripts": {
    "prebuild": "rimraf dist/",
    "build": "node ./scripts/build.js",
    "postbuild": "copyfiles -f ../client/dist/budibase-client.js ../client/manifest.json client && copyfiles -f ../../yarn.lock ./dist/",
    "check:types": "tsc -p tsconfig.json --noEmit --paths null",
    "build:dev": "yarn prebuild && tsc --build --watch --preserveWatchOutput",
    "debug": "yarn build && node --expose-gc --inspect=9222 dist/index.js",
    "jest": "NODE_OPTIONS=\"--no-node-snapshot $NODE_OPTIONS\" jest",
    "test": "bash scripts/test.sh",
    "test:memory": "jest --maxWorkers=2 --logHeapUsage --forceExit",
    "test:watch": "jest --watch",
    "run:docker": "node dist/index.js",
    "run:docker:cluster": "pm2-runtime start pm2.config.js",
    "dev:stack:up": "node scripts/dev/manage.js up",
    "dev:stack:down": "node scripts/dev/manage.js down",
    "dev:stack:nuke": "node scripts/dev/manage.js nuke",
    "dev": "yarn run dev:stack:up && nodemon",
    "dev:built": "yarn run dev:stack:up && yarn run run:docker",
    "specs": "ts-node specs/generate.ts && openapi-typescript specs/openapi.yaml --output src/definitions/openapi.ts",
    "initialise": "node scripts/initialise.js",
    "env:multi:enable": "node scripts/multiTenancy.js enable",
    "env:multi:disable": "node scripts/multiTenancy.js disable",
    "env:selfhost:enable": "node scripts/selfhost.js enable",
    "env:selfhost:disable": "node scripts/selfhost.js disable",
    "env:localdomain:enable": "node scripts/localdomain.js enable",
    "env:localdomain:disable": "node scripts/localdomain.js disable",
    "env:account:enable": "node scripts/account.js enable",
    "env:account:disable": "node scripts/account.js disable"
  },
  "keywords": [
    "budibase"
  ],
  "author": "Budibase",
  "license": "GPL-3.0",
  "dependencies": {
    "@apidevtools/swagger-parser": "10.0.3",
    "@budibase/backend-core": "0.0.0",
    "@budibase/client": "0.0.0",
    "@budibase/pro": "0.0.0",
    "@budibase/shared-core": "0.0.0",
    "@budibase/string-templates": "0.0.0",
    "@budibase/types": "0.0.0",
    "@bull-board/api": "5.10.2",
    "@bull-board/koa": "5.10.2",
    "@elastic/elasticsearch": "7.10.0",
    "@google-cloud/firestore": "6.8.0",
    "@koa/router": "8.0.8",
    "@socket.io/redis-adapter": "^8.2.1",
    "airtable": "0.10.1",
    "arangojs": "7.2.0",
    "aws-sdk": "2.1030.0",
    "bcrypt": "5.1.0",
    "bcryptjs": "2.4.3",
    "bull": "4.10.1",
    "chokidar": "3.5.3",
    "cookies": "0.8.0",
    "csvtojson": "2.0.10",
    "curlconverter": "3.21.0",
    "dd-trace": "5.0.0",
    "dotenv": "8.2.0",
    "form-data": "4.0.0",
    "global-agent": "3.0.0",
    "google-auth-library": "7.12.0",
    "google-spreadsheet": "3.2.0",
    "ioredis": "5.3.2",
<<<<<<< HEAD
    "isolated-vm": "^4.6.0",
    "jimp": "0.22.10",
=======
    "isolated-vm": "^4.7.2",
    "jimp": "0.16.1",
>>>>>>> eb7c2a42
    "joi": "17.6.0",
    "js-yaml": "4.1.0",
    "jsonschema": "1.4.0",
    "knex": "2.4.0",
    "koa": "2.13.4",
    "koa-body": "4.2.0",
    "koa-compress": "4.0.1",
    "koa-send": "5.0.1",
    "koa-useragent": "^4.1.0",
    "koa2-ratelimit": "1.1.1",
    "lodash": "4.17.21",
    "memorystream": "0.3.1",
    "mongodb": "^6.3.0",
    "mssql": "10.0.1",
    "mysql2": "3.5.2",
    "node-fetch": "2.6.7",
    "object-sizeof": "2.6.1",
    "open": "8.4.0",
    "openai": "^3.2.1",
    "openapi-types": "9.3.1",
    "pg": "8.10.0",
    "pouchdb": "7.3.0",
    "pouchdb-all-dbs": "1.1.1",
    "pouchdb-find": "7.2.2",
    "redis": "4",
    "server-destroy": "1.0.1",
    "snowflake-promise": "^4.5.0",
    "socket.io": "4.6.1",
    "svelte": "^3.49.0",
    "tar": "6.1.15",
    "to-json-schema": "0.2.5",
<<<<<<< HEAD
    "undici": "^6.0.1",
    "undici-types": "^6.0.1",
    "uuid": "3.3.2",
=======
    "uuid": "^8.3.2",
>>>>>>> eb7c2a42
    "validate.js": "0.13.1",
    "worker-farm": "1.7.0",
    "xml2js": "0.5.0"
  },
  "devDependencies": {
    "@babel/preset-env": "7.16.11",
    "@swc/core": "1.3.71",
    "@swc/jest": "0.2.27",
    "@trendyol/jest-testcontainers": "2.1.1",
    "@types/global-agent": "2.1.1",
    "@types/google-spreadsheet": "3.1.5",
    "@types/jest": "29.5.5",
    "@types/koa": "2.13.4",
    "@types/koa-send": "^4.1.6",
    "@types/koa__router": "8.0.8",
    "@types/lodash": "4.14.200",
    "@types/mssql": "9.1.4",
    "@types/node-fetch": "2.6.4",
    "@types/oracledb": "5.2.2",
    "@types/pg": "8.6.6",
    "@types/server-destroy": "1.0.1",
    "@types/supertest": "2.0.14",
    "@types/tar": "6.1.5",
    "@types/uuid": "8.3.4",
    "apidoc": "0.50.4",
    "copyfiles": "2.4.1",
    "docker-compose": "0.23.17",
    "jest": "29.7.0",
    "jest-openapi": "0.14.2",
    "jest-runner": "29.7.0",
    "jest-serial-runner": "1.2.1",
    "nodemon": "2.0.15",
    "openapi-typescript": "5.2.0",
    "path-to-regexp": "6.2.0",
    "rimraf": "3.0.2",
    "supertest": "6.3.3",
    "swagger-jsdoc": "6.1.0",
    "testcontainers": "10.6.0",
    "timekeeper": "2.2.0",
    "ts-node": "10.8.1",
    "tsconfig-paths": "4.0.0",
    "typescript": "5.2.2",
    "update-dotenv": "1.1.1",
    "yargs": "13.2.4"
  },
  "optionalDependencies": {
    "oracledb": "5.3.0"
  },
  "nx": {
    "targets": {
      "dev": {
        "dependsOn": [
          {
            "comment": "Required for pro usage when submodule not loaded",
            "projects": [
              "@budibase/backend-core"
            ],
            "target": "build"
          },
          {
            "projects": [
              "@budibase/string-templates"
            ],
            "target": "build:esbuild"
          }
        ]
      },
      "build": {
        "outputs": [
          "{projectRoot}/builder",
          "{projectRoot}/client",
          "{projectRoot}/dist"
        ],
        "dependsOn": [
          {
            "projects": [
              "@budibase/client",
              "@budibase/builder"
            ],
            "target": "build"
          }
        ]
      },
      "test": {
        "dependsOn": [
          {
            "projects": [
              "@budibase/string-templates"
            ],
            "target": "build:esbuild"
          }
        ]
      }
    }
  }
}<|MERGE_RESOLUTION|>--- conflicted
+++ resolved
@@ -73,13 +73,8 @@
     "google-auth-library": "7.12.0",
     "google-spreadsheet": "3.2.0",
     "ioredis": "5.3.2",
-<<<<<<< HEAD
-    "isolated-vm": "^4.6.0",
+    "isolated-vm": "^4.7.2",
     "jimp": "0.22.10",
-=======
-    "isolated-vm": "^4.7.2",
-    "jimp": "0.16.1",
->>>>>>> eb7c2a42
     "joi": "17.6.0",
     "js-yaml": "4.1.0",
     "jsonschema": "1.4.0",
@@ -111,13 +106,9 @@
     "svelte": "^3.49.0",
     "tar": "6.1.15",
     "to-json-schema": "0.2.5",
-<<<<<<< HEAD
     "undici": "^6.0.1",
     "undici-types": "^6.0.1",
-    "uuid": "3.3.2",
-=======
     "uuid": "^8.3.2",
->>>>>>> eb7c2a42
     "validate.js": "0.13.1",
     "worker-farm": "1.7.0",
     "xml2js": "0.5.0"
