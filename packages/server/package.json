{
  "name": "@budibase/server",
  "email": "hi@budibase.com",
  "version": "0.8.9",
  "description": "Budibase Web Server",
  "main": "src/electron.js",
  "repository": {
    "type": "git",
    "url": "https://github.com/Budibase/budibase.git"
  },
  "build": {
    "icon": "./build/icons/512x512.png",
    "appId": "com.budibase.builder",
    "productName": "Budibase Builder",
    "afterSign": "electron-builder-notarize",
    "mac": {
      "icon": "./assets/icons/icon.icns",
      "category": "public.app-category.developer-tools",
      "hardenedRuntime": true
    },
    "linux": {
      "maintainer": "Budibase",
      "icon": "./build/icons/",
      "target": [
        "deb",
        "AppImage"
      ],
      "category": "Development"
    },
    "extraMetadata": {
      "name": "Budibase Builder"
    }
  },
  "scripts": {
    "test": "jest --testPathIgnorePatterns=routes && npm run test:integration",
    "test:integration": "jest --coverage --detectOpenHandles",
    "test:watch": "jest --watch",
    "run:docker": "node src/index",
    "dev:stack:up": "node scripts/dev/manage.js up",
    "dev:stack:down": "node scripts/dev/manage.js down",
    "dev:stack:nuke": "node scripts/dev/manage.js nuke",
    "dev:builder": "npm run dev:stack:up && nodemon src/index.js",
    "electron": "electron src/electron.js",
    "build:electron": "electron-builder --dir",
    "publish:electron": "electron-builder -mwl --publish always",
    "postinstall": "electron-builder install-app-deps",
    "lint": "eslint --fix src/",
    "initialise": "node scripts/initialise.js"
  },
  "jest": {
    "testEnvironment": "node",
    "setupFiles": [
      "./scripts/jestSetup.js"
    ],
    "collectCoverageFrom": [
      "src/**/*.js",
      "!**/node_modules/**",
      "!src/db/views/*.js",
      "!src/api/controllers/deploy/**/*.js",
      "!src/*.js",
      "!src/api/controllers/static/**/*",
      "!src/db/dynamoClient.js",
      "!src/utilities/usageQuota.js",
      "!src/api/routes/tests/**/*",
      "!src/db/tests/**/*",
      "!src/tests/**/*",
      "!src/automations/tests/**/*",
<<<<<<< HEAD
      "!src/utilities/fileProcessor.js"
=======
      "!src/utilities/fileSystem/**/*"
>>>>>>> e58d689c
    ],
    "coverageReporters": [
      "lcov",
      "json",
      "clover"
    ]
  },
  "keywords": [
    "budibase"
  ],
  "author": "Budibase",
  "license": "AGPL-3.0-or-later",
  "dependencies": {
    "@budibase/client": "^0.8.9",
    "@budibase/string-templates": "^0.8.9",
    "@elastic/elasticsearch": "7.10.0",
    "@koa/router": "8.0.0",
    "@sendgrid/mail": "7.1.1",
    "@sentry/node": "5.19.2",
    "airtable": "0.10.1",
    "arangojs": "7.2.0",
    "aws-sdk": "^2.767.0",
    "bcryptjs": "2.4.3",
    "chmodr": "1.2.0",
    "csvtojson": "2.0.10",
    "dotenv": "8.2.0",
    "download": "8.0.0",
    "electron-is-dev": "1.2.0",
    "electron-unhandled": "3.0.2",
    "electron-updater": "4.3.1",
    "electron-util": "0.14.2",
    "fix-path": "3.0.0",
    "fs-extra": "8.1.0",
    "jimp": "0.16.1",
    "joi": "17.2.1",
    "jsonschema": "1.4.0",
    "jsonwebtoken": "8.5.1",
    "koa": "2.7.0",
    "koa-body": "4.2.0",
    "koa-compress": "4.0.1",
    "koa-pino-logger": "3.0.0",
    "koa-send": "5.0.0",
    "koa-session": "5.12.0",
    "koa-static": "5.0.0",
    "lodash": "4.17.13",
    "mongodb": "3.6.3",
    "mssql": "6.2.3",
    "mysql": "2.18.1",
    "node-fetch": "2.6.0",
    "open": "7.3.0",
    "pg": "8.5.1",
    "pino-pretty": "4.0.0",
    "pouchdb": "7.2.1",
    "pouchdb-all-dbs": "1.0.2",
    "pouchdb-find": "^7.2.2",
    "pouchdb-replication-stream": "1.2.9",
    "sanitize-s3-objectkey": "0.0.1",
    "server-destroy": "1.0.1",
    "svelte": "3.30.0",
    "tar-fs": "2.1.0",
    "to-json-schema": "0.2.5",
    "uuid": "3.3.2",
    "validate.js": "0.13.1",
    "worker-farm": "1.7.0",
    "yargs": "13.2.4",
    "zlib": "1.0.5"
  },
  "devDependencies": {
    "@budibase/standard-components": "^0.8.9",
    "@jest/test-sequencer": "^24.8.0",
    "docker-compose": "^0.23.6",
    "electron": "10.1.3",
    "electron-builder": "^22.9.1",
    "electron-builder-notarize": "^1.1.2",
    "eslint": "^6.8.0",
    "jest": "^24.8.0",
    "nodemon": "^2.0.4",
    "pouchdb-adapter-memory": "^7.2.1",
    "supertest": "^4.0.2"
  },
  "gitHead": "1b95326b20d1352d36305910259228b96a683dc7"
}<|MERGE_RESOLUTION|>--- conflicted
+++ resolved
@@ -65,11 +65,8 @@
       "!src/db/tests/**/*",
       "!src/tests/**/*",
       "!src/automations/tests/**/*",
-<<<<<<< HEAD
-      "!src/utilities/fileProcessor.js"
-=======
+      "!src/utilities/fileProcessor.js",
       "!src/utilities/fileSystem/**/*"
->>>>>>> e58d689c
     ],
     "coverageReporters": [
       "lcov",
