{
  "compilerOptions": {
    "target": "es6",
    "module": "commonjs",
    "lib": ["es2020"],
    "strict": true,
    "noImplicitAny": true,
    "esModuleInterop": true,
    "resolveJsonModule": true,
    "incremental": true,
    "types": ["node", "jest"],
<<<<<<< HEAD
    "outDir": "dist",
    "skipLibCheck": true,
    "baseUrl": ".",
    "paths": {
      "@budibase/types": ["../types/src"],
      "@budibase/backend-core": ["../backend-core/src"],
      "@budibase/backend-core/*": ["../backend-core/*"],
      "@budibase/pro": ["../../../budibase-pro/packages/pro/src"]
    }
=======
    "outDir": "dist/src",
    "skipLibCheck": true
>>>>>>> 3f22bbf5
  },
  "include": ["src/**/*"],
  "exclude": [
    "node_modules",
    "dist",
    "src/tests",
    "src/api/routes/tests/utilities",
    "src/api/routes/public/tests/utils.ts",
    "src/automations/tests/utilities",
    "**/*.spec.ts",
    "**/*.spec.js"
  ]
}<|MERGE_RESOLUTION|>--- conflicted
+++ resolved
@@ -9,8 +9,7 @@
     "resolveJsonModule": true,
     "incremental": true,
     "types": ["node", "jest"],
-<<<<<<< HEAD
-    "outDir": "dist",
+    "outDir": "dist/src",
     "skipLibCheck": true,
     "baseUrl": ".",
     "paths": {
@@ -19,10 +18,6 @@
       "@budibase/backend-core/*": ["../backend-core/*"],
       "@budibase/pro": ["../../../budibase-pro/packages/pro/src"]
     }
-=======
-    "outDir": "dist/src",
-    "skipLibCheck": true
->>>>>>> 3f22bbf5
   },
   "include": ["src/**/*"],
   "exclude": [
