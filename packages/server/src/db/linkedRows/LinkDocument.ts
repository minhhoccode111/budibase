--- conflicted
+++ resolved
@@ -1,10 +1,6 @@
 import { generateLinkID } from "../utils"
-<<<<<<< HEAD
 import { FieldTypes } from "../../constants"
-import { LinkDocument, SEPARATOR } from "@budibase/types"
-=======
-import { FieldType, LinkDocument } from "@budibase/types"
->>>>>>> 4d51f7b2
+import { FieldType, LinkDocument, SEPARATOR } from "@budibase/types"
 
 /**
  * Creates a new link document structure which can be put to the database. It is important to
