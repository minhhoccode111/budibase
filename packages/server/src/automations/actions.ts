--- conflicted
+++ resolved
@@ -27,11 +27,7 @@
 import * as summarise from "./steps/ai/summarise"
 import * as generate from "./steps/ai/generate"
 import * as extract from "./steps/ai/extract"
-<<<<<<< HEAD
-
-=======
 import * as extractState from "./steps/extractState"
->>>>>>> b870ff3d
 import env from "../environment"
 import {
   PluginType,
@@ -109,11 +105,8 @@
   SUMMARISE: automations.steps.summarise.definition,
   GENERATE_TEXT: automations.steps.generate.definition,
   EXTRACT_FILE_DATA: automations.steps.extract.definition,
-<<<<<<< HEAD
   LOOP_V2: automations.steps.loopV2.definition,
-=======
   EXTRACT_STATE: automations.steps.extractState.definition,
->>>>>>> b870ff3d
   // these used to be lowercase step IDs, maintain for backwards compat
   discord: automations.steps.discord.definition,
   slack: automations.steps.slack.definition,
