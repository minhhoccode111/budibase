const queryController = require("../../api/controllers/query")
const { buildCtx } = require("./utils")
const automationUtils = require("../automationUtils")

exports.definition = {
  name: "External Data Connector",
  tagline: "Execute Data Connector",
  icon: "Data",
  description: "Execute a query in an external data connector",
  type: "ACTION",
  stepId: "EXECUTE_QUERY",
  internal: true,
  inputs: {},
  schema: {
    inputs: {
      properties: {
        query: {
          type: "object",
          properties: {
            queryId: {
              type: "string",
              customType: "query",
            },
          },
          customType: "queryParams",
          title: "Parameters",
          required: ["queryId"],
        },
      },
      required: ["query"],
    },
    outputs: {
      properties: {
        response: {
          type: "object",
          description: "The response from the datasource execution",
        },
        info: {
          type: "object",
          description:
            "Some query types may return extra data, like headers from a REST query",
        },
        success: {
          type: "boolean",
          description: "Whether the action was successful",
        },
      },
    },
    required: ["response", "success"],
  },
}

exports.run = async function ({ inputs, appId, emitter }) {
  if (inputs.query == null) {
    return {
      success: false,
      response: {
        message: "Invalid inputs",
      },
    }
  }

  const { queryId, ...rest } = inputs.query

  const ctx = buildCtx(appId, emitter, {
    body: {
      parameters: rest,
    },
    params: {
      queryId,
    },
  })

  try {
<<<<<<< HEAD
    await queryController.executeV2(ctx, true)

=======
    await queryController.executeV2(ctx, { isAutomation: true })
>>>>>>> 256c0daa
    const { data, ...rest } = ctx.body

    return {
      response: data,
      info: rest,
      success: true,
    }
  } catch (err) {
    return {
      success: false,
      info: {},
      response: automationUtils.getError(err),
    }
  }
}<|MERGE_RESOLUTION|>--- conflicted
+++ resolved
@@ -72,12 +72,7 @@
   })
 
   try {
-<<<<<<< HEAD
-    await queryController.executeV2(ctx, true)
-
-=======
     await queryController.executeV2(ctx, { isAutomation: true })
->>>>>>> 256c0daa
     const { data, ...rest } = ctx.body
 
     return {
