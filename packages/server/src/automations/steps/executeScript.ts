--- conflicted
+++ resolved
@@ -7,49 +7,6 @@
 } from "@budibase/types"
 import { EventEmitter } from "events"
 
-<<<<<<< HEAD
-export const definition: AutomationStepDefinition = {
-  name: "JS Scripting",
-  deprecated: true,
-  tagline: "Execute JavaScript Code",
-  icon: "Code",
-  description: "Run a piece of JavaScript code in your automation",
-  type: AutomationStepType.ACTION,
-  internal: true,
-  stepId: AutomationActionStepId.EXECUTE_SCRIPT,
-  inputs: {},
-  features: {
-    [AutomationFeature.LOOPING]: true,
-  },
-  schema: {
-    inputs: {
-      properties: {
-        code: {
-          type: AutomationIOType.STRING,
-          customType: AutomationCustomIOType.CODE,
-          title: "Code",
-        },
-      },
-      required: ["code"],
-    },
-    outputs: {
-      properties: {
-        value: {
-          type: AutomationIOType.STRING,
-          description: "The result of the return statement",
-        },
-        success: {
-          type: AutomationIOType.BOOLEAN,
-          description: "Whether the action was successful",
-        },
-      },
-      required: ["success"],
-    },
-  },
-}
-
-=======
->>>>>>> 5a023df0
 export async function run({
   inputs,
   appId,
