const { getAppId, setCookie, getCookie, clearCookie } =
  require("@budibase/auth").utils
const { Cookies } = require("@budibase/auth").constants
const { getRole } = require("@budibase/auth/roles")
const { BUILTIN_ROLE_IDS } = require("@budibase/auth/roles")
const { generateUserMetadataID } = require("../db/utils")
const { dbExists } = require("@budibase/auth/db")
const { getCachedSelf } = require("../utilities/global")
const CouchDB = require("../db")

module.exports = async (ctx, next) => {
  // try to get the appID from the request
  const requestAppId = getAppId(ctx)
  // get app cookie if it exists
  const appCookie = getCookie(ctx, Cookies.CurrentApp)
  if (!appCookie && !requestAppId) {
    return next()
  }
  // check the app exists referenced in cookie
  if (appCookie) {
    const appId = appCookie.appId
    const exists = await dbExists(CouchDB, appId)
    if (!exists) {
      clearCookie(ctx, Cookies.CurrentApp)
      return next()
    }
  }

  let appId,
    roleId = BUILTIN_ROLE_IDS.PUBLIC
  if (!ctx.user) {
    // not logged in, try to set a cookie for public apps
    appId = requestAppId
  } else if (requestAppId != null) {
    // Different App ID means cookie needs reset, or if the same public user has logged in
    const globalUser = await getCachedSelf(ctx, requestAppId)
    appId = requestAppId
    // retrieving global user gets the right role
<<<<<<< HEAD
    roleId = globalUser.roleId || BUILTIN_ROLE_IDS.PUBLIC
=======
    roleId = globalUser.roleId || BUILTIN_ROLE_IDS.BASIC
  } else if (appCookie != null) {
    appId = appCookie.appId
    roleId = appCookie.roleId || BUILTIN_ROLE_IDS.BASIC
>>>>>>> 4dec8779
  }
  // nothing more to do
  if (!appId) {
    return next()
  }

  ctx.appId = appId
  if (roleId) {
    ctx.roleId = roleId
    const userId = ctx.user ? generateUserMetadataID(ctx.user._id) : null
    ctx.user = {
      ...ctx.user,
      // override userID with metadata one
      _id: userId,
      userId,
      roleId,
      role: await getRole(appId, roleId),
    }
  }
  if (requestAppId !== appId) {
    setCookie(ctx, { appId }, Cookies.CurrentApp)
  }
  return next()
}<|MERGE_RESOLUTION|>--- conflicted
+++ resolved
@@ -36,14 +36,7 @@
     const globalUser = await getCachedSelf(ctx, requestAppId)
     appId = requestAppId
     // retrieving global user gets the right role
-<<<<<<< HEAD
-    roleId = globalUser.roleId || BUILTIN_ROLE_IDS.PUBLIC
-=======
     roleId = globalUser.roleId || BUILTIN_ROLE_IDS.BASIC
-  } else if (appCookie != null) {
-    appId = appCookie.appId
-    roleId = appCookie.roleId || BUILTIN_ROLE_IDS.BASIC
->>>>>>> 4dec8779
   }
   // nothing more to do
   if (!appId) {
