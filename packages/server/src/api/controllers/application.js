const CouchDB = require("../../db")
const compileStaticAssets = require("../../utilities/builder/compileStaticAssets")
const env = require("../../environment")
const { existsSync } = require("fs-extra")
const { budibaseAppsDir } = require("../../utilities/budibaseDir")
const setBuilderToken = require("../../utilities/builder/setBuilderToken")
const fs = require("fs-extra")
const { join, resolve } = require("../../utilities/centralPath")
const packageJson = require("../../../package.json")
const { createLinkView } = require("../../db/linkedRows")
const { createRoutingView } = require("../../utilities/routing")
const { downloadTemplate } = require("../../utilities/templates")
const {
  generateAppID,
  DocumentTypes,
  SEPARATOR,
  getLayoutParams,
  getScreenParams,
  generateLayoutID,
  generateScreenID,
} = require("../../db/utils")
const {
  BUILTIN_LEVEL_IDS,
  AccessController,
} = require("../../utilities/security/accessLevels")
const {
  downloadExtractComponentLibraries,
} = require("../../utilities/createAppPackage")
const { BASE_LAYOUTS } = require("../../constants/layouts")
const { HOME_SCREEN } = require("../../constants/screens")
const { cloneDeep } = require("lodash/fp")
<<<<<<< HEAD
const { recurseMustache } = require("../../utilities/mustache")
const { generateAssetCss } = require("../../utilities/builder/generateCss")
=======
const { USERS_TABLE_SCHEMA } = require("../../constants")
>>>>>>> d8f276ed

const APP_PREFIX = DocumentTypes.APP + SEPARATOR

// utility function, need to do away with this
async function getLayouts(db) {
  return (
    await db.allDocs(
      getLayoutParams(null, {
        include_docs: true,
      })
    )
  ).rows.map(row => row.doc)
}

async function getScreens(db) {
  return (
    await db.allDocs(
      getScreenParams(null, {
        include_docs: true,
      })
    )
  ).rows.map(row => row.doc)
}

function getUserAccessLevelId(ctx) {
  return !ctx.user.accessLevel || !ctx.user.accessLevel._id
    ? BUILTIN_LEVEL_IDS.PUBLIC
    : ctx.user.accessLevel._id
}

async function createInstance(template) {
  const appId = generateAppID()

  const db = new CouchDB(appId)
  await db.put({
    _id: "_design/database",
    // view collation information, read before writing any complex views:
    // https://docs.couchdb.org/en/master/ddocs/views/collation.html#collation-specification
    views: {},
  })
  // add view for linked rows
  await createLinkView(appId)
  await createRoutingView(appId)

  // replicate the template data to the instance DB
  if (template) {
    const templatePath = await downloadTemplate(...template.key.split("/"))
    const dbDumpReadStream = fs.createReadStream(
      join(templatePath, "db", "dump.txt")
    )
    const { ok } = await db.load(dbDumpReadStream)
    if (!ok) {
      throw "Error loading database dump from template."
    }
  } else {
    // create the users table
    await db.put(USERS_TABLE_SCHEMA)
  }

  return { _id: appId }
}

exports.fetch = async function(ctx) {
  let allDbs = await CouchDB.allDbs()
  const appDbNames = allDbs.filter(dbName => dbName.startsWith(APP_PREFIX))
  const apps = appDbNames.map(db => new CouchDB(db).get(db))
  if (apps.length === 0) {
    ctx.body = []
  } else {
    const response = await Promise.allSettled(apps)
    ctx.body = response
      .filter(result => result.status === "fulfilled")
      .map(({ value }) => value)
  }
}

exports.fetchAppDefinition = async function(ctx) {
  const db = new CouchDB(ctx.params.appId)
  const layouts = await getLayouts(db)
  const userAccessLevelId = getUserAccessLevelId(ctx)
  const accessController = new AccessController(ctx.params.appId)
  const screens = accessController.checkScreensAccess(
    await getScreens(db),
    userAccessLevelId
  )
  ctx.body = {
    layouts,
    screens,
    libraries: ["@budibase/standard-components"],
  }
}

exports.fetchAppPackage = async function(ctx) {
  const db = new CouchDB(ctx.params.appId)
  const application = await db.get(ctx.params.appId)
  const [layouts, screens] = await Promise.all([getLayouts(db), getScreens(db)])

  for (let layout of layouts) {
    layout._css = generateAssetCss([layout.props])
  }
  for (let screen of screens) {
    screen._css = generateAssetCss([screen.props])
  }
  ctx.body = {
    application,
    screens,
    layouts,
  }
  await setBuilderToken(ctx, ctx.params.appId, application.version)
}

exports.create = async function(ctx) {
  const instance = await createInstance(ctx.request.body.template)
  const appId = instance._id
  const version = packageJson.version
  const newApplication = {
    _id: appId,
    type: "app",
    version: packageJson.version,
    componentLibraries: ["@budibase/standard-components"],
    name: ctx.request.body.name,
    template: ctx.request.body.template,
    instance: instance,
  }
  const instanceDb = new CouchDB(appId)
  await instanceDb.put(newApplication)

  if (env.NODE_ENV !== "jest") {
    const newAppFolder = await createEmptyAppPackage(ctx, newApplication)
    await downloadExtractComponentLibraries(newAppFolder)
  }

  await setBuilderToken(ctx, appId, version)
  ctx.status = 200
  ctx.body = newApplication
  ctx.message = `Application ${ctx.request.body.name} created successfully`
}

exports.update = async function(ctx) {
  const db = new CouchDB(ctx.params.appId)
  const application = await db.get(ctx.params.appId)

  const data = ctx.request.body
  const newData = { ...application, ...data }

  const response = await db.put(newData)
  data._rev = response.rev

  ctx.status = 200
  ctx.message = `Application ${application.name} updated successfully.`
  ctx.body = response
}

exports.delete = async function(ctx) {
  const db = new CouchDB(ctx.params.appId)
  const app = await db.get(ctx.params.appId)
  const result = await db.destroy()

  // remove top level directory
  await fs.rmdir(join(budibaseAppsDir(), ctx.params.appId), {
    recursive: true,
  })

  ctx.status = 200
  ctx.message = `Application ${app.name} deleted successfully.`
  ctx.body = result
}

const createEmptyAppPackage = async (ctx, app) => {
  const appsFolder = budibaseAppsDir()
  const newAppFolder = resolve(appsFolder, app._id)

  const db = new CouchDB(app._id)

  if (existsSync(newAppFolder)) {
    ctx.throw(400, "App folder already exists for this application")
  }

  fs.mkdirpSync(newAppFolder)

  let screensAndLayouts = []
  for (let layout of BASE_LAYOUTS) {
    const cloned = cloneDeep(layout)
    cloned._id = generateLayoutID()
    cloned.title = app.name
    screensAndLayouts.push(recurseMustache(cloned, app))
  }

  const homeScreen = cloneDeep(HOME_SCREEN)
  homeScreen._id = generateScreenID()
  screensAndLayouts.push(homeScreen)

  await db.bulkDocs(screensAndLayouts)
  // at the end add CSS to all the structures
  for (let asset of screensAndLayouts) {
    asset._css = generateAssetCss([asset.props])
  }
  await compileStaticAssets(app._id, screensAndLayouts)
  return newAppFolder
}<|MERGE_RESOLUTION|>--- conflicted
+++ resolved
@@ -29,12 +29,9 @@
 const { BASE_LAYOUTS } = require("../../constants/layouts")
 const { HOME_SCREEN } = require("../../constants/screens")
 const { cloneDeep } = require("lodash/fp")
-<<<<<<< HEAD
 const { recurseMustache } = require("../../utilities/mustache")
 const { generateAssetCss } = require("../../utilities/builder/generateCss")
-=======
 const { USERS_TABLE_SCHEMA } = require("../../constants")
->>>>>>> d8f276ed
 
 const APP_PREFIX = DocumentTypes.APP + SEPARATOR
 
