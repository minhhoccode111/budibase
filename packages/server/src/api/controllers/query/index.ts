--- conflicted
+++ resolved
@@ -150,10 +150,7 @@
         queryId,
         ctx: {
           user: ctx.user,
-<<<<<<< HEAD
           auth: { ...authConfigCtx },
-=======
->>>>>>> 37ce29fa
         },
       })
     const { rows, keys, info, extra } = await quotas.addQuery(runFn)
@@ -174,6 +171,8 @@
 
   const query = await db.get(ctx.params.queryId)
   const datasource = await db.get(query.datasourceId)
+
+  const authConfigCtx: any = getAuthConfig(ctx)
 
   const enrichedParameters = ctx.request.body.parameters || {}
   // make sure parameters are fully enriched with defaults
@@ -199,6 +198,7 @@
         queryId: ctx.params.queryId,
         ctx: {
           user: ctx.user,
+          auth: { ...authConfigCtx },
         },
       })
 
