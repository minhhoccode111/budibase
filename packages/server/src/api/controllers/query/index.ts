--- conflicted
+++ resolved
@@ -237,17 +237,13 @@
         },
       })
 
-<<<<<<< HEAD
     const { rows, pagination, extra } = await quotas.addQuery(runFn, {
       datasourceId: datasource._id,
     })
-=======
-    const { rows, pagination, extra } = await quotas.addQuery(runFn)
     // remove the raw from execution incase transformer being used to hide data
     if (extra?.raw) {
       delete extra.raw
     }
->>>>>>> c19a67b0
     if (opts && opts.rowsOnly) {
       ctx.body = rows
     } else {
