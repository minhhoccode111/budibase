const CouchDB = require("../../db")
const validateJs = require("validate.js")
const linkRows = require("../../db/linkedRows")
const {
  getRowParams,
  generateRowID,
  DocumentTypes,
  SEPARATOR,
  ViewNames,
} = require("../../db/utils")
const usersController = require("./user")
<<<<<<< HEAD
const { cloneDeep } = require("lodash")
const { integrations } = require("../../integrations")
=======
const { coerceRowValues } = require("../../utilities")
>>>>>>> 79c9df6e

const TABLE_VIEW_BEGINS_WITH = `all${SEPARATOR}${DocumentTypes.TABLE}${SEPARATOR}`

const CALCULATION_TYPES = {
  SUM: "sum",
  COUNT: "count",
  STATS: "stats",
}

validateJs.extend(validateJs.validators.datetime, {
  parse: function(value) {
    return new Date(value).getTime()
  },
  // Input is a unix timestamp
  format: function(value) {
    return new Date(value).toISOString()
  },
})

async function findRow(db, appId, tableId, rowId) {
  let row
  if (tableId === ViewNames.USERS) {
    let ctx = {
      params: {
        userId: rowId,
      },
      user: {
        appId,
      },
    }
    await usersController.find(ctx)
    row = ctx.body
  } else {
    row = await db.get(rowId)
  }
  if (row.tableId !== tableId) {
    throw "Supplied tableId does not match the rows tableId"
  }
  return row
}

exports.patch = async function(ctx) {
  const appId = ctx.user.appId
  const db = new CouchDB(appId)
  let row = await db.get(ctx.params.id)
  const table = await db.get(row.tableId)
  const patchfields = ctx.request.body
  row = coerceRowValues(row, table)

  for (let key of Object.keys(patchfields)) {
    if (!table.schema[key]) continue
    row[key] = patchfields[key]
  }

  const validateResult = await validate({
    row,
    table,
  })

  if (!validateResult.valid) {
    ctx.status = 400
    ctx.body = {
      status: 400,
      errors: validateResult.errors,
    }
    return
  }

  // returned row is cleaned and prepared for writing to DB
  row = await linkRows.updateLinks({
    appId,
    eventType: linkRows.EventType.ROW_UPDATE,
    row,
    tableId: row.tableId,
    table,
  })

  // Creation of a new user goes to the user controller
  if (row.tableId === ViewNames.USERS) {
    await usersController.update(ctx)
    return
  }

  const response = await db.put(row)
  row._rev = response.rev
  row.type = "row"

  ctx.eventEmitter && ctx.eventEmitter.emitRow(`row:update`, appId, row, table)
  ctx.body = row
  ctx.status = 200
  ctx.message = `${table.name} updated successfully.`
}

exports.save = async function(ctx) {
  const appId = ctx.user.appId
  const db = new CouchDB(appId)
  let row = ctx.request.body
  row.tableId = ctx.params.tableId

  // TODO: find usage of this and break out into own endpoint
  if (ctx.request.body.type === "delete") {
    await bulkDelete(ctx)
    ctx.body = ctx.request.body.rows
    return
  }

  // if the row obj had an _id then it will have been retrieved
  const existingRow = ctx.preExisting
  if (existingRow) {
    ctx.params.id = row._id
    await exports.patch(ctx)
    return
  }

  if (!row._rev && !row._id) {
    row._id = generateRowID(row.tableId)
  }

  const table = await db.get(row.tableId)

  row = coerceRowValues(row, table)

  const validateResult = await validate({
    row,
    table,
  })

  if (!validateResult.valid) {
    ctx.status = 400
    ctx.body = {
      status: 400,
      errors: validateResult.errors,
    }
    return
  }

  // make sure link rows are up to date
  row = await linkRows.updateLinks({
    appId,
    eventType: linkRows.EventType.ROW_SAVE,
    row,
    tableId: row.tableId,
    table,
  })

  // Creation of a new user goes to the user controller
  if (row.tableId === ViewNames.USERS) {
    await usersController.create(ctx)
    return
  }

  row.type = "row"
  const response = await db.put(row)
  row._rev = response.rev
  ctx.eventEmitter && ctx.eventEmitter.emitRow(`row:save`, appId, row, table)
  ctx.body = row
  ctx.status = 200
  ctx.message = `${table.name} saved successfully`
}

exports.fetchView = async function(ctx) {
  const appId = ctx.user.appId
  const viewName = ctx.params.viewName

  // if this is a table view being looked for just transfer to that
  if (viewName.startsWith(TABLE_VIEW_BEGINS_WITH)) {
    ctx.params.tableId = viewName.substring(4)
    await exports.fetchTableRows(ctx)
    return
  }

  const db = new CouchDB(appId)
  const { calculation, group, field } = ctx.query
  const response = await db.query(`database/${viewName}`, {
    include_docs: !calculation,
    group,
  })

  if (!calculation) {
    response.rows = response.rows.map(row => row.doc)
    ctx.body = await linkRows.attachLinkInfo(appId, response.rows)
  }

  if (calculation === CALCULATION_TYPES.STATS) {
    response.rows = response.rows.map(row => ({
      group: row.key,
      field,
      ...row.value,
      avg: row.value.sum / row.value.count,
    }))
    ctx.body = response.rows
  }

  if (
    calculation === CALCULATION_TYPES.COUNT ||
    calculation === CALCULATION_TYPES.SUM
  ) {
    ctx.body = response.rows.map(row => ({
      group: row.key,
      field,
      value: row.value,
    }))
  }
}

exports.fetchTableRows = async function(ctx) {
  const appId = ctx.user.appId
<<<<<<< HEAD
  const db = new CouchDB(appId)

  const table = await db.get(ctx.params.tableId)

  if (table.integration && table.integration.type) {
    const Integration = integrations[table.integration.type]
    ctx.body = await new Integration(table.integration).query()
    return
  }

  const response = await db.allDocs(
    getRowParams(ctx.params.tableId, null, {
      include_docs: true,
    })
  )
  ctx.body = response.rows.map(row => row.doc)
  ctx.body = await linkRows.attachLinkInfo(
    appId,
    response.rows.map(row => row.doc)
  )
}

exports.search = async function(ctx) {
  const appId = ctx.user.appId
  const db = new CouchDB(appId)
  const response = await db.allDocs({
    include_docs: true,
    ...ctx.request.body,
  })
  ctx.body = await linkRows.attachLinkInfo(
    appId,
    response.rows.map(row => row.doc)
  )
=======
  // special case for users, fetch through the user controller
  let rows
  if (ctx.params.tableId === ViewNames.USERS) {
    await usersController.fetch(ctx)
    rows = ctx.body
  } else {
    const db = new CouchDB(appId)
    const response = await db.allDocs(
      getRowParams(ctx.params.tableId, null, {
        include_docs: true,
      })
    )
    rows = response.rows.map(row => row.doc)
  }
  ctx.body = await linkRows.attachLinkInfo(appId, rows)
>>>>>>> 79c9df6e
}

exports.find = async function(ctx) {
  const appId = ctx.user.appId
  const db = new CouchDB(appId)
  try {
    const row = await findRow(db, appId, ctx.params.tableId, ctx.params.rowId)
    ctx.body = await linkRows.attachLinkInfo(appId, row)
  } catch (err) {
    ctx.throw(400, err)
  }
}

exports.destroy = async function(ctx) {
  const appId = ctx.user.appId
  const db = new CouchDB(appId)
  const row = await db.get(ctx.params.rowId)
  if (row.tableId !== ctx.params.tableId) {
    ctx.throw(400, "Supplied tableId doesn't match the row's tableId")
    return
  }
  await linkRows.updateLinks({
    appId,
    eventType: linkRows.EventType.ROW_DELETE,
    row,
    tableId: row.tableId,
  })
  ctx.body = await db.remove(ctx.params.rowId, ctx.params.revId)
  ctx.status = 200

  // for automations include the row that was deleted
  ctx.row = row
  ctx.eventEmitter && ctx.eventEmitter.emitRow(`row:delete`, appId, row)
}

exports.validate = async function(ctx) {
  const errors = await validate({
    appId: ctx.user.appId,
    tableId: ctx.params.tableId,
    row: ctx.request.body,
  })
  ctx.status = 200
  ctx.body = errors
}

async function validate({ appId, tableId, row, table }) {
  if (!table) {
    const db = new CouchDB(appId)
    table = await db.get(tableId)
  }
  const errors = {}
  for (let fieldName of Object.keys(table.schema)) {
    const res = validateJs.single(
      row[fieldName],
      table.schema[fieldName].constraints
    )
    if (res) errors[fieldName] = res
  }
  return { valid: Object.keys(errors).length === 0, errors }
}

exports.fetchEnrichedRow = async function(ctx) {
  const appId = ctx.user.appId
  const db = new CouchDB(appId)
  const tableId = ctx.params.tableId
  const rowId = ctx.params.rowId
  if (appId == null || tableId == null || rowId == null) {
    ctx.status = 400
    ctx.body = {
      status: 400,
      error:
        "Cannot handle request, URI params have not been successfully prepared.",
    }
    return
  }
  // need table to work out where links go in row
  let [table, row] = await Promise.all([
    db.get(tableId),
    findRow(db, appId, tableId, rowId),
  ])
  // get the link docs
  const linkVals = await linkRows.getLinkDocuments({
    appId,
    tableId,
    rowId,
  })
  // look up the actual rows based on the ids
  const response = await db.allDocs({
    include_docs: true,
    keys: linkVals.map(linkVal => linkVal.id),
  })
  // need to include the IDs in these rows for any links they may have
  let linkedRows = await linkRows.attachLinkInfo(
    appId,
    response.rows.map(row => row.doc)
  )
  // insert the link rows in the correct place throughout the main row
  for (let fieldName of Object.keys(table.schema)) {
    let field = table.schema[fieldName]
    if (field.type === "link") {
      row[fieldName] = linkedRows.filter(
        linkRow => linkRow.tableId === field.tableId
      )
    }
  }
  ctx.body = row
  ctx.status = 200
}

async function bulkDelete(ctx) {
  const appId = ctx.user.appId
  const { rows } = ctx.request.body
  const db = new CouchDB(appId)

  const linkUpdates = rows.map(row =>
    linkRows.updateLinks({
      appId,
      eventType: linkRows.EventType.ROW_DELETE,
      row,
      tableId: row.tableId,
    })
  )

  await db.bulkDocs(rows.map(row => ({ ...row, _deleted: true })))
  await Promise.all(linkUpdates)

  rows.forEach(row => {
    ctx.eventEmitter && ctx.eventEmitter.emitRow(`row:delete`, appId, row)
  })
}<|MERGE_RESOLUTION|>--- conflicted
+++ resolved
@@ -9,12 +9,8 @@
   ViewNames,
 } = require("../../db/utils")
 const usersController = require("./user")
-<<<<<<< HEAD
-const { cloneDeep } = require("lodash")
 const { integrations } = require("../../integrations")
-=======
 const { coerceRowValues } = require("../../utilities")
->>>>>>> 79c9df6e
 
 const TABLE_VIEW_BEGINS_WITH = `all${SEPARATOR}${DocumentTypes.TABLE}${SEPARATOR}`
 
@@ -222,41 +218,7 @@
 
 exports.fetchTableRows = async function(ctx) {
   const appId = ctx.user.appId
-<<<<<<< HEAD
-  const db = new CouchDB(appId)
-
-  const table = await db.get(ctx.params.tableId)
-
-  if (table.integration && table.integration.type) {
-    const Integration = integrations[table.integration.type]
-    ctx.body = await new Integration(table.integration).query()
-    return
-  }
-
-  const response = await db.allDocs(
-    getRowParams(ctx.params.tableId, null, {
-      include_docs: true,
-    })
-  )
-  ctx.body = response.rows.map(row => row.doc)
-  ctx.body = await linkRows.attachLinkInfo(
-    appId,
-    response.rows.map(row => row.doc)
-  )
-}
-
-exports.search = async function(ctx) {
-  const appId = ctx.user.appId
-  const db = new CouchDB(appId)
-  const response = await db.allDocs({
-    include_docs: true,
-    ...ctx.request.body,
-  })
-  ctx.body = await linkRows.attachLinkInfo(
-    appId,
-    response.rows.map(row => row.doc)
-  )
-=======
+
   // special case for users, fetch through the user controller
   let rows
   if (ctx.params.tableId === ViewNames.USERS) {
@@ -272,7 +234,6 @@
     rows = response.rows.map(row => row.doc)
   }
   ctx.body = await linkRows.attachLinkInfo(appId, rows)
->>>>>>> 79c9df6e
 }
 
 exports.find = async function(ctx) {
