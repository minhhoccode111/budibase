--- conflicted
+++ resolved
@@ -156,20 +156,11 @@
     contextRows: [enrichedRow],
   })
 
-<<<<<<< HEAD
-  const aiEnabled =
-    (await pro.features.isBudibaseAIEnabled()) ||
-    (await pro.features.isAICustomConfigsEnabled())
-  if (aiEnabled && updateAIColumns) {
+  if (updateAIColumns) {
     row = await processAIColumns(table, row, {
       contextRows: [enrichedRow],
     })
   }
-=======
-  row = await processAIColumns(table, row, {
-    contextRows: [enrichedRow],
-  })
->>>>>>> e8b2c4df
 
   await db.put(row)
   const retrieved = await db.tryGet<Row>(row._id)
