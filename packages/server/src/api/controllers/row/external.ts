--- conflicted
+++ resolved
@@ -16,11 +16,7 @@
   EmptyFilterOption,
 } from "@budibase/types"
 import sdk from "../../../sdk"
-<<<<<<< HEAD
 import { hasFilters } from "@budibase/shared-core/src/filters"
-import * as utils from "./utils"
-=======
->>>>>>> a4981411
 
 export async function handleRequest(
   operation: Operation,
