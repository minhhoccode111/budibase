import {
  AutoReason,
  Datasource,
  FieldSchema,
  FieldType,
  FilterType,
  IncludeRelationship,
  OneToManyRelationshipFieldMetadata,
  Operation,
  PaginationJson,
  RelationshipFieldMetadata,
  RelationshipsJson,
  RelationshipType,
  Row,
  SearchFilters,
  SortJson,
  SortType,
  Table,
} from "@budibase/types"
import {
  breakExternalTableId,
  breakRowIdField,
  convertRowId,
<<<<<<< HEAD
=======
  generateRowIdField,
>>>>>>> 06e6cab8
  isRowId,
  isSQL,
} from "../../../integrations/utils"
import {
  buildExternalRelationships,
  buildSqlFieldList,
  generateIdForRow,
  sqlOutputProcessing,
  squashRelationshipColumns,
  updateRelationshipColumns,
  fixArrayTypes,
  isManyToMany,
} from "./utils"
import { getDatasourceAndQuery } from "../../../sdk/app/rows/utils"
import { AutoFieldSubTypes, FieldTypes } from "../../../constants"
import { processObjectSync } from "@budibase/string-templates"
import { cloneDeep } from "lodash/fp"
import { db as dbCore } from "@budibase/backend-core"
import { processDates, processFormulas } from "../../../utilities/rowProcessor"
import sdk from "../../../sdk"

export interface ManyRelationship {
  tableId?: string
  id?: string
  isUpdate?: boolean
  key: string
  [key: string]: any
}

export interface RunConfig {
  id?: any[]
  filters?: SearchFilters
  sort?: SortJson
  paginate?: PaginationJson
  datasource?: Datasource
  row?: Row
  rows?: Row[]
  tables?: Record<string, Table>
  includeSqlRelationships?: IncludeRelationship
}

function buildFilters(
  id: string | undefined | string[],
  filters: SearchFilters,
  table: Table
) {
  const primary = table.primary
  // if passed in array need to copy for shifting etc
  let idCopy: undefined | string | any[] = cloneDeep(id)
  if (filters) {
    // need to map over the filters and make sure the _id field isn't present
    let prefix = 1
    for (let operator of Object.values(filters)) {
      for (let field of Object.keys(operator || {})) {
        if (dbCore.removeKeyNumbering(field) === "_id") {
          if (primary) {
            const parts = breakRowIdField(operator[field])
            for (let field of primary) {
              operator[`${prefix}:${field}`] = parts.shift()
            }
            prefix++
          }
          // make sure this field doesn't exist on any filter
          delete operator[field]
        }
      }
    }
  }
  // there is no id, just use the user provided filters
  if (!idCopy || !table) {
    return filters
  }
  // if used as URL parameter it will have been joined
  if (!Array.isArray(idCopy)) {
    idCopy = breakRowIdField(idCopy)
  }
  const equal: any = {}
  if (primary && idCopy) {
    for (let field of primary) {
      // work through the ID and get the parts
      equal[field] = idCopy.shift()
    }
  }
  return {
    equal,
  }
}

/**
 * This function checks the incoming parameters to make sure all the inputs are
 * valid based on on the table schema. The main thing this is looking for is when a
 * user has made use of the _id field of a row for a foreign key or a search parameter.
 * In these cases the key will be sent up as [1], rather than 1. In these cases we will
 * simplify it down to the requirements. This function is quite complex as we try to be
 * relatively restrictive over what types of columns we will perform this action for.
 */
function cleanupConfig(config: RunConfig, table: Table): RunConfig {
  const primaryOptions = [
    FieldTypes.STRING,
    FieldTypes.LONGFORM,
    FieldTypes.OPTIONS,
    FieldTypes.NUMBER,
  ]
  // filter out fields which cannot be keys
  const fieldNames = Object.entries(table.schema)
    .filter(schema => primaryOptions.find(val => val === schema[1].type))
    // map to fieldName
    .map(entry => entry[0])
  const iterateObject = (obj: { [key: string]: any }) => {
    for (let [field, value] of Object.entries(obj)) {
      if (fieldNames.find(name => name === field) && isRowId(value)) {
        obj[field] = convertRowId(value)
      }
    }
  }
  // check the row and filters to make sure they aren't a key of some sort
  if (config.filters) {
    for (let [key, filter] of Object.entries(config.filters)) {
      // oneOf is an array, don't iterate it
      if (
        typeof filter !== "object" ||
        Object.keys(filter).length === 0 ||
        key === FilterType.ONE_OF
      ) {
        continue
      }
      iterateObject(filter)
    }
  }
  if (config.row) {
    iterateObject(config.row)
  }

  return config
}

function getEndpoint(tableId: string | undefined, operation: string) {
  if (!tableId) {
    return {}
  }
  const { datasourceId, tableName } = breakExternalTableId(tableId)
  return {
    datasourceId,
    entityId: tableName,
    operation,
  }
}

// need to handle table name + field or just field, depending on if relationships used
function extractFieldValue({
  row,
  tableName,
  fieldName,
  isLinked,
}: {
  row: Row
  tableName: string
  fieldName: string
  isLinked: boolean
}) {
  let value = row[`${tableName}.${fieldName}`]
  if (value == null && !isLinked) {
    value = row[fieldName]
  }
  return value
}

function basicProcessing({
  row,
  table,
  isLinked,
}: {
  row: Row
  table: Table
  isLinked: boolean
}): Row {
  const thisRow: Row = {}
  // filter the row down to what is actually the row (not joined)
  for (let field of Object.values(table.schema)) {
    const fieldName = field.name

    const value = extractFieldValue({
      row,
      tableName: table.name,
      fieldName,
      isLinked,
    })

    // all responses include "select col as table.col" so that overlaps are handled
    if (value != null) {
      thisRow[fieldName] = value
    }
  }
  thisRow._id = generateIdForRow(row, table, isLinked)
  thisRow.tableId = table._id
  thisRow._rev = "rev"
  return thisRow
}

function isOneSide(
  field: RelationshipFieldMetadata
): field is OneToManyRelationshipFieldMetadata {
  return (
    field.relationshipType && field.relationshipType.split("-")[0] === "one"
  )
}

function isEditableColumn(column: FieldSchema) {
  const isExternalAutoColumn =
    column.autocolumn &&
    column.autoReason !== AutoReason.FOREIGN_KEY &&
    column.subtype !== AutoFieldSubTypes.AUTO_ID
  const isFormula = column.type === FieldTypes.FORMULA
  return !(isExternalAutoColumn || isFormula)
}

export type ExternalRequestReturnType<T extends Operation> =
  T extends Operation.READ ? Row[] : { row: Row; table: Table }

export class ExternalRequest<T extends Operation> {
  private readonly operation: T
  private readonly tableId: string
  private datasource?: Datasource
  private tables: { [key: string]: Table } = {}

  constructor(operation: T, tableId: string, datasource?: Datasource) {
    this.operation = operation
    this.tableId = tableId
    this.datasource = datasource
    if (datasource && datasource.entities) {
      this.tables = datasource.entities
    }
  }

  getTable(tableId: string | undefined): Table | undefined {
    if (!tableId) {
      throw "Table ID is unknown, cannot find table"
    }
    const { tableName } = breakExternalTableId(tableId)
    if (tableName) {
      return this.tables[tableName]
    }
  }

  inputProcessing(row: Row | undefined, table: Table) {
    if (!row) {
      return { row, manyRelationships: [] }
    }
    // we don't really support composite keys for relationships, this is why [0] is used
    // @ts-ignore
    const tablePrimary: string = table.primary[0]
    let newRow: Row = {},
      manyRelationships: ManyRelationship[] = []
    for (let [key, field] of Object.entries(table.schema)) {
      // if set already, or not set just skip it
      if (row[key] === undefined || newRow[key] || !isEditableColumn(field)) {
        continue
      }
      // parse floats/numbers
      if (field.type === FieldTypes.NUMBER && !isNaN(parseFloat(row[key]))) {
        newRow[key] = parseFloat(row[key])
      }
      // if its not a link then just copy it over
      if (field.type !== FieldTypes.LINK) {
        newRow[key] = row[key]
        continue
      }
      const { tableName: linkTableName } = breakExternalTableId(field?.tableId)
      // table has to exist for many to many
      if (!linkTableName || !this.tables[linkTableName]) {
        continue
      }
      const linkTable = this.tables[linkTableName]
      // @ts-ignore
      const linkTablePrimary = linkTable.primary[0]
      // one to many
      if (isOneSide(field)) {
        let id = row[key][0]
        if (id) {
          if (typeof row[key] === "string") {
            id = decodeURIComponent(row[key]).match(/\[(.*?)\]/)?.[1]
          }
          newRow[field.foreignKey || linkTablePrimary] = breakRowIdField(id)[0]
        } else {
          // Removing from both new and row, as we don't know if it has already been processed
          row[field.foreignKey || linkTablePrimary] = null
          newRow[field.foreignKey || linkTablePrimary] = null
        }
      }
      // many to many
      else if (isManyToMany(field)) {
        // we're not inserting a doc, will be a bunch of update calls
        const otherKey: string = field.throughFrom || linkTablePrimary
        const thisKey: string = field.throughTo || tablePrimary
        for (const relationship of row[key]) {
          manyRelationships.push({
            tableId: field.through || field.tableId,
            isUpdate: false,
            key: otherKey,
            [otherKey]: breakRowIdField(relationship)[0],
            // leave the ID for enrichment later
            [thisKey]: `{{ literal ${tablePrimary} }}`,
          })
        }
      }
      // many to one
      else {
        const thisKey: string = "id"
        // @ts-ignore
        const otherKey: string = field.fieldName
        for (const relationship of row[key]) {
          manyRelationships.push({
            tableId: field.tableId,
            isUpdate: true,
            key: otherKey,
            [thisKey]: breakRowIdField(relationship)[0],
            // leave the ID for enrichment later
            [otherKey]: `{{ literal ${tablePrimary} }}`,
          })
        }
      }
    }
    // we return the relationships that may need to be created in the through table
    // we do this so that if the ID is generated by the DB it can be inserted
    // after the fact
    return { row: newRow, manyRelationships }
  }

<<<<<<< HEAD
=======
  processRelationshipFields(
    table: Table,
    row: Row,
    relationships: RelationshipsJson[]
  ): Row {
    for (let relationship of relationships) {
      const linkedTable = this.tables[relationship.tableName]
      if (!linkedTable || !row[relationship.column]) {
        continue
      }
      for (let key of Object.keys(row[relationship.column])) {
        let relatedRow: Row = row[relationship.column][key]
        // add this row as context for the relationship
        for (let col of Object.values(linkedTable.schema)) {
          if (col.type === FieldType.LINK && col.tableId === table._id) {
            relatedRow[col.name] = [row]
          }
        }
        // process additional types
        relatedRow = processDates(table, relatedRow)
        relatedRow = processFormulas(linkedTable, relatedRow)
        row[relationship.column][key] = relatedRow
      }
    }
    return row
  }

  /**
   * This iterates through the returned rows and works out what elements of the rows
   * actually match up to another row (based on primary keys) - this is pretty specific
   * to SQL and the way that SQL relationships are returned based on joins.
   * This is complicated, but the idea is that when a SQL query returns all the relations
   * will be separate rows, with all of the data in each row. We have to decipher what comes
   * from where (which tables) and how to convert that into budibase columns.
   */
  updateRelationshipColumns(
    table: Table,
    row: Row,
    rows: { [key: string]: Row },
    relationships: RelationshipsJson[]
  ) {
    const columns: { [key: string]: any } = {}
    for (let relationship of relationships) {
      const linkedTable = this.tables[relationship.tableName]
      if (!linkedTable) {
        continue
      }
      const fromColumn = `${table.name}.${relationship.from}`
      const toColumn = `${linkedTable.name}.${relationship.to}`
      // this is important when working with multiple relationships
      // between the same tables, don't want to overlap/multiply the relations
      if (
        !relationship.through &&
        row[fromColumn]?.toString() !== row[toColumn]?.toString()
      ) {
        continue
      }

      let linked = basicProcessing({ row, table: linkedTable, isLinked: true })
      if (!linked._id) {
        continue
      }
      columns[relationship.column] = linked
    }
    for (let [column, related] of Object.entries(columns)) {
      if (!row._id) {
        continue
      }
      const rowId: string = row._id
      if (!Array.isArray(rows[rowId][column])) {
        rows[rowId][column] = []
      }
      // make sure relationship hasn't been found already
      if (
        !rows[rowId][column].find(
          (relation: Row) => relation._id === related._id
        )
      ) {
        rows[rowId][column].push(related)
      }
    }
    return rows
  }

>>>>>>> 06e6cab8
  outputProcessing(
    rows: Row[] = [],
    table: Table,
    relationships: RelationshipsJson[]
  ) {
    if (!rows || rows.length === 0 || rows[0].read === true) {
      return []
    }
    const tableMap = this.tables
    let finalRows: { [key: string]: Row } = {}
    for (let row of rows) {
      const rowId = generateIdForRow(row, table)
      row._id = rowId
      // this is a relationship of some sort
      if (finalRows[rowId]) {
        finalRows = updateRelationshipColumns(
          table,
          tableMap,
          row,
          finalRows,
          relationships
        )
        continue
      }
      const thisRow = fixArrayTypes(
        basicProcessing({ row, table, isLinked: false }),
        table
      )
      if (thisRow._id == null) {
        throw "Unable to generate row ID for SQL rows"
      }
      finalRows[thisRow._id] = thisRow
      // do this at end once its been added to the final rows
      finalRows = updateRelationshipColumns(
        table,
        tableMap,
        row,
        finalRows,
        relationships
      )
    }

<<<<<<< HEAD
    // Process some additional data types
    let finalRowArray = Object.values(finalRows)
    finalRowArray = processDates(table, finalRowArray)
    finalRowArray = processFormulas(table, finalRowArray) as Row[]
    return finalRowArray.map((row: Row) =>
      squashRelationshipColumns(table, tableMap, row, relationships)
=======
    // make sure all related rows are correct
    let finalRowArray = Object.values(finalRows).map(row =>
      this.processRelationshipFields(table, row, relationships)
>>>>>>> 06e6cab8
    )

    // process some additional types
    finalRowArray = processDates(table, finalRowArray)
    return finalRowArray
  }

  /**
   * This is a cached lookup, of relationship records, this is mainly for creating/deleting junction
   * information.
   */
  async lookupRelations(tableId: string, row: Row) {
    const related: { [key: string]: any } = {}
    const { tableName } = breakExternalTableId(tableId)
    if (!tableName) {
      return related
    }
    const table = this.tables[tableName]
    // @ts-ignore
    const primaryKey = table.primary[0]
    // make a new request to get the row with all its relationships
    // we need this to work out if any relationships need removed
    for (const field of Object.values(table.schema)) {
      if (
        field.type !== FieldTypes.LINK ||
        !field.fieldName ||
        isOneSide(field)
      ) {
        continue
      }
      const isMany = field.relationshipType === RelationshipType.MANY_TO_MANY
      const tableId = isMany ? field.through : field.tableId
      const { tableName: relatedTableName } = breakExternalTableId(tableId)
      // @ts-ignore
      const linkPrimaryKey = this.tables[relatedTableName].primary[0]

      const lookupField = isMany ? primaryKey : field.foreignKey
      const fieldName = isMany ? field.throughTo || primaryKey : field.fieldName
      if (!lookupField || !row[lookupField]) {
        continue
      }
      const response = await getDatasourceAndQuery({
        endpoint: getEndpoint(tableId, Operation.READ),
        filters: {
          equal: {
            [fieldName]: row[lookupField],
          },
        },
      })
      // this is the response from knex if no rows found
      const rows = !response[0].read ? response : []
      const storeTo = isMany ? field.throughFrom || linkPrimaryKey : fieldName
      related[storeTo] = { rows, isMany, tableId }
    }
    return related
  }

  /**
   * Once a row has been written we may need to update a many field, e.g. updating foreign keys
   * in a bunch of rows in another table, or inserting/deleting rows from a junction table (many to many).
   * This is quite a complex process and is handled by this function, there are a few things going on here:
   * 1. If updating foreign keys its relatively simple, just create a filter for the row that needs updated
   * and write the various components.
   * 2. If junction table, then we lookup what exists already, write what doesn't exist, work out what
   * isn't supposed to exist anymore and delete those. This is better than the usual method of delete them
   * all and then re-create, as theres no chance of losing data (e.g. delete succeed, but write fail).
   */
  async handleManyRelationships(
    mainTableId: string,
    row: Row,
    relationships: ManyRelationship[]
  ) {
    // if we're creating (in a through table) need to wipe the existing ones first
    const promises = []
    const related = await this.lookupRelations(mainTableId, row)
    for (let relationship of relationships) {
      const { key, tableId, isUpdate, id, ...rest } = relationship
      const body: { [key: string]: any } = processObjectSync(rest, row, {})
      const linkTable = this.getTable(tableId)
      const relationshipPrimary = linkTable?.primary || []
      const linkPrimary = relationshipPrimary[0]
      if (!linkTable || !linkPrimary) {
        return
      }

      const linkSecondary = relationshipPrimary[1]

      const rows = related[key]?.rows || []

      function relationshipMatchPredicate({
        row,
        linkPrimary,
        linkSecondary,
      }: {
<<<<<<< HEAD
        row: Record<string, any>
=======
        row: Row
>>>>>>> 06e6cab8
        linkPrimary: string
        linkSecondary?: string
      }) {
        const matchesPrimaryLink =
          row[linkPrimary] === relationship.id ||
          row[linkPrimary] === body?.[linkPrimary]
        if (!matchesPrimaryLink || !linkSecondary) {
          return matchesPrimaryLink
        }

        const matchesSecondayLink = row[linkSecondary] === body?.[linkSecondary]
        return matchesPrimaryLink && matchesSecondayLink
      }

      const existingRelationship = rows.find((row: { [key: string]: any }) =>
        relationshipMatchPredicate({ row, linkPrimary, linkSecondary })
      )
      const operation = isUpdate ? Operation.UPDATE : Operation.CREATE
      if (!existingRelationship) {
        promises.push(
          getDatasourceAndQuery({
            endpoint: getEndpoint(tableId, operation),
            // if we're doing many relationships then we're writing, only one response
            body,
            filters: buildFilters(id, {}, linkTable),
          })
        )
      } else {
        // remove the relationship from cache so it isn't adjusted again
        rows.splice(rows.indexOf(existingRelationship), 1)
      }
    }
    // finally cleanup anything that needs to be removed
    for (let [colName, { isMany, rows, tableId }] of Object.entries(related)) {
      const table: Table | undefined = this.getTable(tableId)
      // if its not the foreign key skip it, nothing to do
      if (
        !table ||
        (!isMany && table.primary && table.primary.indexOf(colName) !== -1)
      ) {
        continue
      }
      for (let row of rows) {
        const filters = buildFilters(generateIdForRow(row, table), {}, table)
        // safety check, if there are no filters on deletion bad things happen
        if (Object.keys(filters).length !== 0) {
          const op = isMany ? Operation.DELETE : Operation.UPDATE
          const body = isMany ? null : { [colName]: null }
          promises.push(
            getDatasourceAndQuery({
              endpoint: getEndpoint(tableId, op),
              body,
              filters,
            })
          )
        }
      }
    }
    await Promise.all(promises)
  }

  async run(config: RunConfig): Promise<ExternalRequestReturnType<T>> {
    const { operation, tableId } = this
    let { datasourceId, tableName } = breakExternalTableId(tableId)
    if (!tableName) {
      throw "Unable to run without a table name"
    }
    if (!this.datasource) {
      this.datasource = await sdk.datasources.get(datasourceId!)
      if (!this.datasource || !this.datasource.entities) {
        throw "No tables found, fetch tables before query."
      }
      this.tables = this.datasource.entities
    }
    const table = this.tables[tableName]
    let isSql = isSQL(this.datasource)
    if (!table) {
      throw `Unable to process query, table "${tableName}" not defined.`
    }
    // look for specific components of config which may not be considered acceptable
    let { id, row, filters, sort, paginate, rows } = cleanupConfig(
      config,
      table
    )
    //if the sort column is a formula, remove it
    for (let sortColumn of Object.keys(sort || {})) {
      if (!sort?.[sortColumn]) {
        continue
      }
      switch (table.schema[sortColumn]?.type) {
        case FieldType.FORMULA:
          delete sort?.[sortColumn]
          break
        case FieldType.NUMBER:
          if (sort && sort[sortColumn]) {
            sort[sortColumn].type = SortType.number
          }
          break
      }
    }
    filters = buildFilters(id, filters || {}, table)
    const relationships = buildExternalRelationships(table, this.tables)

    const incRelationships =
      config.includeSqlRelationships === IncludeRelationship.INCLUDE

    // clean up row on ingress using schema
    const processed = this.inputProcessing(row, table)
    row = processed.row
    if (
      operation === Operation.DELETE &&
      (filters == null || Object.keys(filters).length === 0)
    ) {
      throw "Deletion must be filtered"
    }
    let json = {
      endpoint: {
        datasourceId,
        entityId: tableName,
        operation,
      },
      resource: {
        // have to specify the fields to avoid column overlap (for SQL)
        fields: isSql
          ? buildSqlFieldList(table, this.tables, {
              relationships: incRelationships,
            })
          : [],
      },
      filters,
      sort,
      paginate,
      relationships,
      body: row || rows,
      // pass an id filter into extra, purely for mysql/returning
      extra: {
        idFilter: buildFilters(id || generateIdForRow(row, table), {}, table),
      },
      meta: {
        table,
      },
    }

    // can't really use response right now
    const response = await getDatasourceAndQuery(json)
    // handle many to many relationships now if we know the ID (could be auto increment)
    if (operation !== Operation.READ) {
      await this.handleManyRelationships(
        table._id || "",
        response[0],
        processed.manyRelationships
      )
    }
    const output = sqlOutputProcessing(
      response,
      table,
      this.tables,
      relationships
    )
    // if reading it'll just be an array of rows, return whole thing
    if (operation === Operation.READ) {
      return (
        Array.isArray(output) ? output : [output]
      ) as ExternalRequestReturnType<T>
    } else {
      return { row: output[0], table } as ExternalRequestReturnType<T>
    }
  }
}<|MERGE_RESOLUTION|>--- conflicted
+++ resolved
@@ -21,10 +21,6 @@
   breakExternalTableId,
   breakRowIdField,
   convertRowId,
-<<<<<<< HEAD
-=======
-  generateRowIdField,
->>>>>>> 06e6cab8
   isRowId,
   isSQL,
 } from "../../../integrations/utils"
@@ -33,7 +29,6 @@
   buildSqlFieldList,
   generateIdForRow,
   sqlOutputProcessing,
-  squashRelationshipColumns,
   updateRelationshipColumns,
   fixArrayTypes,
   isManyToMany,
@@ -353,8 +348,6 @@
     return { row: newRow, manyRelationships }
   }
 
-<<<<<<< HEAD
-=======
   processRelationshipFields(
     table: Table,
     row: Row,
@@ -382,64 +375,6 @@
     return row
   }
 
-  /**
-   * This iterates through the returned rows and works out what elements of the rows
-   * actually match up to another row (based on primary keys) - this is pretty specific
-   * to SQL and the way that SQL relationships are returned based on joins.
-   * This is complicated, but the idea is that when a SQL query returns all the relations
-   * will be separate rows, with all of the data in each row. We have to decipher what comes
-   * from where (which tables) and how to convert that into budibase columns.
-   */
-  updateRelationshipColumns(
-    table: Table,
-    row: Row,
-    rows: { [key: string]: Row },
-    relationships: RelationshipsJson[]
-  ) {
-    const columns: { [key: string]: any } = {}
-    for (let relationship of relationships) {
-      const linkedTable = this.tables[relationship.tableName]
-      if (!linkedTable) {
-        continue
-      }
-      const fromColumn = `${table.name}.${relationship.from}`
-      const toColumn = `${linkedTable.name}.${relationship.to}`
-      // this is important when working with multiple relationships
-      // between the same tables, don't want to overlap/multiply the relations
-      if (
-        !relationship.through &&
-        row[fromColumn]?.toString() !== row[toColumn]?.toString()
-      ) {
-        continue
-      }
-
-      let linked = basicProcessing({ row, table: linkedTable, isLinked: true })
-      if (!linked._id) {
-        continue
-      }
-      columns[relationship.column] = linked
-    }
-    for (let [column, related] of Object.entries(columns)) {
-      if (!row._id) {
-        continue
-      }
-      const rowId: string = row._id
-      if (!Array.isArray(rows[rowId][column])) {
-        rows[rowId][column] = []
-      }
-      // make sure relationship hasn't been found already
-      if (
-        !rows[rowId][column].find(
-          (relation: Row) => relation._id === related._id
-        )
-      ) {
-        rows[rowId][column].push(related)
-      }
-    }
-    return rows
-  }
-
->>>>>>> 06e6cab8
   outputProcessing(
     rows: Row[] = [],
     table: Table,
@@ -482,18 +417,9 @@
       )
     }
 
-<<<<<<< HEAD
-    // Process some additional data types
-    let finalRowArray = Object.values(finalRows)
-    finalRowArray = processDates(table, finalRowArray)
-    finalRowArray = processFormulas(table, finalRowArray) as Row[]
-    return finalRowArray.map((row: Row) =>
-      squashRelationshipColumns(table, tableMap, row, relationships)
-=======
     // make sure all related rows are correct
     let finalRowArray = Object.values(finalRows).map(row =>
       this.processRelationshipFields(table, row, relationships)
->>>>>>> 06e6cab8
     )
 
     // process some additional types
@@ -588,11 +514,7 @@
         linkPrimary,
         linkSecondary,
       }: {
-<<<<<<< HEAD
-        row: Record<string, any>
-=======
         row: Row
->>>>>>> 06e6cab8
         linkPrimary: string
         linkSecondary?: string
       }) {
