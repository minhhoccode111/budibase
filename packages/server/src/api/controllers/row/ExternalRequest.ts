--- conflicted
+++ resolved
@@ -219,23 +219,6 @@
   return thisRow
 }
 
-<<<<<<< HEAD
-=======
-function fixArrayTypes(row: Row, table: Table) {
-  for (let [fieldName, schema] of Object.entries(table.schema)) {
-    if (schema.type === FieldType.ARRAY && typeof row[fieldName] === "string") {
-      try {
-        row[fieldName] = JSON.parse(row[fieldName])
-      } catch (err) {
-        // couldn't convert back to array, ignore
-        delete row[fieldName]
-      }
-    }
-  }
-  return row
-}
-
->>>>>>> 3f3a38f7
 function isOneSide(
   field: RelationshipFieldMetadata
 ): field is OneToManyRelationshipFieldMetadata {
@@ -445,54 +428,6 @@
   }
 
   /**
-<<<<<<< HEAD
-=======
-   * Gets the list of relationship JSON structures based on the columns in the table,
-   * this will be used by the underlying library to build whatever relationship mechanism
-   * it has (e.g. SQL joins).
-   */
-  buildRelationships(table: Table): RelationshipsJson[] {
-    const relationships = []
-    for (let [fieldName, field] of Object.entries(table.schema)) {
-      if (field.type !== FieldType.LINK) {
-        continue
-      }
-      const { tableName: linkTableName } = breakExternalTableId(field.tableId)
-      // no table to link to, this is not a valid relationships
-      if (!linkTableName || !this.tables[linkTableName]) {
-        continue
-      }
-      const linkTable = this.tables[linkTableName]
-      if (!table.primary || !linkTable.primary) {
-        continue
-      }
-      const definition: RelationshipsJson = {
-        tableName: linkTableName,
-        // need to specify where to put this back into
-        column: fieldName,
-      }
-      if (isManyToMany(field)) {
-        const { tableName: throughTableName } = breakExternalTableId(
-          field.through
-        )
-        definition.through = throughTableName
-        // don't support composite keys for relationships
-        definition.from = field.throughTo || table.primary[0]
-        definition.to = field.throughFrom || linkTable.primary[0]
-        definition.fromPrimary = table.primary[0]
-        definition.toPrimary = linkTable.primary[0]
-      } else {
-        // if no foreign key specified then use the name of the field in other table
-        definition.from = field.foreignKey || table.primary[0]
-        definition.to = field.fieldName
-      }
-      relationships.push(definition)
-    }
-    return relationships
-  }
-
-  /**
->>>>>>> 3f3a38f7
    * This is a cached lookup, of relationship records, this is mainly for creating/deleting junction
    * information.
    */
@@ -641,44 +576,6 @@
     await Promise.all(promises)
   }
 
-<<<<<<< HEAD
-=======
-  /**
-   * This function is a bit crazy, but the exact purpose of it is to protect against the scenario in which
-   * you have column overlap in relationships, e.g. we join a few different tables and they all have the
-   * concept of an ID, but for some of them it will be null (if they say don't have a relationship).
-   * Creating the specific list of fields that we desire, and excluding the ones that are no use to us
-   * is more performant and has the added benefit of protecting against this scenario.
-   */
-  buildFields(table: Table, includeRelations: boolean) {
-    function extractRealFields(table: Table, existing: string[] = []) {
-      return Object.entries(table.schema)
-        .filter(
-          column =>
-            column[1].type !== FieldType.LINK &&
-            column[1].type !== FieldType.FORMULA &&
-            !existing.find((field: string) => field === column[0])
-        )
-        .map(column => `${table.name}.${column[0]}`)
-    }
-    let fields = extractRealFields(table)
-    for (let field of Object.values(table.schema)) {
-      if (field.type !== FieldType.LINK || !includeRelations) {
-        continue
-      }
-      const { tableName: linkTableName } = breakExternalTableId(field.tableId)
-      if (linkTableName) {
-        const linkTable = this.tables[linkTableName]
-        if (linkTable) {
-          const linkedFields = extractRealFields(linkTable, fields)
-          fields = fields.concat(linkedFields)
-        }
-      }
-    }
-    return fields
-  }
-
->>>>>>> 3f3a38f7
   async run(config: RunConfig): Promise<ExternalRequestReturnType<T>> {
     const { operation, tableId } = this
     let { datasourceId, tableName } = breakExternalTableId(tableId)
