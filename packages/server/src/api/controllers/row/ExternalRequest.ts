import {
  FilterTypes,
  IncludeRelationships,
  Operation,
  PaginationJson,
  RelationshipsJson,
  SearchFilters,
  SortJson,
} from "../../../definitions/datasource"
import {
  Datasource,
  FieldSchema,
  Row,
  Table,
} from "../../../definitions/common"
import {
  breakRowIdField,
  generateRowIdField,
  isRowId,
  convertRowId,
} from "../../../integrations/utils"
import { getDatasourceAndQuery } from "./utils"
import {
  DataSourceOperation,
  FieldTypes,
  RelationshipTypes,
} from "../../../constants"
import { breakExternalTableId, isSQL } from "../../../integrations/utils"
import { processObjectSync } from "@budibase/string-templates"
// @ts-ignore
import { cloneDeep } from "lodash/fp"
import { processFormulas } from "../../../utilities/rowProcessor/utils"
// @ts-ignore
import { getAppDB } from "@budibase/backend-core/context"

interface ManyRelationship {
  tableId?: string
  id?: string
  isUpdate?: boolean
  key: string
  [key: string]: any
}

interface RunConfig {
  id?: string
  filters?: SearchFilters
  sort?: SortJson
  paginate?: PaginationJson
  row?: Row
  rows?: Row[]
}

module External {
  function buildFilters(
    id: string | undefined,
    filters: SearchFilters,
    table: Table
  ) {
    const primary = table.primary
    // if passed in array need to copy for shifting etc
    let idCopy = cloneDeep(id)
    if (filters) {
      // need to map over the filters and make sure the _id field isn't present
      for (let filter of Object.values(filters)) {
        if (filter._id && primary) {
          const parts = breakRowIdField(filter._id)
          for (let field of primary) {
            filter[field] = parts.shift()
          }
        }
        // make sure this field doesn't exist on any filter
        delete filter._id
      }
    }
    // there is no id, just use the user provided filters
    if (!idCopy || !table) {
      return filters
    }
    // if used as URL parameter it will have been joined
    if (!Array.isArray(idCopy)) {
      idCopy = breakRowIdField(idCopy)
    }
    const equal: any = {}
    if (primary && idCopy) {
      for (let field of primary) {
        // work through the ID and get the parts
        equal[field] = idCopy.shift()
      }
    }
    return {
      equal,
    }
  }

  /**
   * This function checks the incoming parameters to make sure all the inputs are
   * valid based on on the table schema. The main thing this is looking for is when a
   * user has made use of the _id field of a row for a foreign key or a search parameter.
   * In these cases the key will be sent up as [1], rather than 1. In these cases we will
   * simplify it down to the requirements. This function is quite complex as we try to be
   * relatively restrictive over what types of columns we will perform this action for.
   */
  function cleanupConfig(config: RunConfig, table: Table): RunConfig {
    const primaryOptions = [
      FieldTypes.STRING,
      FieldTypes.LONGFORM,
      FieldTypes.OPTIONS,
      FieldTypes.NUMBER,
    ]
    // filter out fields which cannot be keys
    const fieldNames = Object.entries(table.schema)
      .filter(schema => primaryOptions.find(val => val === schema[1].type))
      .map(([fieldName]) => fieldName)
    const iterateObject = (obj: { [key: string]: any }) => {
      for (let [field, value] of Object.entries(obj)) {
        if (fieldNames.find(name => name === field) && isRowId(value)) {
          obj[field] = convertRowId(value)
        }
      }
    }
    // check the row and filters to make sure they aren't a key of some sort
    if (config.filters) {
      for (let [key, filter] of Object.entries(config.filters)) {
        // oneOf is an array, don't iterate it
        if (
          typeof filter !== "object" ||
          Object.keys(filter).length === 0 ||
          key === FilterTypes.ONE_OF
        ) {
          continue
        }
        iterateObject(filter)
      }
    }
    if (config.row) {
      iterateObject(config.row)
    }

    return config
  }

  function generateIdForRow(row: Row | undefined, table: Table): string {
    const primary = table.primary
    if (!row || !primary) {
      return ""
    }
    // build id array
    let idParts = []
    for (let field of primary) {
      // need to handle table name + field or just field, depending on if relationships used
      const fieldValue = row[`${table.name}.${field}`] || row[field]
      if (fieldValue) {
        idParts.push(fieldValue)
      }
    }
    if (idParts.length === 0) {
      return ""
    }
    return generateRowIdField(idParts)
  }

  function getEndpoint(tableId: string | undefined, operation: string) {
    if (!tableId) {
      return {}
    }
    const { datasourceId, tableName } = breakExternalTableId(tableId)
    return {
      datasourceId,
      entityId: tableName,
      operation,
    }
  }

  function basicProcessing(row: Row, table: Table): Row {
    const thisRow: Row = {}
    // filter the row down to what is actually the row (not joined)
    for (let fieldName of Object.keys(table.schema)) {
      const value = row[`${table.name}.${fieldName}`] || row[fieldName]
      // all responses include "select col as table.col" so that overlaps are handled
      if (value) {
        thisRow[fieldName] = value
      }
    }
    thisRow._id = generateIdForRow(row, table)
    thisRow.tableId = table._id
    thisRow._rev = "rev"
    return processFormulas(table, thisRow)
  }

  function fixArrayTypes(row: Row, table: Table) {
    for (let [fieldName, schema] of Object.entries(table.schema)) {
      if (
        schema.type === FieldTypes.ARRAY &&
        typeof row[fieldName] === "string"
      ) {
        try {
          row[fieldName] = JSON.parse(row[fieldName])
        } catch (err) {
          // couldn't convert back to array, ignore
          delete row[fieldName]
        }
      }
    }
    return row
  }

  function isOneSide(field: FieldSchema) {
    return (
      field.relationshipType && field.relationshipType.split("-")[0] === "one"
    )
  }

  class ExternalRequest {
    private operation: Operation
    private tableId: string
    private datasource: Datasource
    private tables: { [key: string]: Table } = {}

    constructor(operation: Operation, tableId: string, datasource: Datasource) {
      this.operation = operation
      this.tableId = tableId
      this.datasource = datasource
      if (datasource && datasource.entities) {
        this.tables = datasource.entities
      }
    }

    getTable(tableId: string | undefined): Table | undefined {
      if (!tableId) {
        throw "Table ID is unknown, cannot find table"
      }
      const { tableName } = breakExternalTableId(tableId)
      if (tableName) {
        return this.tables[tableName]
      }
    }

    inputProcessing(row: Row | undefined, table: Table) {
      if (!row) {
        return { row, manyRelationships: [] }
      }
      // we don't really support composite keys for relationships, this is why [0] is used
      // @ts-ignore
      const tablePrimary: string = table.primary[0]
      let newRow: Row = {},
        manyRelationships: ManyRelationship[] = []
      for (let [key, field] of Object.entries(table.schema)) {
        // if set already, or not set just skip it
        if (
          row[key] == null ||
          newRow[key] ||
          field.autocolumn ||
          field.type === FieldTypes.FORMULA
        ) {
          continue
        }
        // if its an empty string then it means return the column to null (if possible)
        if (row[key] === "") {
          newRow[key] = null
          continue
        }
        // parse floats/numbers
        if (field.type === FieldTypes.NUMBER && !isNaN(parseFloat(row[key]))) {
          newRow[key] = parseFloat(row[key])
        }
        // if its not a link then just copy it over
        if (field.type !== FieldTypes.LINK) {
          newRow[key] = row[key]
          continue
        }
        const { tableName: linkTableName } = breakExternalTableId(
          field?.tableId
        )
        // table has to exist for many to many
        if (!linkTableName || !this.tables[linkTableName]) {
          continue
        }
        const linkTable = this.tables[linkTableName]
        // @ts-ignore
        const linkTablePrimary = linkTable.primary[0]
        // one to many
        if (isOneSide(field)) {
          newRow[field.foreignKey || linkTablePrimary] = breakRowIdField(
            row[key][0]
          )[0]
        }
        // many to many
        else if (field.through) {
          // we're not inserting a doc, will be a bunch of update calls
          const otherKey: string = field.throughFrom || linkTablePrimary
          const thisKey: string = field.throughTo || tablePrimary
          row[key].map((relationship: any) => {
            manyRelationships.push({
              tableId: field.through || field.tableId,
              isUpdate: false,
              key: otherKey,
              [otherKey]: breakRowIdField(relationship)[0],
              // leave the ID for enrichment later
              [thisKey]: `{{ literal ${tablePrimary} }}`,
            })
          })
        }
        // many to one
        else {
          const thisKey: string = "id"
          // @ts-ignore
          const otherKey: string = field.fieldName
          row[key].map((relationship: any) => {
            manyRelationships.push({
              tableId: field.tableId,
              isUpdate: true,
              key: otherKey,
              [thisKey]: breakRowIdField(relationship)[0],
              // leave the ID for enrichment later
              [otherKey]: `{{ literal ${tablePrimary} }}`,
            })
          })
        }
      }
      // we return the relationships that may need to be created in the through table
      // we do this so that if the ID is generated by the DB it can be inserted
      // after the fact
      return { row: newRow, manyRelationships }
    }

    /**
     * This iterates through the returned rows and works out what elements of the rows
     * actually match up to another row (based on primary keys) - this is pretty specific
     * to SQL and the way that SQL relationships are returned based on joins.
     * This is complicated, but the idea is that when a SQL query returns all the relations
     * will be separate rows, with all of the data in each row. We have to decipher what comes
     * from where (which tables) and how to convert that into budibase columns.
     */
    updateRelationshipColumns(
      table: Table,
      row: Row,
      rows: { [key: string]: Row },
      relationships: RelationshipsJson[]
    ) {
      const columns: { [key: string]: any } = {}
      for (let relationship of relationships) {
        const linkedTable = this.tables[relationship.tableName]
        if (!linkedTable) {
          continue
        }
        const fromColumn = `${table.name}.${relationship.from}`
        const toColumn = `${linkedTable.name}.${relationship.to}`
        // this is important when working with multiple relationships
        // between the same tables, don't want to overlap/multiply the relations
        if (!relationship.through && row[fromColumn] !== row[toColumn]) {
          continue
        }
        let linked = basicProcessing(row, linkedTable)
        if (!linked._id) {
          continue
        }
        // if not returning full docs then get the minimal links out
        const display = linkedTable.primaryDisplay
        linked = {
          primaryDisplay: display ? linked[display] : undefined,
          _id: linked._id,
        }
        columns[relationship.column] = linked
      }
      for (let [column, related] of Object.entries(columns)) {
        if (!row._id) {
          continue
        }
        const rowId: string = row._id
        if (!Array.isArray(rows[rowId][column])) {
          rows[rowId][column] = []
        }
        // make sure relationship hasn't been found already
        if (
          !rows[rowId][column].find(
            (relation: Row) => relation._id === related._id
          )
        ) {
          rows[rowId][column].push(related)
        }
      }
      return rows
    }

    outputProcessing(
      rows: Row[] = [],
      table: Table,
      relationships: RelationshipsJson[]
    ) {
      if (!rows || rows.length === 0 || rows[0].read === true) {
        return []
      }
      let finalRows: { [key: string]: Row } = {}
      for (let row of rows) {
        const rowId = generateIdForRow(row, table)
        row._id = rowId
        // this is a relationship of some sort
        if (finalRows[rowId]) {
          finalRows = this.updateRelationshipColumns(
            table,
            row,
            finalRows,
            relationships
          )
          continue
        }
        const thisRow = fixArrayTypes(basicProcessing(row, table), table)
        if (thisRow._id == null) {
          throw "Unable to generate row ID for SQL rows"
        }
        finalRows[thisRow._id] = thisRow
        // do this at end once its been added to the final rows
        finalRows = this.updateRelationshipColumns(
          table,
          row,
          finalRows,
          relationships
        )
      }
      return processFormulas(table, Object.values(finalRows))
    }

    /**
     * Gets the list of relationship JSON structures based on the columns in the table,
     * this will be used by the underlying library to build whatever relationship mechanism
     * it has (e.g. SQL joins).
     */
    buildRelationships(table: Table): RelationshipsJson[] {
      const relationships = []
      for (let [fieldName, field] of Object.entries(table.schema)) {
        if (field.type !== FieldTypes.LINK) {
          continue
        }
        const { tableName: linkTableName } = breakExternalTableId(field.tableId)
        // no table to link to, this is not a valid relationships
        if (!linkTableName || !this.tables[linkTableName]) {
          continue
        }
        const linkTable = this.tables[linkTableName]
        if (!table.primary || !linkTable.primary) {
          continue
        }
        const definition: any = {
          // if no foreign key specified then use the name of the field in other table
          from: field.foreignKey || table.primary[0],
          to: field.fieldName,
          tableName: linkTableName,
          // need to specify where to put this back into
          column: fieldName,
        }
        if (field.through) {
          const { tableName: throughTableName } = breakExternalTableId(
            field.through
          )
          definition.through = throughTableName
          // don't support composite keys for relationships
          definition.from = field.throughTo || table.primary[0]
          definition.to = field.throughFrom || linkTable.primary[0]
          definition.fromPrimary = table.primary[0]
          definition.toPrimary = linkTable.primary[0]
        }
        relationships.push(definition)
      }
      return relationships
    }

    /**
     * This is a cached lookup, of relationship records, this is mainly for creating/deleting junction
     * information.
     */
    async lookupRelations(tableId: string, row: Row) {
      const related: { [key: string]: any } = {}
      const { tableName } = breakExternalTableId(tableId)
      if (!tableName) {
        return related
      }
      const table = this.tables[tableName]
      // @ts-ignore
      const primaryKey = table.primary[0]
      // make a new request to get the row with all its relationships
      // we need this to work out if any relationships need removed
      for (let field of Object.values(table.schema)) {
        if (
          field.type !== FieldTypes.LINK ||
          !field.fieldName ||
          isOneSide(field)
        ) {
          continue
        }
        const isMany = field.relationshipType === RelationshipTypes.MANY_TO_MANY
        const tableId = isMany ? field.through : field.tableId
        const { tableName: relatedTableName } = breakExternalTableId(tableId)
        // @ts-ignore
        const linkPrimaryKey = this.tables[relatedTableName].primary[0]
        const manyKey = field.throughTo || primaryKey
        const lookupField = isMany ? primaryKey : field.foreignKey
        const fieldName = isMany ? manyKey : field.fieldName
        if (!lookupField || !row[lookupField]) {
          continue
        }
        const response = await getDatasourceAndQuery({
          endpoint: getEndpoint(tableId, DataSourceOperation.READ),
          filters: {
            equal: {
              [fieldName]: row[lookupField],
            },
          },
        })
        // this is the response from knex if no rows found
        const rows = !response[0].read ? response : []
        const storeTo = isMany ? field.throughFrom || linkPrimaryKey : manyKey
        related[storeTo] = { rows, isMany, tableId }
      }
      return related
    }

    /**
     * Once a row has been written we may need to update a many field, e.g. updating foreign keys
     * in a bunch of rows in another table, or inserting/deleting rows from a junction table (many to many).
     * This is quite a complex process and is handled by this function, there are a few things going on here:
     * 1. If updating foreign keys its relatively simple, just create a filter for the row that needs updated
     * and write the various components.
     * 2. If junction table, then we lookup what exists already, write what doesn't exist, work out what
     * isn't supposed to exist anymore and delete those. This is better than the usual method of delete them
     * all and then re-create, as theres no chance of losing data (e.g. delete succeed, but write fail).
     */
    async handleManyRelationships(
      mainTableId: string,
      row: Row,
      relationships: ManyRelationship[]
    ) {
      // if we're creating (in a through table) need to wipe the existing ones first
      const promises = []
      const related = await this.lookupRelations(mainTableId, row)
      for (let relationship of relationships) {
        const { key, tableId, isUpdate, id, ...rest } = relationship
        const body: { [key: string]: any } = processObjectSync(rest, row, {})
        const linkTable = this.getTable(tableId)
        // @ts-ignore
        const linkPrimary = linkTable?.primary[0]
        if (!linkTable || !linkPrimary) {
          return
        }
<<<<<<< HEAD
        const rows = related[key].rows || []
=======
        const rows = related[key]?.rows || []
>>>>>>> 0bd75503
        const found = rows.find(
          (row: { [key: string]: any }) =>
            row[linkPrimary] === relationship.id ||
            row[linkPrimary] === body?.[linkPrimary]
        )
        const operation = isUpdate
          ? DataSourceOperation.UPDATE
          : DataSourceOperation.CREATE
        if (!found) {
          promises.push(
            getDatasourceAndQuery({
              endpoint: getEndpoint(tableId, operation),
              // if we're doing many relationships then we're writing, only one response
              body,
              filters: buildFilters(id, {}, linkTable),
            })
          )
        } else {
          // remove the relationship from cache so it isn't adjusted again
          rows.splice(rows.indexOf(found), 1)
        }
      }
      // finally cleanup anything that needs to be removed
      for (let [colName, { isMany, rows, tableId }] of Object.entries(
        related
      )) {
        const table: Table | undefined = this.getTable(tableId)
        // if its not the foreign key skip it, nothing to do
        if (
          !table ||
          (table.primary && table.primary.indexOf(colName) !== -1)
        ) {
          continue
        }
        for (let row of rows) {
          const filters = buildFilters(generateIdForRow(row, table), {}, table)
          // safety check, if there are no filters on deletion bad things happen
          if (Object.keys(filters).length !== 0) {
            const op = isMany
              ? DataSourceOperation.DELETE
              : DataSourceOperation.UPDATE
            const body = isMany ? null : { [colName]: null }
            promises.push(
              getDatasourceAndQuery({
                endpoint: getEndpoint(tableId, op),
                body,
                filters,
              })
            )
          }
        }
      }
      await Promise.all(promises)
    }

    /**
     * This function is a bit crazy, but the exact purpose of it is to protect against the scenario in which
     * you have column overlap in relationships, e.g. we join a few different tables and they all have the
     * concept of an ID, but for some of them it will be null (if they say don't have a relationship).
     * Creating the specific list of fields that we desire, and excluding the ones that are no use to us
     * is more performant and has the added benefit of protecting against this scenario.
     */
    buildFields(
      table: Table,
      includeRelations: IncludeRelationships = IncludeRelationships.INCLUDE
    ) {
      function extractRealFields(table: Table, existing: string[] = []) {
        return Object.entries(table.schema)
          .filter(
            column =>
              column[1].type !== FieldTypes.LINK &&
              column[1].type !== FieldTypes.FORMULA &&
              !existing.find((field: string) => field === column[0])
          )
          .map(column => `${table.name}.${column[0]}`)
      }
      let fields = extractRealFields(table)
      for (let field of Object.values(table.schema)) {
        if (field.type !== FieldTypes.LINK || !includeRelations) {
          continue
        }
        const { tableName: linkTableName } = breakExternalTableId(field.tableId)
        if (linkTableName) {
          const linkTable = this.tables[linkTableName]
          if (linkTable) {
            const linkedFields = extractRealFields(linkTable, fields)
            fields = fields.concat(linkedFields)
          }
        }
      }
      return fields
    }

    async run(config: RunConfig) {
      const { operation, tableId } = this
      let { datasourceId, tableName } = breakExternalTableId(tableId)
      if (!tableName) {
        throw "Unable to run without a table name"
      }
      if (!this.datasource) {
        const db = getAppDB()
        this.datasource = await db.get(datasourceId)
        if (!this.datasource || !this.datasource.entities) {
          throw "No tables found, fetch tables before query."
        }
        this.tables = this.datasource.entities
      }
      const table = this.tables[tableName]
      let isSql = isSQL(this.datasource)
      if (!table) {
        throw `Unable to process query, table "${tableName}" not defined.`
      }
      // look for specific components of config which may not be considered acceptable
      let { id, row, filters, sort, paginate, rows } = cleanupConfig(
        config,
        table
      )
      filters = buildFilters(id, filters || {}, table)
      const relationships = this.buildRelationships(table)
      // clean up row on ingress using schema
      const processed = this.inputProcessing(row, table)
      row = processed.row
      if (
        operation === DataSourceOperation.DELETE &&
        (filters == null || Object.keys(filters).length === 0)
      ) {
        throw "Deletion must be filtered"
      }
      let json = {
        endpoint: {
          datasourceId,
          entityId: tableName,
          operation,
        },
        resource: {
          // have to specify the fields to avoid column overlap (for SQL)
          fields: isSql ? this.buildFields(table) : [],
        },
        filters,
        sort,
        paginate,
        relationships,
        body: row || rows,
        // pass an id filter into extra, purely for mysql/returning
        extra: {
          idFilter: buildFilters(id || generateIdForRow(row, table), {}, table),
        },
        meta: {
          table,
        },
      }
      // can't really use response right now
      const response = await getDatasourceAndQuery(json)
      // handle many to many relationships now if we know the ID (could be auto increment)
      if (
        operation !== DataSourceOperation.READ &&
        processed.manyRelationships
      ) {
        await this.handleManyRelationships(
          table._id || "",
          response[0],
          processed.manyRelationships
        )
      }
      const output = this.outputProcessing(response, table, relationships)
      // if reading it'll just be an array of rows, return whole thing
      return operation === DataSourceOperation.READ && Array.isArray(response)
        ? output
        : { row: output[0], table }
    }
  }

  module.exports = ExternalRequest
}<|MERGE_RESOLUTION|>--- conflicted
+++ resolved
@@ -541,11 +541,7 @@
         if (!linkTable || !linkPrimary) {
           return
         }
-<<<<<<< HEAD
-        const rows = related[key].rows || []
-=======
         const rows = related[key]?.rows || []
->>>>>>> 0bd75503
         const found = rows.find(
           (row: { [key: string]: any }) =>
             row[linkPrimary] === relationship.id ||
