--- conflicted
+++ resolved
@@ -648,13 +648,6 @@
       relationships
     )
     // if reading it'll just be an array of rows, return whole thing
-<<<<<<< HEAD
-    return (
-      operation === Operation.READ && Array.isArray(response)
-        ? output
-        : { row: output[0], table }
-    ) as ExternalRequestReturnType<T>
-=======
     if (operation === Operation.READ) {
       return (
         Array.isArray(output) ? output : [output]
@@ -662,6 +655,5 @@
     } else {
       return { row: output[0], table } as ExternalRequestReturnType<T>
     }
->>>>>>> f83243ff
   }
 }