import { quotas } from "@budibase/pro"
import * as internal from "./internal"
import * as external from "./external"
import { isExternalTable } from "../../../integrations/utils"
import {
  Ctx,
  SearchResponse,
  SortOrder,
  SortType,
  ViewV2,
} from "@budibase/types"
import * as utils from "./utils"
import { gridSocket } from "../../../websockets"
import sdk from "../../../sdk"
import * as exporters from "../view/exporters"
import { apiFileReturn } from "../../../utilities/fileSystem"

function pickApi(tableId: any) {
  if (isExternalTable(tableId)) {
    return external
  }
  return internal
}

export async function patch(ctx: any): Promise<any> {
  const appId = ctx.appId
  const tableId = utils.getTableId(ctx)
  const body = ctx.request.body
  // if it doesn't have an _id then its save
  if (body && !body._id) {
    return save(ctx)
  }
  try {
    const { row, table } = await quotas.addQuery<any>(
      () => pickApi(tableId).patch(ctx),
      {
        datasourceId: tableId,
      }
    )
    if (!row) {
      ctx.throw(404, "Row not found")
    }
    ctx.status = 200
    ctx.eventEmitter &&
      ctx.eventEmitter.emitRow(`row:update`, appId, row, table)
    ctx.message = `${table.name} updated successfully.`
    ctx.body = row
    gridSocket?.emitRowUpdate(ctx, row)
  } catch (err) {
    ctx.throw(400, err)
  }
}

export const save = async (ctx: any) => {
  const appId = ctx.appId
  const tableId = utils.getTableId(ctx)
  const body = ctx.request.body
  // if it has an ID already then its a patch
  if (body && body._id) {
    return patch(ctx)
  }
  const { row, table, squashed } = await quotas.addRow(() =>
    quotas.addQuery(() => pickApi(tableId).save(ctx), {
      datasourceId: tableId,
    })
  )
  ctx.status = 200
  ctx.eventEmitter && ctx.eventEmitter.emitRow(`row:save`, appId, row, table)
  ctx.message = `${table.name} saved successfully`
  // prefer squashed for response
  ctx.body = row || squashed
  gridSocket?.emitRowUpdate(ctx, row || squashed)
}
export async function fetchView(ctx: any) {
  const tableId = utils.getTableId(ctx)
  const viewName = decodeURIComponent(ctx.params.viewName)

  const { calculation, group, field } = ctx.query

  ctx.body = await quotas.addQuery(
    () =>
      sdk.rows.fetchView(tableId, viewName, {
        calculation,
        group,
        field,
      }),
    {
      datasourceId: tableId,
    }
  )
}

export async function fetch(ctx: any) {
  const tableId = utils.getTableId(ctx)
  ctx.body = await quotas.addQuery(() => sdk.rows.fetch(tableId), {
    datasourceId: tableId,
  })
}

export async function find(ctx: any) {
  const tableId = utils.getTableId(ctx)
  ctx.body = await quotas.addQuery(() => pickApi(tableId).find(ctx), {
    datasourceId: tableId,
  })
}

export async function destroy(ctx: any) {
  const appId = ctx.appId
  const inputs = ctx.request.body
  const tableId = utils.getTableId(ctx)
  let response, row
  if (inputs.rows) {
    let { rows } = await quotas.addQuery<any>(
      () => pickApi(tableId).bulkDestroy(ctx),
      {
        datasourceId: tableId,
      }
    )
    await quotas.removeRows(rows.length)
    response = rows
    for (let row of rows) {
      ctx.eventEmitter && ctx.eventEmitter.emitRow(`row:delete`, appId, row)
      gridSocket?.emitRowDeletion(ctx, row._id!)
    }
  } else {
    let resp = await quotas.addQuery<any>(() => pickApi(tableId).destroy(ctx), {
      datasourceId: tableId,
    })
    await quotas.removeRow()
    response = resp.response
    row = resp.row
    ctx.eventEmitter && ctx.eventEmitter.emitRow(`row:delete`, appId, row)
    gridSocket?.emitRowDeletion(ctx, row._id!)
  }
  ctx.status = 200
  // for automations include the row that was deleted
  ctx.row = row || {}
  ctx.body = response
}

export async function search(ctx: any) {
  const tableId = utils.getTableId(ctx)

  const searchParams = {
    ...ctx.request.body,
    tableId,
  }

  ctx.status = 200
  ctx.body = await quotas.addQuery(() => sdk.rows.search(searchParams), {
    datasourceId: tableId,
  })
}

function getSortOptions(
  ctx: Ctx,
  view: ViewV2
):
  | {
      sort: string
      sortOrder?: SortOrder
      sortType?: SortType
    }
  | undefined {
  const { sort_column, sort_order, sort_type } = ctx.query
  if (Array.isArray(sort_column)) {
    ctx.throw(400, "sort_column cannot be an array")
  }
  if (Array.isArray(sort_order)) {
    ctx.throw(400, "sort_order cannot be an array")
  }
  if (Array.isArray(sort_type)) {
    ctx.throw(400, "sort_type cannot be an array")
  }

  if (sort_column) {
    return {
      sort: sort_column,
      sortOrder: sort_order as SortOrder,
      sortType: sort_type as SortType,
    }
  }
  if (view.sort) {
    return {
      sort: view.sort.field,
      sortOrder: view.sort.order,
      sortType: view.sort.type,
    }
  }

  return
}

export async function searchView(ctx: Ctx<void, SearchResponse>) {
  const { viewId } = ctx.params

  const view = await sdk.views.get(viewId)
  if (!view) {
    ctx.throw(404, `View ${viewId} not found`)
  }

  if (view.version !== 2) {
    ctx.throw(400, `This method only supports viewsV2`)
  }

  const table = await sdk.tables.getTable(view?.tableId)

  const viewFields =
    (view.columns &&
      Object.entries(view.columns).length &&
      Object.keys(sdk.views.enrichSchema(view, table.schema).schema)) ||
    undefined

  ctx.status = 200
  ctx.body = await quotas.addQuery(
    () =>
      sdk.rows.search({
        tableId: view.tableId,
        query: view.query || {},
<<<<<<< HEAD
        sort: view.sort?.field,
        sortOrder: view.sort?.order,
        sortType: view.sort?.type,
        fields: viewFields,
=======
        ...getSortOptions(ctx, view),
>>>>>>> 76d32b40
      }),
    {
      datasourceId: view.tableId,
    }
  )
}

export async function validate(ctx: Ctx) {
  const tableId = utils.getTableId(ctx)
  // external tables are hard to validate currently
  if (isExternalTable(tableId)) {
    ctx.body = { valid: true }
  } else {
    ctx.body = await utils.validate({
      row: ctx.request.body,
      tableId,
    })
  }
}

export async function fetchEnrichedRow(ctx: any) {
  const tableId = utils.getTableId(ctx)
  ctx.body = await quotas.addQuery(
    () => pickApi(tableId).fetchEnrichedRow(ctx),
    {
      datasourceId: tableId,
    }
  )
}

export const exportRows = async (ctx: any) => {
  const tableId = utils.getTableId(ctx)

  const format = ctx.query.format

  const { rows, columns, query } = ctx.request.body
  if (typeof format !== "string" || !exporters.isFormat(format)) {
    ctx.throw(
      400,
      `Format ${format} not valid. Valid values: ${Object.values(
        exporters.Format
      )}`
    )
  }

  ctx.body = await quotas.addQuery(
    async () => {
      const { fileName, content } = await sdk.rows.exportRows({
        tableId,
        format,
        rowIds: rows,
        columns,
        query,
      })
      ctx.attachment(fileName)
      return apiFileReturn(content)
    },
    {
      datasourceId: tableId,
    }
  )
}<|MERGE_RESOLUTION|>--- conflicted
+++ resolved
@@ -217,14 +217,8 @@
       sdk.rows.search({
         tableId: view.tableId,
         query: view.query || {},
-<<<<<<< HEAD
-        sort: view.sort?.field,
-        sortOrder: view.sort?.order,
-        sortType: view.sort?.type,
         fields: viewFields,
-=======
         ...getSortOptions(ctx, view),
->>>>>>> 76d32b40
       }),
     {
       datasourceId: view.tableId,
