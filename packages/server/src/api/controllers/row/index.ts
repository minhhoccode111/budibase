--- conflicted
+++ resolved
@@ -5,14 +5,11 @@
 import { Ctx } from "@budibase/types"
 import * as utils from "./utils"
 import { gridSocket } from "../../../websockets"
-<<<<<<< HEAD
 import { addRev } from "../public/utils"
 import { fixRow } from "../public/rows"
-=======
 import sdk from "../../../sdk"
 import * as exporters from "../view/exporters"
 import { apiFileReturn } from "../../../utilities/fileSystem"
->>>>>>> 3374582c
 
 function pickApi(tableId: any) {
   if (isExternalTable(tableId)) {
