import { quotas } from "@budibase/pro"
import {
  UserCtx,
  ViewV2,
  SearchRowResponse,
  SearchViewRowRequest,
  RequiredKeys,
  SearchParams,
} from "@budibase/types"
import { dataFilters } from "@budibase/shared-core"
import sdk from "../../../sdk"

export async function searchView(
  ctx: UserCtx<SearchViewRowRequest, SearchRowResponse>
) {
  const { viewId } = ctx.params

  const view = await sdk.views.get(viewId)
  if (!view) {
    ctx.throw(404, `View ${viewId} not found`)
  }

  if (view.version !== 2) {
    ctx.throw(400, `This method only supports viewsV2`)
  }

  const table = await sdk.tables.getTable(view?.tableId)

  const viewFields =
    (view.columns &&
      Object.entries(view.columns).length &&
      Object.keys(sdk.views.enrichSchema(view, table.schema).schema)) ||
    undefined

  ctx.status = 200
<<<<<<< HEAD
  const query = dataFilters.buildLuceneQuery(view.query || [])
  const result = await quotas.addQuery(
    () =>
      sdk.rows.search({
        tableId: view.tableId,
        query,
        fields: viewFields,
        ...getSortOptions(ctx, view),
      }),
    {
      datasourceId: view.tableId,
    }
  )
=======

  const { body } = ctx.request

  const searchOptions: RequiredKeys<SearchViewRowRequest> &
    RequiredKeys<Pick<SearchParams, "tableId" | "query" | "fields">> = {
    tableId: view.tableId,
    query: view.query || {},
    fields: viewFields,
    ...getSortOptions(body, view),
    limit: body.limit,
    bookmark: body.bookmark,
    paginate: body.paginate,
  }

  const result = await quotas.addQuery(() => sdk.rows.search(searchOptions), {
    datasourceId: view.tableId,
  })
>>>>>>> 3eb31c7a

  result.rows.forEach(r => (r._viewId = view.id))
  ctx.body = result
}

function getSortOptions(request: SearchViewRowRequest, view: ViewV2) {
  if (request.sort) {
    return {
      sort: request.sort,
      sortOrder: request.sortOrder,
      sortType: request.sortType,
    }
  }
  if (view.sort) {
    return {
      sort: view.sort.field,
      sortOrder: view.sort.order,
      sortType: view.sort.type,
    }
  }

  return {
    sort: undefined,
    sortOrder: undefined,
    sortType: undefined,
  }
}<|MERGE_RESOLUTION|>--- conflicted
+++ resolved
@@ -33,28 +33,14 @@
     undefined
 
   ctx.status = 200
-<<<<<<< HEAD
-  const query = dataFilters.buildLuceneQuery(view.query || [])
-  const result = await quotas.addQuery(
-    () =>
-      sdk.rows.search({
-        tableId: view.tableId,
-        query,
-        fields: viewFields,
-        ...getSortOptions(ctx, view),
-      }),
-    {
-      datasourceId: view.tableId,
-    }
-  )
-=======
 
   const { body } = ctx.request
+  const query = dataFilters.buildLuceneQuery(view.query || [])
 
   const searchOptions: RequiredKeys<SearchViewRowRequest> &
     RequiredKeys<Pick<SearchParams, "tableId" | "query" | "fields">> = {
     tableId: view.tableId,
-    query: view.query || {},
+    query,
     fields: viewFields,
     ...getSortOptions(body, view),
     limit: body.limit,
@@ -65,7 +51,6 @@
   const result = await quotas.addQuery(() => sdk.rows.search(searchOptions), {
     datasourceId: view.tableId,
   })
->>>>>>> 3eb31c7a
 
   result.rows.forEach(r => (r._viewId = view.id))
   ctx.body = result
