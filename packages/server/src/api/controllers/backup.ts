--- conflicted
+++ resolved
@@ -17,17 +17,9 @@
 
   // remove the 120 second limit for the request
   ctx.req.setTimeout(0)
-<<<<<<< HEAD
-  const appName = decodeURI(ctx.query.appname)
-  excludeRows = isQsTrue(excludeRows)
-  const backupIdentifier = `${appName}-export-${new Date().getTime()}${
-    encryptPassword ? ".enc" : ""
-  }.tar.gz`
-=======
 
   const extension = encryptPassword ? "enc.tar.gz" : "tar.gz"
   const backupIdentifier = `${appName}-export-${new Date().getTime()}.${extension}`
->>>>>>> b8229edd
   ctx.attachment(backupIdentifier)
   ctx.body = await sdk.backups.streamExportApp({
     appId,
