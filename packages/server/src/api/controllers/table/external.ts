import {
  breakExternalTableId,
  buildExternalTableId,
} from "../../../integrations/utils"
import {
  foreignKeyStructure,
  generateForeignKey,
  generateJunctionTableName,
  hasTypeChanged,
  setStaticSchemas,
} from "./utils"
import { FieldTypes } from "../../../constants"
import { makeExternalQuery } from "../../../integrations/base/query"
import { handleRequest } from "../row/external"
import { context, events } from "@budibase/backend-core"
import { isRows, isSchema, parse } from "../../../utilities/schema"
import {
  Datasource,
  FieldSchema,
<<<<<<< HEAD
  ImportRowsRequest,
  ImportRowsResponse,
=======
  ManyToManyRelationshipFieldMetadata,
  ManyToOneRelationshipFieldMetadata,
  OneToManyRelationshipFieldMetadata,
>>>>>>> 69382546
  Operation,
  QueryJson,
  RelationshipFieldMetadata,
  RelationshipType,
  RenameColumn,
  SaveTableRequest,
  SaveTableResponse,
  Table,
  TableRequest,
  UserCtx,
  ViewV2,
} from "@budibase/types"
import sdk from "../../../sdk"
import { builderSocket } from "../../../websockets"

const { cloneDeep } = require("lodash/fp")

async function makeTableRequest(
  datasource: Datasource,
  operation: Operation,
  table: Table,
  tables: Record<string, Table>,
  oldTable?: Table,
  renamed?: RenameColumn
) {
  const json: QueryJson = {
    endpoint: {
      datasourceId: datasource._id!,
      entityId: table._id!,
      operation,
    },
    meta: {
      tables,
    },
    table,
  }
  if (oldTable) {
    json.meta!.table = oldTable
  }
  if (renamed) {
    json.meta!.renamed = renamed
  }
  return makeExternalQuery(datasource, json)
}

function cleanupRelationships(
  table: Table,
  tables: Record<string, Table>,
  oldTable?: Table
) {
  const tableToIterate = oldTable ? oldTable : table
  // clean up relationships in couch table schemas
  for (let [key, schema] of Object.entries(tableToIterate.schema)) {
    if (
      schema.type === FieldTypes.LINK &&
      (!oldTable || table.schema[key] == null)
    ) {
      const schemaTableId = schema.tableId
      const relatedTable = Object.values(tables).find(
        table => table._id === schemaTableId
      )
      const foreignKey =
        schema.relationshipType !== RelationshipType.MANY_TO_MANY &&
        schema.foreignKey
      if (!relatedTable || !foreignKey) {
        continue
      }
      for (let [relatedKey, relatedSchema] of Object.entries(
        relatedTable.schema
      )) {
        if (
          relatedSchema.type === FieldTypes.LINK &&
          relatedSchema.fieldName === foreignKey
        ) {
          delete relatedTable.schema[relatedKey]
        }
      }
    }
  }
}

function getDatasourceId(table: Table) {
  if (!table) {
    throw "No table supplied"
  }
  if (table.sourceId) {
    return table.sourceId
  }
  return breakExternalTableId(table._id).datasourceId
}

function otherRelationshipType(type?: string) {
  if (type === RelationshipType.MANY_TO_MANY) {
    return RelationshipType.MANY_TO_MANY
  }
  return type === RelationshipType.ONE_TO_MANY
    ? RelationshipType.MANY_TO_ONE
    : RelationshipType.ONE_TO_MANY
}

function generateManyLinkSchema(
  datasource: Datasource,
  column: ManyToManyRelationshipFieldMetadata,
  table: Table,
  relatedTable: Table
): Table {
  if (!table.primary || !relatedTable.primary) {
    throw new Error("Unable to generate many link schema, no primary keys")
  }
  const primary = table.name + table.primary[0]
  const relatedPrimary = relatedTable.name + relatedTable.primary[0]
  const jcTblName = generateJunctionTableName(column, table, relatedTable)
  // first create the new table
  const junctionTable = {
    _id: buildExternalTableId(datasource._id!, jcTblName),
    name: jcTblName,
    primary: [primary, relatedPrimary],
    constrained: [primary, relatedPrimary],
    schema: {
      [primary]: foreignKeyStructure(primary, {
        toTable: table.name,
        toKey: table.primary[0],
      }),
      [relatedPrimary]: foreignKeyStructure(relatedPrimary, {
        toTable: relatedTable.name,
        toKey: relatedTable.primary[0],
      }),
    },
  }
  column.through = junctionTable._id
  column.throughFrom = relatedPrimary
  column.throughTo = primary
  column.fieldName = relatedPrimary
  return junctionTable
}

function generateLinkSchema(
  column:
    | OneToManyRelationshipFieldMetadata
    | ManyToOneRelationshipFieldMetadata,
  table: Table,
  relatedTable: Table,
  type: RelationshipType.ONE_TO_MANY | RelationshipType.MANY_TO_ONE
) {
  if (!table.primary || !relatedTable.primary) {
    throw new Error("Unable to generate link schema, no primary keys")
  }
  const isOneSide = type === RelationshipType.ONE_TO_MANY
  const primary = isOneSide ? relatedTable.primary[0] : table.primary[0]
  // generate a foreign key
  const foreignKey = generateForeignKey(column, relatedTable)
  column.relationshipType = type
  column.foreignKey = isOneSide ? foreignKey : primary
  column.fieldName = isOneSide ? primary : foreignKey
  return foreignKey
}

function generateRelatedSchema(
  linkColumn: RelationshipFieldMetadata,
  table: Table,
  relatedTable: Table,
  columnName: string
) {
  // generate column for other table
  const relatedSchema = cloneDeep(linkColumn)
  const isMany2Many =
    linkColumn.relationshipType === RelationshipType.MANY_TO_MANY
  // swap them from the main link
  if (!isMany2Many && linkColumn.foreignKey) {
    relatedSchema.fieldName = linkColumn.foreignKey
    relatedSchema.foreignKey = linkColumn.fieldName
  }
  // is many to many
  else if (isMany2Many) {
    // don't need to copy through, already got it
    relatedSchema.fieldName = linkColumn.throughTo
    relatedSchema.throughTo = linkColumn.throughFrom
    relatedSchema.throughFrom = linkColumn.throughTo
  }
  relatedSchema.relationshipType = otherRelationshipType(
    linkColumn.relationshipType
  )
  relatedSchema.tableId = relatedTable._id
  relatedSchema.name = columnName
  table.schema[columnName] = relatedSchema
}

function isRelationshipSetup(column: RelationshipFieldMetadata) {
  return (column as any).foreignKey || (column as any).through
}

export async function save(ctx: UserCtx<SaveTableRequest, SaveTableResponse>) {
  const inputs = ctx.request.body
  const renamed = inputs?._rename
  // can't do this right now
  delete inputs.rows
  const datasourceId = getDatasourceId(ctx.request.body)!
  // table doesn't exist already, note that it is created
  if (!inputs._id) {
    inputs.created = true
  }
  let tableToSave: TableRequest = {
    type: "table",
    _id: buildExternalTableId(datasourceId, inputs.name),
    sourceId: datasourceId,
    ...inputs,
  }

  let oldTable: Table | undefined
  if (ctx.request.body && ctx.request.body._id) {
    oldTable = await sdk.tables.getTable(ctx.request.body._id)
  }

  if (hasTypeChanged(tableToSave, oldTable)) {
    ctx.throw(400, "A column type has changed.")
  }

  for (let view in tableToSave.views) {
    const tableView = tableToSave.views[view]
    if (!tableView || !sdk.views.isV2(tableView)) continue

    tableToSave.views[view] = sdk.views.syncSchema(
      oldTable!.views![view] as ViewV2,
      tableToSave.schema,
      renamed
    )
  }

  const db = context.getAppDB()
  const datasource = await sdk.datasources.get(datasourceId)
  if (!datasource.entities) {
    datasource.entities = {}
  }

  // GSheets is a specific case - only ever has a static primary key
  tableToSave = setStaticSchemas(datasource, tableToSave)

  const oldTables = cloneDeep(datasource.entities)
  const tables: Record<string, Table> = datasource.entities

  const extraTablesToUpdate = []

  // check if relations need setup
  for (let schema of Object.values(tableToSave.schema)) {
    if (schema.type !== FieldTypes.LINK || isRelationshipSetup(schema)) {
      continue
    }
    const schemaTableId = schema.tableId
    const relatedTable = Object.values(tables).find(
      table => table._id === schemaTableId
    )
    if (!relatedTable) {
      continue
    }
    const relatedColumnName = schema.fieldName!
    const relationType = schema.relationshipType
    if (relationType === RelationshipType.MANY_TO_MANY) {
      const junctionTable = generateManyLinkSchema(
        datasource,
        schema,
        tableToSave,
        relatedTable
      )
      if (tables[junctionTable.name]) {
        throw "Junction table already exists, cannot create another relationship."
      }
      tables[junctionTable.name] = junctionTable
      extraTablesToUpdate.push(junctionTable)
    } else {
      const fkTable =
        relationType === RelationshipType.ONE_TO_MANY
          ? tableToSave
          : relatedTable
      const foreignKey = generateLinkSchema(
        schema,
        tableToSave,
        relatedTable,
        relationType
      )
      fkTable.schema[foreignKey] = foreignKeyStructure(foreignKey)
      if (fkTable.constrained == null) {
        fkTable.constrained = []
      }
      if (fkTable.constrained.indexOf(foreignKey) === -1) {
        fkTable.constrained.push(foreignKey)
      }
      // foreign key is in other table, need to save it to external
      if (fkTable._id !== tableToSave._id) {
        extraTablesToUpdate.push(fkTable)
      }
    }
    generateRelatedSchema(schema, relatedTable, tableToSave, relatedColumnName)
    schema.main = true
  }

  cleanupRelationships(tableToSave, tables, oldTable)

  const operation = oldTable ? Operation.UPDATE_TABLE : Operation.CREATE_TABLE
  await makeTableRequest(
    datasource,
    operation,
    tableToSave,
    tables,
    oldTable,
    renamed
  )
  // update any extra tables (like foreign keys in other tables)
  for (let extraTable of extraTablesToUpdate) {
    const oldExtraTable = oldTables[extraTable.name]
    let op = oldExtraTable ? Operation.UPDATE_TABLE : Operation.CREATE_TABLE
    await makeTableRequest(datasource, op, extraTable, tables, oldExtraTable)
  }

  // make sure the constrained list, all still exist
  if (Array.isArray(tableToSave.constrained)) {
    tableToSave.constrained = tableToSave.constrained.filter(constraint =>
      Object.keys(tableToSave.schema).includes(constraint)
    )
  }

  // remove the rename prop
  delete tableToSave._rename
  // store it into couch now for budibase reference
  datasource.entities[tableToSave.name] = tableToSave
  await db.put(sdk.tables.populateExternalTableSchemas(datasource))

  // Since tables are stored inside datasources, we need to notify clients
  // that the datasource definition changed
  const updatedDatasource = await sdk.datasources.get(datasource._id!)
  builderSocket?.emitDatasourceUpdate(ctx, updatedDatasource)

  return tableToSave
}

export async function destroy(ctx: UserCtx) {
  const tableToDelete: TableRequest = await sdk.tables.getTable(
    ctx.params.tableId
  )
  if (!tableToDelete || !tableToDelete.created) {
    ctx.throw(400, "Cannot delete tables which weren't created in Budibase.")
  }
  const datasourceId = getDatasourceId(tableToDelete)

  const db = context.getAppDB()
  const datasource = await sdk.datasources.get(datasourceId!)
  const tables = datasource.entities

  const operation = Operation.DELETE_TABLE
  if (tables) {
    await makeTableRequest(datasource, operation, tableToDelete, tables)
    cleanupRelationships(tableToDelete, tables)
    delete tables[tableToDelete.name]
    datasource.entities = tables
  }

  await db.put(sdk.tables.populateExternalTableSchemas(datasource))

  // Since tables are stored inside datasources, we need to notify clients
  // that the datasource definition changed
  const updatedDatasource = await sdk.datasources.get(datasource._id!)
  builderSocket?.emitDatasourceUpdate(ctx, updatedDatasource)

  return tableToDelete
}

export async function bulkImport(ctx: UserCtx<ImportRowsRequest, ImportRowsResponse>) {
  const table = await sdk.tables.getTable(ctx.params.tableId)
  const { rows }: { rows: unknown } = ctx.request.body
  const schema: unknown = table.schema

  if (!rows || !isRows(rows) || !isSchema(schema)) {
    ctx.throw(400, "Provided data import information is invalid.")
  }

  const parsedRows = parse(rows, schema)
  await handleRequest(Operation.BULK_CREATE, table._id!, {
    rows: parsedRows,
  })
  await events.rows.imported(table, parsedRows.length)
  return table
}<|MERGE_RESOLUTION|>--- conflicted
+++ resolved
@@ -17,14 +17,11 @@
 import {
   Datasource,
   FieldSchema,
-<<<<<<< HEAD
   ImportRowsRequest,
   ImportRowsResponse,
-=======
   ManyToManyRelationshipFieldMetadata,
   ManyToOneRelationshipFieldMetadata,
   OneToManyRelationshipFieldMetadata,
->>>>>>> 69382546
   Operation,
   QueryJson,
   RelationshipFieldMetadata,
