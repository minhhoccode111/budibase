--- conflicted
+++ resolved
@@ -10,12 +10,8 @@
 } from "../../../utilities/rowProcessor"
 import { runStaticFormulaChecks } from "./bulkFormula"
 import {
-<<<<<<< HEAD
   ImportRowsRequest,
   ImportRowsResponse,
-=======
-  AutoColumnFieldMetadata,
->>>>>>> 6f4ddc14
   RenameColumn,
   SaveTableRequest,
   SaveTableResponse,
