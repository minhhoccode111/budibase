--- conflicted
+++ resolved
@@ -16,14 +16,9 @@
   },
 })
 
-<<<<<<< HEAD
 exports.patch = async function (ctx) {
-  const db = new CouchDB(ctx.user.instanceId)
-=======
-exports.patch = async function(ctx) {
   const instanceId = ctx.user.instanceId
   const db = new CouchDB(instanceId)
->>>>>>> f3d0104f
   let record = await db.get(ctx.params.id)
   const model = await db.get(record.modelId)
   const patchfields = ctx.request.body
@@ -67,13 +62,7 @@
   ctx.message = `${model.name} updated successfully.`
 }
 
-<<<<<<< HEAD
 exports.save = async function (ctx) {
-  if (ctx.request.body.type === 'delete') {
-    await bulkDelete(ctx)
-  } else {
-=======
-exports.save = async function(ctx) {
   const instanceId = ctx.user.instanceId
   const db = new CouchDB(instanceId)
   let record = ctx.request.body
@@ -81,7 +70,6 @@
 
   if (!record._rev && !record._id) {
     record._id = generateRecordID(record.modelId)
->>>>>>> f3d0104f
   }
   exports.save = async function (ctx) {
     const db = new CouchDB(ctx.user.instanceId)
@@ -112,7 +100,15 @@
 
     const existingRecord = record._rev && (await db.get(record._id))
 
-<<<<<<< HEAD
+    // make sure link records are up to date
+    record = await linkRecords.updateLinks({
+      instanceId,
+      eventType: linkRecords.EventType.RECORD_SAVE,
+      record,
+      modelId: record.modelId,
+      model,
+    })
+
     if (existingRecord) {
       const response = await db.put(record)
       record._rev = response.rev
@@ -122,323 +118,253 @@
       ctx.message = `${model.name} updated successfully.`
       return
     }
-=======
-  // make sure link records are up to date
-  record = await linkRecords.updateLinks({
-    instanceId,
-    eventType: linkRecords.EventType.RECORD_SAVE,
-    record,
-    modelId: record.modelId,
-    model,
-  })
-
-  if (existingRecord) {
-    const response = await db.put(record)
-    record._rev = response.rev
-    record.type = "record"
-    ctx.body = record
-    ctx.status = 200
-    ctx.message = `${model.name} updated successfully.`
-    return
-  }
->>>>>>> f3d0104f
 
     record.type = "record"
     const response = await db.post(record)
     record._rev = response.rev
 
-<<<<<<< HEAD
-    // create links in other tables
-    for (let key in record) {
-      if (model.schema[key] && model.schema[key].type === "link") {
-        const linked = await db.allDocs({
-          include_docs: true,
-          keys: record[key],
-        })
-
-        // add this record to the linked records in attached models
-        const linkedDocs = linked.rows.map(row => {
-          const doc = row.doc
-          return {
-            ...doc,
-            [model.name]: doc[model.name]
-              ? [...doc[model.name], record._id]
-              : [record._id],
-          }
-        })
-
-        await db.bulkDocs(linkedDocs)
+    ctx.eventEmitter &&
+      ctx.eventEmitter.emitRecord(`record:save`, instanceId, record, model)
+    ctx.body = record
+    ctx.status = 200
+    ctx.message = `${model.name} created successfully`
+  }
+
+  exports.fetchView = async function (ctx) {
+    const instanceId = ctx.user.instanceId
+    const db = new CouchDB(instanceId)
+    const { stats, group, field } = ctx.query
+    const viewName = ctx.params.viewName
+
+    // if this is a model view being looked for just transfer to that
+    if (viewName.indexOf(MODEL_VIEW_BEGINS_WITH) === 0) {
+      ctx.params.modelId = viewName.substring(4)
+      await exports.fetchModelRecords(ctx)
+      return
+    }
+
+    const response = await db.query(`database/${viewName}`, {
+      include_docs: !stats,
+      group,
+    })
+
+    if (stats) {
+      response.rows = response.rows.map(row => ({
+        group: row.key,
+        field,
+        ...row.value,
+        avg: row.value.sum / row.value.count,
+      }))
+    } else {
+      response.rows = response.rows.map(row => row.doc)
+    }
+
+    ctx.body = await linkRecords.attachLinkInfo(instanceId, response.rows)
+  }
+
+  exports.fetchModelRecords = async function (ctx) {
+    const instanceId = ctx.user.instanceId
+    const db = new CouchDB(instanceId)
+    const response = await db.allDocs(
+      getRecordParams(ctx.params.modelId, null, {
+        include_docs: true,
+      })
+    )
+    ctx.body = response.rows.map(row => row.doc)
+    ctx.body = await linkRecords.attachLinkInfo(
+      instanceId,
+      response.rows.map(row => row.doc)
+    )
+  }
+
+  exports.search = async function (ctx) {
+    const instanceId = ctx.user.instanceId
+    const db = new CouchDB(instanceId)
+    const response = await db.allDocs({
+      include_docs: true,
+      ...ctx.request.body,
+    })
+    ctx.body = await linkRecords.attachLinkInfo(
+      instanceId,
+      response.rows.map(row => row.doc)
+    )
+  }
+
+  exports.find = async function (ctx) {
+    const instanceId = ctx.user.instanceId
+    const db = new CouchDB(instanceId)
+    const record = await db.get(ctx.params.recordId)
+    if (record.modelId !== ctx.params.modelId) {
+      ctx.throw(400, "Supplied modelId does not match the records modelId")
+      return
+    }
+    ctx.body = await linkRecords.attachLinkInfo(instanceId, record)
+  }
+
+  exports.destroy = async function (ctx) {
+    const instanceId = ctx.user.instanceId
+    const db = new CouchDB(instanceId)
+    const record = await db.get(ctx.params.recordId)
+    if (record.modelId !== ctx.params.modelId) {
+      ctx.throw(400, "Supplied modelId doesn't match the record's modelId")
+      return
+    }
+    await linkRecords.updateLinks({
+      instanceId,
+      eventType: linkRecords.EventType.RECORD_DELETE,
+      record,
+      modelId: record.modelId,
+    })
+    ctx.body = await db.remove(ctx.params.recordId, ctx.params.revId)
+    ctx.status = 200
+
+    // for automations include the record that was deleted
+    ctx.record = record
+    ctx.eventEmitter &&
+      ctx.eventEmitter.emitRecord(`record:delete`, instanceId, record)
+  }
+
+  async function bulkDelete(ctx) {
+    const { records } = ctx.request.body
+    const db = new CouchDB(ctx.user.instanceId)
+
+    await db.bulkDocs(
+      records.map(record => ({ ...record, _deleted: true }), (err, res) => {
+        if (err) {
+          ctx.status = 500
+        } else {
+          records.forEach(record => {
+            emitEvent(`record:delete`, ctx, record)
+          })
+          ctx.status = 200
+        }
+      }))
+  }
+
+  exports.validate = async function (ctx) {
+    const errors = await validate({
+      instanceId: ctx.user.instanceId,
+      modelId: ctx.params.modelId,
+      record: ctx.request.body,
+    })
+    ctx.status = 200
+    ctx.body = errors
+  }
+
+  async function validate({ instanceId, modelId, record, model }) {
+    if (!model) {
+      const db = new CouchDB(instanceId)
+      model = await db.get(modelId)
+    }
+    const errors = {}
+    for (let fieldName of Object.keys(model.schema)) {
+      const res = validateJs.single(
+        record[fieldName],
+        model.schema[fieldName].constraints
+      )
+      if (res) errors[fieldName] = res
+    }
+    return { valid: Object.keys(errors).length === 0, errors }
+  }
+
+  exports.fetchEnrichedRecord = async function (ctx) {
+    const instanceId = ctx.user.instanceId
+    const db = new CouchDB(instanceId)
+    const modelId = ctx.params.modelId
+    const recordId = ctx.params.recordId
+    if (instanceId == null || modelId == null || recordId == null) {
+      ctx.status = 400
+      ctx.body = {
+        status: 400,
+        error:
+          "Cannot handle request, URI params have not been successfully prepared.",
       }
-    }
-  }
-}
-
-exports.fetchView = async function (ctx) {
-  const db = new CouchDB(ctx.user.instanceId)
-=======
-  ctx.eventEmitter &&
-    ctx.eventEmitter.emitRecord(`record:save`, instanceId, record, model)
-  ctx.body = record
-  ctx.status = 200
-  ctx.message = `${model.name} created successfully`
-}
-
-exports.fetchView = async function(ctx) {
-  const instanceId = ctx.user.instanceId
-  const db = new CouchDB(instanceId)
->>>>>>> f3d0104f
-  const { stats, group, field } = ctx.query
-  const viewName = ctx.params.viewName
-
-  // if this is a model view being looked for just transfer to that
-  if (viewName.indexOf(MODEL_VIEW_BEGINS_WITH) === 0) {
-    ctx.params.modelId = viewName.substring(4)
-    await exports.fetchModelRecords(ctx)
-    return
-  }
-
-  const response = await db.query(`database/${viewName}`, {
-    include_docs: !stats,
-    group,
-  })
-
-  if (stats) {
-    response.rows = response.rows.map(row => ({
-      group: row.key,
-      field,
-      ...row.value,
-      avg: row.value.sum / row.value.count,
-    }))
-  } else {
-    response.rows = response.rows.map(row => row.doc)
-  }
-
-  ctx.body = await linkRecords.attachLinkInfo(instanceId, response.rows)
-}
-
-<<<<<<< HEAD
-exports.fetchModelRecords = async function (ctx) {
-  const db = new CouchDB(ctx.user.instanceId)
-=======
-exports.fetchModelRecords = async function(ctx) {
-  const instanceId = ctx.user.instanceId
-  const db = new CouchDB(instanceId)
->>>>>>> f3d0104f
-  const response = await db.allDocs(
-    getRecordParams(ctx.params.modelId, null, {
+      return
+    }
+    // need model to work out where links go in record
+    const [model, record] = await Promise.all([db.get(modelId), db.get(recordId)])
+    // get the link docs
+    const linkVals = await linkRecords.getLinkDocuments({
+      instanceId,
+      modelId,
+      recordId,
+    })
+    // look up the actual records based on the ids
+    const response = await db.allDocs({
       include_docs: true,
-    })
-  )
-  ctx.body = response.rows.map(row => row.doc)
-  ctx.body = await linkRecords.attachLinkInfo(
-    instanceId,
-    response.rows.map(row => row.doc)
-  )
-}
-
-<<<<<<< HEAD
-exports.search = async function (ctx) {
-  const db = new CouchDB(ctx.user.instanceId)
-=======
-exports.search = async function(ctx) {
-  const instanceId = ctx.user.instanceId
-  const db = new CouchDB(instanceId)
->>>>>>> f3d0104f
-  const response = await db.allDocs({
-    include_docs: true,
-    ...ctx.request.body,
-  })
-  ctx.body = await linkRecords.attachLinkInfo(
-    instanceId,
-    response.rows.map(row => row.doc)
-  )
-}
-
-<<<<<<< HEAD
-exports.find = async function (ctx) {
-  const db = new CouchDB(ctx.user.instanceId)
-=======
-exports.find = async function(ctx) {
-  const instanceId = ctx.user.instanceId
-  const db = new CouchDB(instanceId)
->>>>>>> f3d0104f
-  const record = await db.get(ctx.params.recordId)
-  if (record.modelId !== ctx.params.modelId) {
-    ctx.throw(400, "Supplied modelId does not match the records modelId")
-    return
-  }
-  ctx.body = await linkRecords.attachLinkInfo(instanceId, record)
-}
-
-<<<<<<< HEAD
-exports.destroy = async function (ctx) {
-  const db = new CouchDB(ctx.user.instanceId)
-=======
-exports.destroy = async function(ctx) {
-  const instanceId = ctx.user.instanceId
-  const db = new CouchDB(instanceId)
->>>>>>> f3d0104f
-  const record = await db.get(ctx.params.recordId)
-  if (record.modelId !== ctx.params.modelId) {
-    ctx.throw(400, "Supplied modelId doesn't match the record's modelId")
-    return
-  }
-  await linkRecords.updateLinks({
-    instanceId,
-    eventType: linkRecords.EventType.RECORD_DELETE,
-    record,
-    modelId: record.modelId,
-  })
-  ctx.body = await db.remove(ctx.params.recordId, ctx.params.revId)
-  ctx.status = 200
-
-  // for automations include the record that was deleted
-  ctx.record = record
-  ctx.eventEmitter &&
-    ctx.eventEmitter.emitRecord(`record:delete`, instanceId, record)
-}
-
-async function bulkDelete(ctx) {
-  const { records } = ctx.request.body
-  const db = new CouchDB(ctx.user.instanceId)
-
-  await db.bulkDocs(
-    records.map(record => ({ ...record, _deleted: true }), (err, res) => {
-      if (err) {
-        ctx.status = 500
-      } else {
-        records.forEach(record => {
-          emitEvent(`record:delete`, ctx, record)
-        })
-        ctx.status = 200
+      keys: linkVals.map(linkVal => linkVal.id),
+    })
+    // need to include the IDs in these records for any links they may have
+    let linkedRecords = await linkRecords.attachLinkInfo(
+      instanceId,
+      response.rows.map(row => row.doc)
+    )
+    // insert the link records in the correct place throughout the main record
+    for (let fieldName of Object.keys(model.schema)) {
+      let field = model.schema[fieldName]
+      if (field.type === "link") {
+        record[fieldName] = linkedRecords.filter(
+          linkRecord => linkRecord.modelId === field.modelId
+        )
       }
-    }))
-}
-
-exports.validate = async function (ctx) {
-  const errors = await validate({
-    instanceId: ctx.user.instanceId,
-    modelId: ctx.params.modelId,
-    record: ctx.request.body,
-  })
-  ctx.status = 200
-  ctx.body = errors
-}
-
-async function validate({ instanceId, modelId, record, model }) {
-  if (!model) {
-    const db = new CouchDB(instanceId)
-    model = await db.get(modelId)
-  }
-  const errors = {}
-  for (let fieldName of Object.keys(model.schema)) {
-    const res = validateJs.single(
-      record[fieldName],
-      model.schema[fieldName].constraints
-    )
-    if (res) errors[fieldName] = res
-  }
-  return { valid: Object.keys(errors).length === 0, errors }
-}
-
-exports.fetchEnrichedRecord = async function(ctx) {
-  const instanceId = ctx.user.instanceId
-  const db = new CouchDB(instanceId)
-  const modelId = ctx.params.modelId
-  const recordId = ctx.params.recordId
-  if (instanceId == null || modelId == null || recordId == null) {
-    ctx.status = 400
-    ctx.body = {
-      status: 400,
-      error:
-        "Cannot handle request, URI params have not been successfully prepared.",
-    }
-    return
-  }
-  // need model to work out where links go in record
-  const [model, record] = await Promise.all([db.get(modelId), db.get(recordId)])
-  // get the link docs
-  const linkVals = await linkRecords.getLinkDocuments({
-    instanceId,
-    modelId,
-    recordId,
-  })
-  // look up the actual records based on the ids
-  const response = await db.allDocs({
-    include_docs: true,
-    keys: linkVals.map(linkVal => linkVal.id),
-  })
-  // need to include the IDs in these records for any links they may have
-  let linkedRecords = await linkRecords.attachLinkInfo(
-    instanceId,
-    response.rows.map(row => row.doc)
-  )
-  // insert the link records in the correct place throughout the main record
-  for (let fieldName of Object.keys(model.schema)) {
-    let field = model.schema[fieldName]
-    if (field.type === "link") {
-      record[fieldName] = linkedRecords.filter(
-        linkRecord => linkRecord.modelId === field.modelId
-      )
-    }
-  }
-  ctx.body = record
-  ctx.status = 200
-}
-
-function coerceRecordValues(rec, model) {
-  const record = cloneDeep(rec)
-  for (let [key, value] of Object.entries(record)) {
-    const field = model.schema[key]
-    if (!field) continue
-
-    // eslint-disable-next-line no-prototype-builtins
-    if (TYPE_TRANSFORM_MAP[field.type].hasOwnProperty(value)) {
-      record[key] = TYPE_TRANSFORM_MAP[field.type][value]
-    } else if (TYPE_TRANSFORM_MAP[field.type].parse) {
-      record[key] = TYPE_TRANSFORM_MAP[field.type].parse(value)
-    }
-  }
-  return record
-}
-
-const TYPE_TRANSFORM_MAP = {
-  link: {
-    "": [],
-    [null]: [],
-    [undefined]: undefined,
-  },
-  options: {
-    "": "",
-    [null]: "",
-    [undefined]: undefined,
-  },
-  string: {
-    "": "",
-    [null]: "",
-    [undefined]: undefined,
-  },
-  number: {
-    "": null,
-    [null]: null,
-    [undefined]: undefined,
-    parse: n => parseFloat(n),
-  },
-  datetime: {
-    "": null,
-    [undefined]: undefined,
-    [null]: null,
-  },
-  attachment: {
-    "": [],
-    [null]: [],
-    [undefined]: undefined,
-  },
-  boolean: {
-    "": null,
-    [null]: null,
-    [undefined]: undefined,
-    true: true,
-    false: false,
-  },
-}+    }
+    ctx.body = record
+    ctx.status = 200
+  }
+
+  function coerceRecordValues(rec, model) {
+    const record = cloneDeep(rec)
+    for (let [key, value] of Object.entries(record)) {
+      const field = model.schema[key]
+      if (!field) continue
+
+      // eslint-disable-next-line no-prototype-builtins
+      if (TYPE_TRANSFORM_MAP[field.type].hasOwnProperty(value)) {
+        record[key] = TYPE_TRANSFORM_MAP[field.type][value]
+      } else if (TYPE_TRANSFORM_MAP[field.type].parse) {
+        record[key] = TYPE_TRANSFORM_MAP[field.type].parse(value)
+      }
+    }
+    return record
+  }
+
+  const TYPE_TRANSFORM_MAP = {
+    link: {
+      "": [],
+      [null]: [],
+      [undefined]: undefined,
+    },
+    options: {
+      "": "",
+      [null]: "",
+      [undefined]: undefined,
+    },
+    string: {
+      "": "",
+      [null]: "",
+      [undefined]: undefined,
+    },
+    number: {
+      "": null,
+      [null]: null,
+      [undefined]: undefined,
+      parse: n => parseFloat(n),
+    },
+    datetime: {
+      "": null,
+      [undefined]: undefined,
+      [null]: null,
+    },
+    attachment: {
+      "": [],
+      [null]: [],
+      [undefined]: undefined,
+    },
+    boolean: {
+      "": null,
+      [null]: null,
+      [undefined]: undefined,
+      true: true,
+      false: false,
+    },
+  }