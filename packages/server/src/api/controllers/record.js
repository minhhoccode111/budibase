const CouchDB = require("../../db")
const validateJs = require("validate.js")
const newid = require("../../db/newid")

<<<<<<< HEAD
exports.patch = async function(ctx) {
  const db = new CouchDB(ctx.user.instanceId)
  const record = await db.get(ctx.params.id)
  const model = await db.get(record.modelId)
  const patchfields = ctx.request.body

  for (let key in patchfields) {
    if (!model.schema[key]) continue
    record[key] = patchfields[key]
  }

  coerceFieldsToCorrectType(record, model)

  const validateResult = await validate({
    record,
    model,
  })

  if (!validateResult.valid) {
    ctx.status = 400
    ctx.body = {
      status: 400,
      errors: validateResult.errors,
    }
    return
  }

  const response = await db.put(record)
  record._rev = response.rev
  record.type = "record"
  ctx.body = record
  ctx.status = 200
  ctx.message = `${model.name} updated successfully.`
  return
}
=======
validateJs.extend(validateJs.validators.datetime, {
  parse: function(value) {
    return new Date(value).getTime()
  },
  // Input is a unix timestamp
  format: function(value) {
    return new Date(value).toISOString()
  },
})
>>>>>>> 6580d83d

exports.save = async function(ctx) {
  const db = new CouchDB(ctx.user.instanceId)
  const record = ctx.request.body
  record.modelId = ctx.params.modelId

  if (!record._rev && !record._id) {
    record._id = newid()
  }

  const model = await db.get(record.modelId)

  coerceFieldsToCorrectType(record, model)

  const validateResult = await validate({
    record,
    model,
  })

  if (!validateResult.valid) {
    ctx.status = 400
    ctx.body = {
      status: 400,
      errors: validateResult.errors,
    }
    return
  }

  const existingRecord = record._rev && (await db.get(record._id))

  if (existingRecord) {
    const response = await db.put(record)
    record._rev = response.rev
    record.type = "record"
    ctx.body = record
    ctx.status = 200
    ctx.message = `${model.name} updated successfully.`
    return
  }

  record.type = "record"
  const response = await db.post(record)
  record._rev = response.rev

  // create links in other tables
  for (let key in record) {
    if (model.schema[key] && model.schema[key].type === "link") {
      const linked = await db.allDocs({
        include_docs: true,
        keys: record[key],
      })

      // add this record to the linked records in attached models
      const linkedDocs = linked.rows.map(row => {
        const doc = row.doc
        return {
          ...doc,
          [model.name]: doc[model.name]
            ? [...doc[model.name], record._id]
            : [record._id],
        }
      })

      await db.bulkDocs(linkedDocs)
    }
  }

  ctx.eventEmitter &&
    ctx.eventEmitter.emit(`record:save`, {
      args: {
        record,
      },
      instanceId: ctx.user.instanceId,
    })
  ctx.body = record
  ctx.status = 200
  ctx.message = `${model.name} created successfully`
}

exports.fetchView = async function(ctx) {
  const db = new CouchDB(ctx.user.instanceId)
  const { stats, group, field } = ctx.query
  const response = await db.query(`database/${ctx.params.viewName}`, {
    include_docs: !stats,
    group,
  })

  if (stats) {
    response.rows = response.rows.map(row => ({
      group: row.key,
      field,
      ...row.value,
      avg: row.value.sum / row.value.count,
    }))
  } else {
    response.rows = response.rows.map(row => row.doc)
  }

  ctx.body = response.rows
}

exports.fetchModelRecords = async function(ctx) {
  const db = new CouchDB(ctx.user.instanceId)
  const response = await db.query(`database/all_${ctx.params.modelId}`, {
    include_docs: true,
  })
  ctx.body = response.rows.map(row => row.doc)
}

exports.search = async function(ctx) {
  const db = new CouchDB(ctx.user.instanceId)
  const response = await db.allDocs({
    include_docs: true,
    ...ctx.request.body,
  })
  ctx.body = response.rows.map(row => row.doc)
}

exports.find = async function(ctx) {
  const db = new CouchDB(ctx.user.instanceId)
  const record = await db.get(ctx.params.recordId)
  if (record.modelId !== ctx.params.modelId) {
    ctx.throw(400, "Supplied modelId does not match the records modelId")
    return
  }
  ctx.body = record
}

exports.destroy = async function(ctx) {
  const db = new CouchDB(ctx.user.instanceId)
  const record = await db.get(ctx.params.recordId)
  if (record.modelId !== ctx.params.modelId) {
    ctx.throw(400, "Supplied modelId doe not match the record's modelId")
    return
  }
  ctx.body = await db.remove(ctx.params.recordId, ctx.params.revId)
  ctx.eventEmitter && ctx.eventEmitter.emit(`record:delete`, record)
}

exports.validate = async function(ctx) {
  const errors = await validate({
    instanceId: ctx.user.instanceId,
    modelId: ctx.params.modelId,
    record: ctx.request.body,
  })
  ctx.status = 200
  ctx.body = errors
}

// this function modifies an incoming record, to allow for things like
// "boolField": "true" (instead of mandating "boolField": true)
// this allows us to use mustash templating to send non-string fields in a request
const coerceFieldsToCorrectType = (record, model) => {
  for (let fieldName in record) {
    const fieldValue = record[fieldName]
    if (model.schema[fieldName]) {
      if (
        model.schema[fieldName].type === "boolean" &&
        typeof fieldValue !== "boolean"
      ) {
        if (fieldValue === "true") record[fieldName] = true
        if (fieldValue === "false") record[fieldName] = false
        continue
      }

      if (model.schema[fieldName].type === "number") {
        const val = parseFloat(fieldValue)
        if (!isNaN(val)) {
          record[fieldName] = val
        }
      }
    }
  }
}

async function validate({ instanceId, modelId, record, model }) {
  if (!model) {
    const db = new CouchDB(instanceId)
    model = await db.get(modelId)
  }
  const errors = {}
  for (let fieldName in model.schema) {
    const res = validateJs.single(
      record[fieldName],
      model.schema[fieldName].constraints
    )
    if (res) errors[fieldName] = res
  }
  return { valid: Object.keys(errors).length === 0, errors }
}<|MERGE_RESOLUTION|>--- conflicted
+++ resolved
@@ -2,43 +2,6 @@
 const validateJs = require("validate.js")
 const newid = require("../../db/newid")
 
-<<<<<<< HEAD
-exports.patch = async function(ctx) {
-  const db = new CouchDB(ctx.user.instanceId)
-  const record = await db.get(ctx.params.id)
-  const model = await db.get(record.modelId)
-  const patchfields = ctx.request.body
-
-  for (let key in patchfields) {
-    if (!model.schema[key]) continue
-    record[key] = patchfields[key]
-  }
-
-  coerceFieldsToCorrectType(record, model)
-
-  const validateResult = await validate({
-    record,
-    model,
-  })
-
-  if (!validateResult.valid) {
-    ctx.status = 400
-    ctx.body = {
-      status: 400,
-      errors: validateResult.errors,
-    }
-    return
-  }
-
-  const response = await db.put(record)
-  record._rev = response.rev
-  record.type = "record"
-  ctx.body = record
-  ctx.status = 200
-  ctx.message = `${model.name} updated successfully.`
-  return
-}
-=======
 validateJs.extend(validateJs.validators.datetime, {
   parse: function(value) {
     return new Date(value).getTime()
@@ -48,7 +11,41 @@
     return new Date(value).toISOString()
   },
 })
->>>>>>> 6580d83d
+
+exports.patch = async function(ctx) {
+  const db = new CouchDB(ctx.user.instanceId)
+  const record = await db.get(ctx.params.id)
+  const model = await db.get(record.modelId)
+  const patchfields = ctx.request.body
+
+  for (let key in patchfields) {
+    if (!model.schema[key]) continue
+    record[key] = patchfields[key]
+  }
+  coerceFieldsToCorrectType(record, model)
+
+  const validateResult = await validate({
+    record,
+    model,
+  })
+
+  if (!validateResult.valid) {
+    ctx.status = 400
+    ctx.body = {
+      status: 400,
+      errors: validateResult.errors,
+    }
+    return
+  }
+
+  const response = await db.put(record)
+  record._rev = response.rev
+  record.type = "record"
+  ctx.body = record
+  ctx.status = 200
+  ctx.message = `${model.name} updated successfully.`
+  return
+}
 
 exports.save = async function(ctx) {
   const db = new CouchDB(ctx.user.instanceId)
