const CouchDB = require("../../db")
const { getScreenParams, generateScreenID } = require("../../db/utils")
const { AccessController } = require("../../utilities/security/roles")

exports.fetch = async ctx => {
  const appId = ctx.user.appId
  const db = new CouchDB(appId)

  const screens = (
    await db.allDocs(
      getScreenParams(null, {
        include_docs: true,
      })
    )
  ).rows.map(element => element.doc)

  ctx.body = await new AccessController(appId).checkScreensAccess(
    screens,
    ctx.user.role._id
  )
}

<<<<<<< HEAD
=======
exports.find = async ctx => {
  const appId = ctx.user.appId
  const db = new CouchDB(appId)

  const screens = await db.allDocs(
    getScreenParams(ctx.params.pageId, {
      include_docs: true,
    })
  )

  ctx.body = await new AccessController(appId).checkScreensAccess(
    screens,
    ctx.user.role._id
  )
}

>>>>>>> abe3bdab
exports.save = async ctx => {
  const appId = ctx.user.appId
  const db = new CouchDB(appId)
  let screen = ctx.request.body

  if (!screen._id) {
    screen._id = generateScreenID()
  }
  const response = await db.put(screen)

  ctx.message = `Screen ${screen.name} saved.`
  ctx.body = response
}

exports.destroy = async ctx => {
  const db = new CouchDB(ctx.user.appId)
  await db.remove(ctx.params.screenId, ctx.params.screenRev)
  ctx.message = "Screen deleted successfully"
  ctx.status = 200
}<|MERGE_RESOLUTION|>--- conflicted
+++ resolved
@@ -20,25 +20,6 @@
   )
 }
 
-<<<<<<< HEAD
-=======
-exports.find = async ctx => {
-  const appId = ctx.user.appId
-  const db = new CouchDB(appId)
-
-  const screens = await db.allDocs(
-    getScreenParams(ctx.params.pageId, {
-      include_docs: true,
-    })
-  )
-
-  ctx.body = await new AccessController(appId).checkScreensAccess(
-    screens,
-    ctx.user.role._id
-  )
-}
-
->>>>>>> abe3bdab
 exports.save = async ctx => {
   const appId = ctx.user.appId
   const db = new CouchDB(appId)
