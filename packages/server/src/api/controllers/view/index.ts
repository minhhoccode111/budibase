import viewTemplate from "./viewBuilder"
import { apiFileReturn } from "../../../utilities/fileSystem"
import { csv, json, jsonWithSchema, Format, isFormat } from "./exporters"
import { deleteView, getView, getViews, saveView } from "./utils"
import { fetchView } from "../row"
import { FieldTypes } from "../../../constants"
import { context, events } from "@budibase/backend-core"
import { DocumentType } from "../../../db/utils"
import sdk from "../../../sdk"
import {
  BBContext,
  Row,
  Table,
  TableExportFormat,
  TableSchema,
  View,
} from "@budibase/types"
import { cleanExportRows } from "../row/utils"

const { cloneDeep, isEqual } = require("lodash")

export async function fetch(ctx: BBContext) {
  ctx.body = await getViews()
}

export async function save(ctx: BBContext) {
  const db = context.getAppDB()
  const { originalName, ...viewToSave } = ctx.request.body
  const view = viewTemplate(viewToSave)
  const viewName = viewToSave.name

  if (!viewName) {
    ctx.throw(400, "Cannot create view without a name")
  }

  await saveView(originalName, viewName, view)

  // add views to table document
  const existingTable = await db.get(ctx.request.body.tableId)
  const table = cloneDeep(existingTable)
  if (!table.views) table.views = {}
  if (!view.meta.schema) {
    view.meta.schema = table.schema
  }
  table.views[viewName] = view.meta
  if (originalName) {
    delete table.views[originalName]
    existingTable.views[viewName] = existingTable.views[originalName]
  }
  await db.put(table)
  await handleViewEvents(existingTable.views[viewName], table.views[viewName])

  ctx.body = {
    ...table.views[viewToSave.name],
    name: viewToSave.name,
  }
}

export async function calculationEvents(existingView: View, newView: View) {
  const existingCalculation = existingView && existingView.calculation
  const newCalculation = newView && newView.calculation

  if (existingCalculation && !newCalculation) {
    await events.view.calculationDeleted(existingView)
  }

  if (!existingCalculation && newCalculation) {
    await events.view.calculationCreated(newView)
  }

  if (
    existingCalculation &&
    newCalculation &&
    existingCalculation !== newCalculation
  ) {
    await events.view.calculationUpdated(newView)
  }
}

export async function filterEvents(existingView: View, newView: View) {
  const hasExistingFilters = !!(
    existingView &&
    existingView.filters &&
    existingView.filters.length
  )
  const hasNewFilters = !!(newView && newView.filters && newView.filters.length)

  if (hasExistingFilters && !hasNewFilters) {
    await events.view.filterDeleted(newView)
  }

  if (!hasExistingFilters && hasNewFilters) {
    await events.view.filterCreated(newView)
  }

  if (
    hasExistingFilters &&
    hasNewFilters &&
    !isEqual(existingView.filters, newView.filters)
  ) {
    await events.view.filterUpdated(newView)
  }
}

async function handleViewEvents(existingView: View, newView: View) {
  if (!existingView) {
    await events.view.created(newView)
  } else {
    await events.view.updated(newView)
  }
  await calculationEvents(existingView, newView)
  await filterEvents(existingView, newView)
}

export async function destroy(ctx: BBContext) {
  const db = context.getAppDB()
  const viewName = decodeURIComponent(ctx.params.viewName)
  const view = await deleteView(viewName)
  const table = await db.get(view.meta.tableId)
  delete table.views[viewName]
  await db.put(table)
  await events.view.deleted(view)

  ctx.body = view
}

export async function exportView(ctx: BBContext) {
  const viewName = decodeURIComponent(ctx.query.view as string)
  const view = await getView(viewName)

  const format = ctx.query.format as unknown

  if (!isFormat(format)) {
    ctx.throw(
      400,
      "Format must be specified, either csv, json or jsonWithSchema"
    )
  }

  if (view) {
    ctx.params.viewName = viewName
    // Fetch view rows
    ctx.query = {
      group: view.meta.groupBy,
      calculation: view.meta.calculation,
      // @ts-ignore
      stats: !!view.meta.field,
      field: view.meta.field,
    }
  } else {
    // table all_ view
    /* istanbul ignore next */
    ctx.params.viewName = viewName
  }

  await fetchView(ctx)
  let rows = ctx.body as Row[]

  let schema: TableSchema = view && view.meta && view.meta.schema
  const tableId = ctx.params.tableId || view.meta.tableId
  const table: Table = await sdk.tables.getTable(tableId)
  if (!schema) {
    schema = table.schema
  }

<<<<<<< HEAD
  let exportRows = cleanExportRows(rows, schema, format, [])

  // Export part
  let headers = Object.keys(schema)
  const exporter = format === "csv" ? exporters.csv : exporters.json
  const filename = `${viewName}.${format}`
  // send down the file
  ctx.attachment(filename)
  ctx.body = apiFileReturn(exporter(headers, exportRows))
=======
  // remove any relationships
  const relationships = Object.entries(schema)
    .filter(entry => entry[1].type === FieldTypes.LINK)
    .map(entry => entry[0])
  // iterate relationship columns and remove from and row and schema
  relationships.forEach(column => {
    rows.forEach(row => {
      delete row[column]
    })
    delete schema[column]
  })

  // make sure no "undefined" entries appear in the CSV
  if (format === Format.CSV) {
    const schemaKeys = Object.keys(schema)
    for (let key of schemaKeys) {
      for (let row of rows) {
        if (row[key] == null) {
          row[key] = ""
        }
      }
    }
  }

  if (format === Format.CSV) {
    ctx.attachment(`${viewName}.csv`)
    ctx.body = apiFileReturn(csv(Object.keys(schema), rows))
  } else if (format === Format.JSON) {
    ctx.attachment(`${viewName}.json`)
    ctx.body = apiFileReturn(json(rows))
  } else if (format === Format.JSON_WITH_SCHEMA) {
    ctx.attachment(`${viewName}.json`)
    ctx.body = apiFileReturn(jsonWithSchema(schema, rows))
  } else {
    throw "Format not recognised"
  }
>>>>>>> 7ca83458

  if (viewName.startsWith(DocumentType.TABLE)) {
    await events.table.exported(table, format as TableExportFormat)
  } else {
    await events.view.exported(table, format as TableExportFormat)
  }
}<|MERGE_RESOLUTION|>--- conflicted
+++ resolved
@@ -3,7 +3,6 @@
 import { csv, json, jsonWithSchema, Format, isFormat } from "./exporters"
 import { deleteView, getView, getViews, saveView } from "./utils"
 import { fetchView } from "../row"
-import { FieldTypes } from "../../../constants"
 import { context, events } from "@budibase/backend-core"
 import { DocumentType } from "../../../db/utils"
 import sdk from "../../../sdk"
@@ -163,54 +162,20 @@
     schema = table.schema
   }
 
-<<<<<<< HEAD
   let exportRows = cleanExportRows(rows, schema, format, [])
-
-  // Export part
-  let headers = Object.keys(schema)
-  const exporter = format === "csv" ? exporters.csv : exporters.json
-  const filename = `${viewName}.${format}`
-  // send down the file
-  ctx.attachment(filename)
-  ctx.body = apiFileReturn(exporter(headers, exportRows))
-=======
-  // remove any relationships
-  const relationships = Object.entries(schema)
-    .filter(entry => entry[1].type === FieldTypes.LINK)
-    .map(entry => entry[0])
-  // iterate relationship columns and remove from and row and schema
-  relationships.forEach(column => {
-    rows.forEach(row => {
-      delete row[column]
-    })
-    delete schema[column]
-  })
-
-  // make sure no "undefined" entries appear in the CSV
-  if (format === Format.CSV) {
-    const schemaKeys = Object.keys(schema)
-    for (let key of schemaKeys) {
-      for (let row of rows) {
-        if (row[key] == null) {
-          row[key] = ""
-        }
-      }
-    }
-  }
 
   if (format === Format.CSV) {
     ctx.attachment(`${viewName}.csv`)
-    ctx.body = apiFileReturn(csv(Object.keys(schema), rows))
+    ctx.body = apiFileReturn(csv(Object.keys(schema), exportRows))
   } else if (format === Format.JSON) {
     ctx.attachment(`${viewName}.json`)
-    ctx.body = apiFileReturn(json(rows))
+    ctx.body = apiFileReturn(json(exportRows))
   } else if (format === Format.JSON_WITH_SCHEMA) {
     ctx.attachment(`${viewName}.json`)
-    ctx.body = apiFileReturn(jsonWithSchema(schema, rows))
+    ctx.body = apiFileReturn(jsonWithSchema(schema, exportRows))
   } else {
     throw "Format not recognised"
   }
->>>>>>> 7ca83458
 
   if (viewName.startsWith(DocumentType.TABLE)) {
     await events.table.exported(table, format as TableExportFormat)
