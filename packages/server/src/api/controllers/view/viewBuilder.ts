import { ViewFilter } from "@budibase/types"

type ViewTemplateOpts = {
  field: string
  tableId: string
  groupBy: string
  filters: ViewFilter[]
  calculation: string
  groupByMulti: boolean
}

const TOKEN_MAP: Record<string, string> = {
  EQUALS: "===",
  NOT_EQUALS: "!==",
  LT: "<",
  LTE: "<=",
  MT: ">",
  MTE: ">=",
  CONTAINS: "includes",
  AND: "&&",
  OR: "||",
}

const CONDITIONS: Record<string, string> = {
  EMPTY: "EMPTY",
  NOT_EMPTY: "NOT_EMPTY",
  CONTAINS: "CONTAINS",
}

function isEmptyExpression(key: string) {
  return `(
      doc["${key}"] === undefined ||
      doc["${key}"] === null ||
      doc["${key}"] === "" ||
      (Array.isArray(doc["${key}"]) && doc["${key}"].length === 0)
  )`
}

const GROUP_PROPERTY: Record<string, { type: string }> = {
  group: {
    type: "string",
  },
}

const GROUP_PROPERTY_MULTI: Record<string, { type: string }> = {
  group: {
    type: "array",
  },
}

const FIELD_PROPERTY: Record<string, { type: string }> = {
  field: {
    type: "string",
  },
}

const SCHEMA_MAP: Record<string, any> = {
  sum: {
    field: "string",
    value: "number",
  },
  count: {
    field: "string",
    value: "number",
  },
  stats: {
    sum: {
      type: "number",
    },
    min: {
      type: "number",
    },
    max: {
      type: "number",
    },
    count: {
      type: "number",
    },
    sumsqr: {
      type: "number",
    },
    avg: {
      type: "number",
    },
  },
}

/**
 * Iterates through the array of filters to create a JS
 * expression that gets used in a CouchDB view.
 * @param {Array} filters - an array of filter objects
 * @returns {String} JS Expression
 */
function parseFilterExpression(filters: ViewFilter[]) {
  const expression = []

  let first = true
  for (let filter of filters) {
    if (!first && filter.conjunction) {
      expression.push(TOKEN_MAP[filter.conjunction])
    }

    if (filter.condition === CONDITIONS.CONTAINS) {
      expression.push(
        `doc["${filter.key}"].${TOKEN_MAP[filter.condition]}("${filter.value}")`
      )
    } else if (filter.condition === CONDITIONS.EMPTY) {
      expression.push(isEmptyExpression(filter.key))
    } else if (filter.condition === CONDITIONS.NOT_EMPTY) {
      expression.push(`!${isEmptyExpression(filter.key)}`)
    } else {
      const value =
        typeof filter.value == "string" ? `"${filter.value}"` : filter.value

      expression.push(
        `doc["${filter.key}"] ${TOKEN_MAP[filter.condition]} ${value}`
      )
    }
    first = false
  }

  return expression.join(" ")
}

/**
 * Returns a CouchDB compliant emit() expression that is used to emit the
 * correct key/value pairs for custom views.
 * @param {String?} field - field to use for calculations, if any
 * @param {String?} groupBy - field to group calculation results on, if any
 */
function parseEmitExpression(field: string, groupBy: string) {
  return `emit(doc["${groupBy || "_id"}"], doc["${field}"]);`
}

/**
 * Return a fully parsed CouchDB compliant view definition
 * that will be stored in the design document in the database.
 *
 * @param {Object} viewDefinition - the JSON definition for a custom view.
 * field: field that calculations will be performed on
 * tableId: tableId of the table this view was created from
 * groupBy: field that calculations will be grouped by. Field must be present for this to be useful
 * filters: Array of filter objects containing predicates that are parsed into a JS expression
 * calculation: an optional calculation to be performed over the view data.
 */
<<<<<<< HEAD
export default function ({
  field,
  tableId,
  groupBy,
  filters = [],
  calculation,
}: ViewTemplateOpts) {
=======
export = function (
  { field, tableId, groupBy, filters = [], calculation }: ViewTemplateOpts,
  groupByMulti?: boolean
) {
>>>>>>> ad3289b0
  // first filter can't have a conjunction
  if (filters && filters.length > 0 && filters[0].conjunction) {
    delete filters[0].conjunction
  }

  let schema = null,
    statFilter = null

  let groupBySchema = groupByMulti ? GROUP_PROPERTY_MULTI : GROUP_PROPERTY

  if (calculation) {
    schema = {
      ...(groupBy ? groupBySchema : FIELD_PROPERTY),
      ...SCHEMA_MAP[calculation],
    }
    if (
      !filters.find(
        filter =>
          filter.key === field && filter.condition === CONDITIONS.NOT_EMPTY
      )
    ) {
      statFilter = parseFilterExpression([
        { key: field, condition: CONDITIONS.NOT_EMPTY },
      ])
    }
  }

  const parsedFilters = parseFilterExpression(filters)
  const filterExpression = parsedFilters ? `&& (${parsedFilters})` : ""

  const emitExpression = parseEmitExpression(field, groupBy)
  const tableExpression = `doc.tableId === "${tableId}"`
  const coreExpression = statFilter
    ? `(${tableExpression} && ${statFilter})`
    : tableExpression
  const reduction = field && calculation ? { reduce: `_${calculation}` } : {}

  return {
    meta: {
      field,
      tableId,
      groupBy,
      filters,
      schema,
      calculation,
    },
    map: `function (doc) {
      if (${coreExpression} ${filterExpression}) {
        ${emitExpression}
      }
    }`,
    ...reduction,
  }
}<|MERGE_RESOLUTION|>--- conflicted
+++ resolved
@@ -143,20 +143,10 @@
  * filters: Array of filter objects containing predicates that are parsed into a JS expression
  * calculation: an optional calculation to be performed over the view data.
  */
-<<<<<<< HEAD
-export default function ({
-  field,
-  tableId,
-  groupBy,
-  filters = [],
-  calculation,
-}: ViewTemplateOpts) {
-=======
-export = function (
+export default function (
   { field, tableId, groupBy, filters = [], calculation }: ViewTemplateOpts,
   groupByMulti?: boolean
 ) {
->>>>>>> ad3289b0
   // first filter can't have a conjunction
   if (filters && filters.length > 0 && filters[0].conjunction) {
     delete filters[0].conjunction
