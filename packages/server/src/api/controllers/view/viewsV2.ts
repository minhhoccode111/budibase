--- conflicted
+++ resolved
@@ -7,20 +7,17 @@
   ViewResponse,
   ViewResponseEnriched,
   ViewV2,
-<<<<<<< HEAD
   BasicViewUIFieldMetadata,
   ViewCalculationFieldMetadata,
-=======
-  ViewFieldMetadata,
   RelationSchemaField,
->>>>>>> 069875e9
+  ViewUIFieldMetadata,
 } from "@budibase/types"
 import { builderSocket, gridSocket } from "../../../websockets"
 import { helpers } from "@budibase/shared-core"
 
 function stripUnknownFields(
-  field: ViewUIFieldMetadata
-): RequiredKeys<ViewUIFieldMetadata> {
+  field: BasicViewUIFieldMetadata
+): RequiredKeys<BasicViewUIFieldMetadata> {
   if (helpers.views.isCalculationField(field)) {
     const strippedField: RequiredKeys<ViewCalculationFieldMetadata> = {
       order: field.order,
@@ -30,6 +27,7 @@
       icon: field.icon,
       calculationType: field.calculationType,
       field: field.field,
+      columns: field.columns,
     }
     return strippedField
   } else {
@@ -39,6 +37,7 @@
       visible: field.visible,
       readonly: field.readonly,
       icon: field.icon,
+      columns: field.columns,
     }
     return strippedField
   }
@@ -59,13 +58,10 @@
   const finalViewSchema =
     view.schema &&
     Object.entries(view.schema).reduce((p, [fieldName, schemaValue]) => {
-<<<<<<< HEAD
-      const fieldSchema = stripUnknownFields(schemaValue)
-      stripUndefinedFields(fieldSchema)
-=======
       let fieldRelatedSchema:
         | Record<string, RequiredKeys<RelationSchemaField>>
         | undefined
+
       if (schemaValue.columns) {
         fieldRelatedSchema = Object.entries(schemaValue.columns).reduce<
           NonNullable<typeof fieldRelatedSchema>
@@ -79,29 +75,15 @@
           }
           return acc
         }, {})
+        schemaValue.columns = fieldRelatedSchema
       }
 
-      const fieldSchema: RequiredKeys<
-        ViewFieldMetadata & {
-          columns: typeof fieldRelatedSchema
-        }
-      > = {
-        order: schemaValue.order,
-        width: schemaValue.width,
-        visible: schemaValue.visible,
-        readonly: schemaValue.readonly,
-        icon: schemaValue.icon,
-        columns: fieldRelatedSchema,
-      }
-      Object.entries(fieldSchema)
-        .filter(([, val]) => val === undefined)
-        .forEach(([key]) => {
-          delete fieldSchema[key as keyof ViewFieldMetadata]
-        })
->>>>>>> 069875e9
+      const fieldSchema = stripUnknownFields(schemaValue)
+      stripUndefinedFields(fieldSchema)
+
       p[fieldName] = fieldSchema
       return p
-    }, {} as Record<string, RequiredKeys<ViewFieldMetadata>>)
+    }, {} as Record<string, RequiredKeys<ViewUIFieldMetadata>>)
   return finalViewSchema
 }
 
