--- conflicted
+++ resolved
@@ -12,12 +12,9 @@
   RelationSchemaField,
   ViewFieldMetadata,
   CalculationType,
-<<<<<<< HEAD
   ViewFetchResponseEnriched,
-=======
   CountDistinctCalculationFieldMetadata,
   CountCalculationFieldMetadata,
->>>>>>> 8e872e6c
 } from "@budibase/types"
 import { builderSocket, gridSocket } from "../../../websockets"
 import { helpers } from "@budibase/shared-core"
