const {
<<<<<<< HEAD
  BUILTIN_PERMISSIONS,
=======
  getBuiltinPermissions,
>>>>>>> 7647e346
  PermissionLevels,
  isPermissionLevelHigherThanRead,
  higherPermission,
} = require("../../utilities/security/permissions")
const {
  isBuiltin,
  getDBRoleID,
  getExternalRoleID,
<<<<<<< HEAD
  BUILTIN_ROLES,
} = require("../../utilities/security/roles")
const { getRoleParams } = require("../../db/utils")
const CouchDB = require("../../db")
const { cloneDeep } = require("lodash/fp")
=======
  getBuiltinRoles,
} = require("../../utilities/security/roles")
const { getRoleParams } = require("../../db/utils")
const CouchDB = require("../../db")
>>>>>>> 7647e346
const {
  CURRENTLY_SUPPORTED_LEVELS,
  getBasePermissions,
} = require("../../utilities/security/utilities")
<<<<<<< HEAD

const PermissionUpdateType = {
  REMOVE: "remove",
  ADD: "add",
}

const SUPPORTED_LEVELS = CURRENTLY_SUPPORTED_LEVELS

// quick function to perform a bit of weird logic, make sure fetch calls
// always say a write role also has read permission
function fetchLevelPerms(permissions, level, roleId) {
  if (!permissions) {
    permissions = {}
  }
  permissions[level] = roleId
  if (
    isPermissionLevelHigherThanRead(level) &&
    !permissions[PermissionLevels.READ]
  ) {
    permissions[PermissionLevels.READ] = roleId
  }
  return permissions
}

// utility function to stop this repetition - permissions always stored under roles
async function getAllDBRoles(db) {
  const body = await db.allDocs(
    getRoleParams(null, {
      include_docs: true,
    })
  )
  return body.rows.map(row => row.doc)
}

async function updatePermissionOnRole(
  appId,
  { roleId, resourceId, level },
  updateType
) {
  const db = new CouchDB(appId)
  const remove = updateType === PermissionUpdateType.REMOVE
  const isABuiltin = isBuiltin(roleId)
  const dbRoleId = getDBRoleID(roleId)
  const dbRoles = await getAllDBRoles(db)
  const docUpdates = []

  // the permission is for a built in, make sure it exists
  if (isABuiltin && !dbRoles.some(role => role._id === dbRoleId)) {
    const builtin = cloneDeep(BUILTIN_ROLES[roleId])
    builtin._id = getDBRoleID(builtin._id)
    dbRoles.push(builtin)
  }

  // now try to find any roles which need updated, e.g. removing the
  // resource from another role and then adding to the new role
  for (let role of dbRoles) {
    let updated = false
    const rolePermissions = role.permissions ? role.permissions : {}
    // handle the removal/updating the role which has this permission first
    // the updating (role._id !== dbRoleId) is required because a resource/level can
    // only be permitted in a single role (this reduces hierarchy confusion and simplifies
    // the general UI for this, rather than needing to show everywhere it is used)
    if (
      (role._id !== dbRoleId || remove) &&
      rolePermissions[resourceId] === level
    ) {
      delete rolePermissions[resourceId]
      updated = true
    }
    // handle the adding, we're on the correct role, at it to this
    if (!remove && role._id === dbRoleId) {
      rolePermissions[resourceId] = higherPermission(
        rolePermissions[resourceId],
        level
      )
      updated = true
    }
    // handle the update, add it to bulk docs to perform at end
    if (updated) {
      role.permissions = rolePermissions
      docUpdates.push(role)
    }
  }

  const response = await db.bulkDocs(docUpdates)
  return response.map(resp => {
    resp._id = getExternalRoleID(resp.id)
    delete resp.id
    return resp
  })
}

exports.fetchBuiltin = function(ctx) {
  ctx.body = Object.values(BUILTIN_PERMISSIONS)
}

exports.fetchLevels = function(ctx) {
  // for now only provide the read/write perms externally
  ctx.body = SUPPORTED_LEVELS
}

=======

const PermissionUpdateType = {
  REMOVE: "remove",
  ADD: "add",
}

const SUPPORTED_LEVELS = CURRENTLY_SUPPORTED_LEVELS

// quick function to perform a bit of weird logic, make sure fetch calls
// always say a write role also has read permission
function fetchLevelPerms(permissions, level, roleId) {
  if (!permissions) {
    permissions = {}
  }
  permissions[level] = roleId
  if (
    isPermissionLevelHigherThanRead(level) &&
    !permissions[PermissionLevels.READ]
  ) {
    permissions[PermissionLevels.READ] = roleId
  }
  return permissions
}

// utility function to stop this repetition - permissions always stored under roles
async function getAllDBRoles(db) {
  const body = await db.allDocs(
    getRoleParams(null, {
      include_docs: true,
    })
  )
  return body.rows.map(row => row.doc)
}

async function updatePermissionOnRole(
  appId,
  { roleId, resourceId, level },
  updateType
) {
  const db = new CouchDB(appId)
  const remove = updateType === PermissionUpdateType.REMOVE
  const isABuiltin = isBuiltin(roleId)
  const dbRoleId = getDBRoleID(roleId)
  const dbRoles = await getAllDBRoles(db)
  const docUpdates = []

  // the permission is for a built in, make sure it exists
  if (isABuiltin && !dbRoles.some(role => role._id === dbRoleId)) {
    const builtin = getBuiltinRoles()[roleId]
    builtin._id = getDBRoleID(builtin._id)
    dbRoles.push(builtin)
  }

  // now try to find any roles which need updated, e.g. removing the
  // resource from another role and then adding to the new role
  for (let role of dbRoles) {
    let updated = false
    const rolePermissions = role.permissions ? role.permissions : {}
    // handle the removal/updating the role which has this permission first
    // the updating (role._id !== dbRoleId) is required because a resource/level can
    // only be permitted in a single role (this reduces hierarchy confusion and simplifies
    // the general UI for this, rather than needing to show everywhere it is used)
    if (
      (role._id !== dbRoleId || remove) &&
      rolePermissions[resourceId] === level
    ) {
      delete rolePermissions[resourceId]
      updated = true
    }
    // handle the adding, we're on the correct role, at it to this
    if (!remove && role._id === dbRoleId) {
      rolePermissions[resourceId] = higherPermission(
        rolePermissions[resourceId],
        level
      )
      updated = true
    }
    // handle the update, add it to bulk docs to perform at end
    if (updated) {
      role.permissions = rolePermissions
      docUpdates.push(role)
    }
  }

  const response = await db.bulkDocs(docUpdates)
  return response.map(resp => {
    resp._id = getExternalRoleID(resp.id)
    delete resp.id
    return resp
  })
}

exports.fetchBuiltin = function(ctx) {
  ctx.body = Object.values(getBuiltinPermissions())
}

exports.fetchLevels = function(ctx) {
  // for now only provide the read/write perms externally
  ctx.body = SUPPORTED_LEVELS
}

>>>>>>> 7647e346
exports.fetch = async function(ctx) {
  const db = new CouchDB(ctx.appId)
  const roles = await getAllDBRoles(db)
  let permissions = {}
  // create an object with structure role ID -> resource ID -> level
  for (let role of roles) {
    if (!role.permissions) {
      continue
    }
    const roleId = getExternalRoleID(role._id)
    for (let [resource, level] of Object.entries(role.permissions)) {
      permissions[resource] = fetchLevelPerms(
        permissions[resource],
        level,
        roleId
      )
    }
  }
  // apply the base permissions
  const finalPermissions = {}
  for (let [resource, permission] of Object.entries(permissions)) {
    const basePerms = getBasePermissions(resource)
    finalPermissions[resource] = Object.assign(basePerms, permission)
  }
  ctx.body = finalPermissions
}

exports.getResourcePerms = async function(ctx) {
  const resourceId = ctx.params.resourceId
  const db = new CouchDB(ctx.appId)
  const body = await db.allDocs(
    getRoleParams(null, {
      include_docs: true,
    })
  )
  const roles = body.rows.map(row => row.doc)
  let permissions = {}
  for (let level of SUPPORTED_LEVELS) {
    // update the various roleIds in the resource permissions
    for (let role of roles) {
      if (role.permissions && role.permissions[resourceId] === level) {
        permissions = fetchLevelPerms(
          permissions,
          level,
          getExternalRoleID(role._id)
        )
      }
    }
  }
  ctx.body = Object.assign(getBasePermissions(resourceId), permissions)
}

exports.addPermission = async function(ctx) {
  ctx.body = await updatePermissionOnRole(
    ctx.appId,
    ctx.params,
    PermissionUpdateType.ADD
  )
}

exports.removePermission = async function(ctx) {
  ctx.body = await updatePermissionOnRole(
    ctx.appId,
    ctx.params,
    PermissionUpdateType.REMOVE
  )
}<|MERGE_RESOLUTION|>--- conflicted
+++ resolved
@@ -1,9 +1,5 @@
 const {
-<<<<<<< HEAD
-  BUILTIN_PERMISSIONS,
-=======
   getBuiltinPermissions,
->>>>>>> 7647e346
   PermissionLevels,
   isPermissionLevelHigherThanRead,
   higherPermission,
@@ -12,125 +8,14 @@
   isBuiltin,
   getDBRoleID,
   getExternalRoleID,
-<<<<<<< HEAD
-  BUILTIN_ROLES,
-} = require("../../utilities/security/roles")
-const { getRoleParams } = require("../../db/utils")
-const CouchDB = require("../../db")
-const { cloneDeep } = require("lodash/fp")
-=======
   getBuiltinRoles,
 } = require("../../utilities/security/roles")
 const { getRoleParams } = require("../../db/utils")
 const CouchDB = require("../../db")
->>>>>>> 7647e346
 const {
   CURRENTLY_SUPPORTED_LEVELS,
   getBasePermissions,
 } = require("../../utilities/security/utilities")
-<<<<<<< HEAD
-
-const PermissionUpdateType = {
-  REMOVE: "remove",
-  ADD: "add",
-}
-
-const SUPPORTED_LEVELS = CURRENTLY_SUPPORTED_LEVELS
-
-// quick function to perform a bit of weird logic, make sure fetch calls
-// always say a write role also has read permission
-function fetchLevelPerms(permissions, level, roleId) {
-  if (!permissions) {
-    permissions = {}
-  }
-  permissions[level] = roleId
-  if (
-    isPermissionLevelHigherThanRead(level) &&
-    !permissions[PermissionLevels.READ]
-  ) {
-    permissions[PermissionLevels.READ] = roleId
-  }
-  return permissions
-}
-
-// utility function to stop this repetition - permissions always stored under roles
-async function getAllDBRoles(db) {
-  const body = await db.allDocs(
-    getRoleParams(null, {
-      include_docs: true,
-    })
-  )
-  return body.rows.map(row => row.doc)
-}
-
-async function updatePermissionOnRole(
-  appId,
-  { roleId, resourceId, level },
-  updateType
-) {
-  const db = new CouchDB(appId)
-  const remove = updateType === PermissionUpdateType.REMOVE
-  const isABuiltin = isBuiltin(roleId)
-  const dbRoleId = getDBRoleID(roleId)
-  const dbRoles = await getAllDBRoles(db)
-  const docUpdates = []
-
-  // the permission is for a built in, make sure it exists
-  if (isABuiltin && !dbRoles.some(role => role._id === dbRoleId)) {
-    const builtin = cloneDeep(BUILTIN_ROLES[roleId])
-    builtin._id = getDBRoleID(builtin._id)
-    dbRoles.push(builtin)
-  }
-
-  // now try to find any roles which need updated, e.g. removing the
-  // resource from another role and then adding to the new role
-  for (let role of dbRoles) {
-    let updated = false
-    const rolePermissions = role.permissions ? role.permissions : {}
-    // handle the removal/updating the role which has this permission first
-    // the updating (role._id !== dbRoleId) is required because a resource/level can
-    // only be permitted in a single role (this reduces hierarchy confusion and simplifies
-    // the general UI for this, rather than needing to show everywhere it is used)
-    if (
-      (role._id !== dbRoleId || remove) &&
-      rolePermissions[resourceId] === level
-    ) {
-      delete rolePermissions[resourceId]
-      updated = true
-    }
-    // handle the adding, we're on the correct role, at it to this
-    if (!remove && role._id === dbRoleId) {
-      rolePermissions[resourceId] = higherPermission(
-        rolePermissions[resourceId],
-        level
-      )
-      updated = true
-    }
-    // handle the update, add it to bulk docs to perform at end
-    if (updated) {
-      role.permissions = rolePermissions
-      docUpdates.push(role)
-    }
-  }
-
-  const response = await db.bulkDocs(docUpdates)
-  return response.map(resp => {
-    resp._id = getExternalRoleID(resp.id)
-    delete resp.id
-    return resp
-  })
-}
-
-exports.fetchBuiltin = function(ctx) {
-  ctx.body = Object.values(BUILTIN_PERMISSIONS)
-}
-
-exports.fetchLevels = function(ctx) {
-  // for now only provide the read/write perms externally
-  ctx.body = SUPPORTED_LEVELS
-}
-
-=======
 
 const PermissionUpdateType = {
   REMOVE: "remove",
@@ -232,7 +117,6 @@
   ctx.body = SUPPORTED_LEVELS
 }
 
->>>>>>> 7647e346
 exports.fetch = async function(ctx) {
   const db = new CouchDB(ctx.appId)
   const roles = await getAllDBRoles(db)
