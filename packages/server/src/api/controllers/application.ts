import env from "../../environment"
import {
  createAllSearchIndex,
  createLinkView,
  createRoutingView,
} from "../../db/views/staticViews"
import {
  backupClientLibrary,
  uploadAppFiles,
  deleteAppFiles,
  revertClientLibrary,
  updateClientLibrary,
} from "../../utilities/fileSystem"
import {
  AppStatus,
  DocumentType,
  generateAppID,
  generateDevAppID,
  getLayoutParams,
} from "../../db/utils"
import {
  cache,
  context,
  db as dbCore,
  docIds,
  env as envCore,
  events,
  features,
  objectStore,
  roles,
  tenancy,
  users,
  utils,
} from "@budibase/backend-core"
import { USERS_TABLE_SCHEMA, DEFAULT_BB_DATASOURCE_ID } from "../../constants"
import { buildDefaultDocs } from "../../db/defaultData/datasource_bb_default"
import { removeAppFromUserRoles } from "../../utilities/workerRequests"
import { doesUserHaveLock } from "../../utilities/redis"
import { cleanupAutomations } from "../../automations/utils"
import { getUniqueRows } from "../../utilities/usageQuota/rows"
import { groups, licensing, quotas } from "@budibase/pro"
import {
  App,
  Layout,
  PlanType,
  Screen,
  UserCtx,
  CreateAppRequest,
  FetchAppDefinitionResponse,
  FetchAppPackageResponse,
  DuplicateAppRequest,
  DuplicateAppResponse,
  UpdateAppRequest,
  UpdateAppResponse,
  Database,
  FieldType,
  BBReferenceFieldSubType,
  Row,
  BBRequest,
  SyncAppResponse,
  CreateAppResponse,
  FetchAppsResponse,
  UpdateAppClientResponse,
  RevertAppClientResponse,
  DeleteAppResponse,
  ImportToUpdateAppRequest,
  ImportToUpdateAppResponse,
  AddAppSampleDataResponse,
  UnpublishAppResponse,
  ErrorCode,
  FeatureFlag,
  WorkspaceApp,
} from "@budibase/types"
import { BASE_LAYOUT_PROP_IDS } from "../../constants/layouts"
import sdk from "../../sdk"
import { builderSocket } from "../../websockets"
import { DefaultAppTheme, sdk as sharedCoreSDK } from "@budibase/shared-core"
import * as appMigrations from "../../appMigrations"
import { createSampleDataTableScreen } from "../../constants/screens"
import { defaultAppNavigator } from "../../constants/definitions"

// utility function, need to do away with this
async function getLayouts() {
  const db = context.getAppDB()
  return (
    await db.allDocs<Layout>(
      getLayoutParams(null, {
        include_docs: true,
      })
    )
  ).rows.map(row => row.doc!)
}

function getUserRoleId(ctx: UserCtx) {
  return !ctx.user?.role || !ctx.user.role._id
    ? roles.BUILTIN_ROLE_IDS.PUBLIC
    : ctx.user.role._id
}

function checkAppUrl(
  ctx: UserCtx,
  apps: App[],
  url: string,
  currentAppId?: string
) {
  if (currentAppId) {
    apps = apps.filter((app: any) => app.appId !== currentAppId)
  }
  if (apps.some((app: any) => app.url === url)) {
    ctx.throw(400, "App URL is already in use.")
  }
}

function checkAppName(
  ctx: UserCtx,
  apps: App[],
  name: string,
  currentAppId?: string
) {
  // TODO: Replace with Joi
  if (!name) {
    ctx.throw(400, "Name is required")
  }
  if (currentAppId) {
    apps = apps.filter((app: any) => app.appId !== currentAppId)
  }
  if (apps.some((app: any) => app.name === name)) {
    ctx.throw(400, "App name is already in use.")
  }
}

interface AppTemplate {
  useTemplate?: boolean
  file?: {
    type?: string
    path: string
    password?: string
  }
  key?: string
}

async function createInstance(appId: string, template: AppTemplate) {
  const db = context.getAppDB()
  await db.put({
    _id: "_design/database",
    // view collation information, read before writing any complex views:
    // https://docs.couchdb.org/en/master/ddocs/views/collation.html#collation-specification
    views: {},
  })

  // NOTE: indexes need to be created before any tables/templates
  // add view for linked rows
  await createLinkView()
  await createRoutingView()
  await createAllSearchIndex()

  if (template && template.useTemplate) {
    const opts = {
      importObjStoreContents: true,
      updateAttachmentColumns: !template.key, // preserve attachments when using Budibase templates
    }
    await sdk.backups.importApp(appId, db, template, opts)
  } else {
    // create the users table
    await db.put(USERS_TABLE_SCHEMA)
  }

  return { _id: appId }
}

async function addSampleDataDocs() {
  const db = context.getAppDB()
  try {
    // Check if default datasource exists before creating it
    await sdk.datasources.get(DEFAULT_BB_DATASOURCE_ID)
  } catch (err: any) {
    const defaultDbDocs = await buildDefaultDocs()

    // add in the default db data docs - tables, datasource, rows and links
    await db.bulkDocs([...defaultDbDocs])
  }
}

async function addSampleDataScreen() {
<<<<<<< HEAD
  let workspaceApp: WorkspaceApp | undefined

  const workspaceAppEnabled = await features.isEnabled(
    FeatureFlag.WORKSPACE_APPS
  )
  if (workspaceAppEnabled) {
    const appMetadata = await sdk.applications.metadata.get()

    workspaceApp = await sdk.workspaceApps.create({
      name: appMetadata.name,
      urlPrefix: "/",
      icon: "Monitoring",
      navigation: {
        ...defaultAppNavigator(appMetadata.name),
        links: [
          {
            text: "Inventory",
            url: "/inventory",
            type: "link",
            roleId: roles.BUILTIN_ROLE_IDS.BASIC,
          },
        ],
      },
    })
=======
  let workspaceAppId: string | undefined
  if (await features.isEnabled(FeatureFlag.WORKSPACE_APPS)) {
    const workspaceApp = await sdk.workspaceApps.createDefaultWorkspaceApp()
    workspaceAppId = workspaceApp._id!
>>>>>>> 13f52f00
  }

  const screen = createSampleDataTableScreen(workspaceApp?._id)
  await sdk.screens.create(screen)

  if (!workspaceAppEnabled) {
    const db = context.getAppDB()
    let app = await sdk.applications.metadata.get()
    if (!app.navigation) {
      return
    }
    if (!app.navigation.links) {
      app.navigation.links = []
    }
    app.navigation.links.push({
      text: "Inventory",
      url: "/inventory",
      type: "link",
      roleId: roles.BUILTIN_ROLE_IDS.BASIC,
    })

    await db.put(app)

    // remove any cached metadata, so that it will be updated
    await cache.app.invalidateAppMetadata(app.appId)
  }
}

export const addSampleData = async (
  ctx: UserCtx<void, AddAppSampleDataResponse>
) => {
  await addSampleDataDocs()
  ctx.body = { message: "Sample tables added." }
}

export async function fetch(ctx: UserCtx<void, FetchAppsResponse>) {
  ctx.body = await sdk.applications.fetch(
    ctx.query.status as AppStatus,
    ctx.user
  )
}

export async function fetchAppDefinition(
  ctx: UserCtx<void, FetchAppDefinitionResponse>
) {
  const layouts = await getLayouts()
  const userRoleId = getUserRoleId(ctx)
  const accessController = new roles.AccessController()
  const screens = await accessController.checkScreensAccess(
    await sdk.screens.fetch(),
    userRoleId
  )
  ctx.body = {
    layouts,
    screens,
    libraries: ["@budibase/standard-components"],
  }
}

export async function fetchAppPackage(
  ctx: UserCtx<void, FetchAppPackageResponse>
) {
  const appId = context.getAppId()
  const application = await sdk.applications.metadata.get()
  const layouts = await getLayouts()
  let screens = await sdk.screens.fetch()
  const license = await licensing.cache.getCachedLicense()

  // Enrich plugin URLs
  application.usedPlugins = await objectStore.enrichPluginURLs(
    application.usedPlugins
  )

  // Enrich PWA icon URLs if they exist
  if (application.pwa?.icons && application.pwa.icons.length > 0) {
    application.pwa.icons = await objectStore.enrichPWAImages(
      application.pwa.icons
    )
  }

  // Only filter screens if the user is not a builder call
  const isBuilder = users.isBuilder(ctx.user, appId) && !utils.isClient(ctx)
  if (!isBuilder) {
    const userRoleId = getUserRoleId(ctx)
    const accessController = new roles.AccessController()
    screens = await accessController.checkScreensAccess(screens, userRoleId)
  }

  if (
    (await features.flags.isEnabled(FeatureFlag.WORKSPACE_APPS)) &&
    !isBuilder
  ) {
    const urlPath = ctx.headers.referer
      ? new URL(ctx.headers.referer).pathname
      : ""

    const matchedWorkspaceApp =
      await sdk.workspaceApps.getMatchedWorkspaceApp(urlPath)
    if (!matchedWorkspaceApp) {
      ctx.throw("No matching workspace app found for URL path: " + urlPath, 404)
    }
    screens = screens.filter(s => s.workspaceAppId === matchedWorkspaceApp._id)

    application.navigation = matchedWorkspaceApp.navigation
  }

  const clientLibPath = objectStore.clientLibraryUrl(
    ctx.params.appId,
    application.version
  )

  ctx.body = {
    application: { ...application, upgradableVersion: envCore.VERSION },
    licenseType: license?.plan.type || PlanType.FREE,
    screens,
    layouts,
    clientLibPath,
    hasLock: await doesUserHaveLock(application.appId, ctx.user),
  }
}

async function performAppCreate(
  ctx: UserCtx<CreateAppRequest, CreateAppResponse>
) {
  const apps = (await dbCore.getAllApps({ dev: true })) as App[]
  const { body } = ctx.request
  const { name, url, encryptionPassword, templateKey } = body

  let useTemplate = false
  if (typeof body.useTemplate === "string") {
    useTemplate = body.useTemplate === "true"
  } else if (typeof body.useTemplate === "boolean") {
    useTemplate = body.useTemplate
  }

  checkAppName(ctx, apps, name)
  const appUrl = sdk.applications.getAppUrl({ name, url })
  checkAppUrl(ctx, apps, appUrl)

  const instanceConfig: AppTemplate = {
    useTemplate,
    key: templateKey,
  }
  if (ctx.request.files && ctx.request.files.fileToImport) {
    instanceConfig.file = {
      ...(ctx.request.files.fileToImport as any),
      password: encryptionPassword,
    }
  } else if (typeof body.file?.path === "string") {
    instanceConfig.file = {
      path: body.file?.path,
    }
  }

  const tenantId = tenancy.isMultiTenant() ? tenancy.getTenantId() : null
  const appId = generateDevAppID(generateAppID(tenantId))

  return await context.doInAppContext(appId, async () => {
    const instance = await createInstance(appId, instanceConfig)
    const db = context.getAppDB()
    const isImport = !!instanceConfig.file
    const addSampleData = !isImport && !useTemplate

    if (instanceConfig.useTemplate && !instanceConfig.file) {
      await updateUserColumns(appId, db, ctx.user._id!)
    }

    let newApplication: App = {
      _id: DocumentType.APP_METADATA,
      _rev: undefined,
      appId,
      type: "app",
      version: envCore.VERSION,
      componentLibraries: ["@budibase/standard-components"],
      name: name,
      url: appUrl,
      template: templateKey,
      instance,
      tenantId: tenancy.getTenantId(),
      updatedAt: new Date().toISOString(),
      createdAt: new Date().toISOString(),
      status: AppStatus.DEV,
      navigation: defaultAppNavigator(name),
      theme: DefaultAppTheme,
      customTheme: {
        primaryColor: "var(--spectrum-global-color-blue-700)",
        primaryColorHover: "var(--spectrum-global-color-blue-600)",
        buttonBorderRadius: "16px",
      },
      features: {
        componentValidation: true,
        disableUserMetadata: true,
        skeletonLoader: true,
      },
      creationVersion: undefined,
    }

    if (!isImport) {
      newApplication.creationVersion = envCore.VERSION
    }

    const existing = await sdk.applications.metadata.tryGet()
    // If we used a template or imported an app there will be an existing doc.
    // Fetch and migrate some metadata from the existing app.
    if (existing) {
      const keys: (keyof App)[] = [
        "_rev",
        "navigation",
        "theme",
        "customTheme",
        "icon",
        "snippets",
        "creationVersion",
      ]
      keys.forEach(key => {
        if (existing[key]) {
          // @ts-ignore
          newApplication[key] = existing[key]
        }
      })

      // Keep existing feature flags
      if (!existing.features?.componentValidation) {
        newApplication.features!.componentValidation = false
      }
      if (!existing.features?.disableUserMetadata) {
        newApplication.features!.disableUserMetadata = false
      }

      // Migrate navigation settings and screens if required
      const navigation = await migrateAppNavigation()
      if (navigation) {
        newApplication.navigation = navigation
      }
    }

    const response = await db.put(newApplication, { force: true })
    newApplication._rev = response.rev

    if (!env.USE_LOCAL_COMPONENT_LIBS) {
      await uploadAppFiles(appId)
    }

    // Add sample datasource and example screen for non-templates/non-imports
    if (addSampleData) {
      try {
        await addSampleDataDocs()
        await addSampleDataScreen()

        // Fetch the latest version of the app after these changes
        newApplication = await sdk.applications.metadata.get()
      } catch (err) {
        ctx.throw(400, "App created, but failed to add sample data")
      }
    }

    const latestMigrationId = appMigrations.getLatestEnabledMigrationId()
    if (latestMigrationId && !isImport) {
      // Initialise the app migration version as the latest one
      await appMigrations.updateAppMigrationMetadata({
        appId,
        version: latestMigrationId,
      })
    }

    await cache.app.invalidateAppMetadata(appId, newApplication)
    return newApplication
  })
}

async function updateUserColumns(
  appId: string,
  db: Database,
  toUserId: string
) {
  await context.doInAppContext(appId, async () => {
    const allTables = await sdk.tables.getAllTables()
    const tablesWithUserColumns = []
    for (const table of allTables) {
      const userColumns = Object.values(table.schema).filter(
        f =>
          (f.type === FieldType.BB_REFERENCE ||
            f.type === FieldType.BB_REFERENCE_SINGLE) &&
          f.subtype === BBReferenceFieldSubType.USER
      )
      if (!userColumns.length) {
        continue
      }

      tablesWithUserColumns.push({
        tableId: table._id!,
        columns: userColumns.map(c => c.name),
      })
    }

    const docsToUpdate = []

    for (const { tableId, columns } of tablesWithUserColumns) {
      const docs = await db.allDocs<Row>(
        docIds.getRowParams(tableId, null, { include_docs: true })
      )
      const rows = docs.rows.map(d => d.doc!)

      for (const row of rows) {
        let shouldUpdate = false
        const updatedColumns = columns.reduce<Row>((newColumns, column) => {
          if (row[column]) {
            shouldUpdate = true
            if (Array.isArray(row[column])) {
              newColumns[column] = row[column]?.map(() => toUserId)
            } else if (row[column]) {
              newColumns[column] = toUserId
            }
          }
          return newColumns
        }, {})

        if (shouldUpdate) {
          docsToUpdate.push({
            ...row,
            ...updatedColumns,
          })
        }
      }
    }

    await db.bulkDocs(docsToUpdate)
  })
}

async function creationEvents(request: BBRequest<CreateAppRequest>, app: App) {
  let creationFns: ((app: App) => Promise<void>)[] = []

  const { useTemplate, templateKey, file } = request.body
  if (useTemplate === "true") {
    // from template
    if (templateKey && templateKey !== "undefined") {
      creationFns.push(a => events.app.templateImported(a, templateKey))
    }
    // from file
    else if (request.files?.fileToImport) {
      creationFns.push(a => events.app.fileImported(a))
    }
    // from server file path
    else if (file) {
      // explicitly pass in the newly created app id
      creationFns.push(a => events.app.duplicated(a, app.appId))
    }
    // unknown
    else {
      console.error("Could not determine template creation event")
    }
  }

  creationFns.push(a => events.app.created(a))

  for (let fn of creationFns) {
    await fn(app)
  }
}

async function appPostCreate(ctx: UserCtx<CreateAppRequest, App>, app: App) {
  await creationEvents(ctx.request, app)

  // app import, template creation and duplication
  if (ctx.request.body.useTemplate) {
    const { rows } = await getUniqueRows([app.appId])
    const rowCount = rows ? rows.length : 0
    if (rowCount) {
      try {
        await context.doInAppContext(app.appId, () => {
          return quotas.addRows(rowCount)
        })
      } catch (err: any) {
        if (err.code && err.code === ErrorCode.USAGE_LIMIT_EXCEEDED) {
          // this import resulted in row usage exceeding the quota
          // delete the app
          // skip pre and post-steps as no rows have been added to quotas yet
          ctx.params.appId = app.appId
          await destroyApp(ctx)
        }
        throw err
      }
    }
  }

  // If the user is a creator, we need to give them access to the new app
  if (sharedCoreSDK.users.hasCreatorPermissions(ctx.user)) {
    const user = await users.UserDB.getUser(ctx.user._id!)
    await users.addAppBuilder(user, app.appId)
  }
}

export async function create(
  ctx: UserCtx<CreateAppRequest, CreateAppResponse>
) {
  const newApplication = await quotas.addApp(() => performAppCreate(ctx))
  await appPostCreate(ctx, newApplication)
  await cache.bustCache(cache.CacheKey.CHECKLIST)
  ctx.body = newApplication
}

// This endpoint currently operates as a PATCH rather than a PUT
// Thus name and url fields are handled only if present
export async function update(
  ctx: UserCtx<UpdateAppRequest, UpdateAppResponse>
) {
  const apps = (await dbCore.getAllApps({ dev: true })) as App[]
  // validation
  const name = ctx.request.body.name,
    possibleUrl = ctx.request.body.url
  if (name) {
    checkAppName(ctx, apps, name, ctx.params.appId)
  }
  const url = sdk.applications.getAppUrl({ name, url: possibleUrl })
  if (url) {
    checkAppUrl(ctx, apps, url, ctx.params.appId)
    ctx.request.body.url = url
  }

  const app = await updateAppPackage(ctx.request.body, ctx.params.appId)
  await events.app.updated(app)
  ctx.body = app
  builderSocket?.emitAppMetadataUpdate(ctx, {
    theme: app.theme,
    customTheme: app.customTheme,
    navigation: app.navigation,
    name: app.name,
    url: app.url,
    icon: app.icon,
    automations: {
      chainAutomations: app.automations?.chainAutomations,
    },
  })
}

export async function updateClient(
  ctx: UserCtx<void, UpdateAppClientResponse>
) {
  // Don't allow updating in dev
  if (env.isDev() && !env.isTest()) {
    ctx.throw(400, "Updating or reverting apps is not supported in dev")
  }
  // Get current app version
  const application = await sdk.applications.metadata.get()
  const currentVersion = application.version

  let manifest
  // Update client library and manifest
  if (!env.isTest()) {
    await backupClientLibrary(ctx.params.appId)
    manifest = await updateClientLibrary(ctx.params.appId)
  }

  // Update versions in app package
  const updatedToVersion = envCore.VERSION
  const appPackageUpdates = {
    version: updatedToVersion,
    revertableVersion: currentVersion,
    features: {
      ...(application.features ?? {}),
      skeletonLoader: manifest?.features?.skeletonLoader ?? false,
    },
  }
  const app = await updateAppPackage(appPackageUpdates, ctx.params.appId)
  await events.app.versionUpdated(app, currentVersion, updatedToVersion)
  ctx.body = app
}

export async function revertClient(
  ctx: UserCtx<void, RevertAppClientResponse>
) {
  // Don't allow reverting in dev
  if (env.isDev() && !env.isTest()) {
    ctx.throw(400, "Updating or reverting apps is not supported in dev")
  }

  // Check app can be reverted
  const application = await sdk.applications.metadata.get()
  if (!application.revertableVersion) {
    ctx.throw(400, "There is no version to revert to")
  }

  let manifest
  // Update client library and manifest
  if (!env.isTest()) {
    manifest = await revertClientLibrary(ctx.params.appId)
  }

  // Update versions in app package
  const currentVersion = application.version
  const revertedToVersion = application.revertableVersion
  const appPackageUpdates = {
    version: revertedToVersion,
    revertableVersion: undefined,
    features: {
      ...(application.features ?? {}),
      skeletonLoader: manifest?.features?.skeletonLoader ?? false,
    },
  }
  const app = await updateAppPackage(appPackageUpdates, ctx.params.appId)
  await events.app.versionReverted(app, currentVersion, revertedToVersion)
  ctx.body = app
}

async function unpublishApp(ctx: UserCtx) {
  let appId = ctx.params.appId
  appId = dbCore.getProdAppID(appId)

  const db = context.getProdAppDB()
  const result = await db.destroy()

  await events.app.unpublished({ appId } as App)

  // automations only in production
  await cleanupAutomations(appId)

  await cache.app.invalidateAppMetadata(appId)
  return result
}

async function invalidateAppCache(appId: string) {
  await cache.app.invalidateAppMetadata(dbCore.getDevAppID(appId))
  await cache.app.invalidateAppMetadata(dbCore.getProdAppID(appId))
}

async function destroyApp(ctx: UserCtx) {
  let appId = ctx.params.appId
  appId = dbCore.getProdAppID(appId)
  const devAppId = dbCore.getDevAppID(appId)

  // check if we need to unpublish first
  if (await dbCore.dbExists(appId)) {
    // app is deployed, run through unpublish flow
    await sdk.applications.syncApp(devAppId)
    await unpublishApp(ctx)
  }

  const db = dbCore.getDB(devAppId)
  // standard app deletion flow
  const app = await sdk.applications.metadata.get()
  const result = await db.destroy()
  await quotas.removeApp()
  await events.app.deleted(app)

  if (!env.USE_LOCAL_COMPONENT_LIBS) {
    await deleteAppFiles(appId)
  }

  await removeAppFromUserRoles(ctx, appId)
  await invalidateAppCache(appId)
  return result
}

async function preDestroyApp(ctx: UserCtx) {
  // invalidate the cache immediately in-case they are leading to
  // zombie appearing apps
  const appId = ctx.params.appId
  await invalidateAppCache(appId)
  const { rows } = await getUniqueRows([appId])
  ctx.rowCount = rows.length
}

async function postDestroyApp(ctx: UserCtx) {
  const rowCount = ctx.rowCount
  await groups.cleanupApp(ctx.params.appId)
  if (rowCount) {
    await quotas.removeRows(rowCount)
  }
}

export async function destroy(ctx: UserCtx<void, DeleteAppResponse>) {
  await preDestroyApp(ctx)
  const result = await destroyApp(ctx)
  await postDestroyApp(ctx)
  ctx.body = result
}

export async function unpublish(ctx: UserCtx<void, UnpublishAppResponse>) {
  const prodAppId = dbCore.getProdAppID(ctx.params.appId)
  const dbExists = await dbCore.dbExists(prodAppId)

  // check app has been published
  if (!dbExists) {
    return ctx.throw(400, "App has not been published.")
  }

  await preDestroyApp(ctx)
  await unpublishApp(ctx)
  await postDestroyApp(ctx)
  builderSocket?.emitAppUnpublish(ctx)
  ctx.body = { message: "App unpublished." }
}

export async function sync(ctx: UserCtx<void, SyncAppResponse>) {
  const appId = ctx.params.appId
  try {
    ctx.body = await sdk.applications.syncApp(appId)
  } catch (err: any) {
    ctx.throw(err.status || 400, err.message)
  }
}

export async function importToApp(
  ctx: UserCtx<ImportToUpdateAppRequest, ImportToUpdateAppResponse>
) {
  const { appId } = ctx.params
  const appExport = ctx.request.files?.appExport
  const password = ctx.request.body.encryptionPassword
  if (!appExport) {
    ctx.throw(400, "Must supply app export to import")
  }
  if (Array.isArray(appExport)) {
    ctx.throw(400, "Must only supply one app export")
  }
  const fileAttributes = { type: appExport.type!, path: appExport.path! }
  try {
    await sdk.applications.updateWithExport(appId, fileAttributes, password)
  } catch (err: any) {
    ctx.throw(
      500,
      `Unable to perform update, please retry - ${err?.message || err}`
    )
  }
  ctx.body = { message: "app updated" }
}

/**
 * Create a copy of the latest dev application.
 * Performs an export of the app, then imports from the export dir path
 */
export async function duplicateApp(
  ctx: UserCtx<DuplicateAppRequest, DuplicateAppResponse>
) {
  const { name: appName, url: possibleUrl } = ctx.request.body
  const { appId: sourceAppId } = ctx.params
  const [app] = await dbCore.getAppsByIDs([sourceAppId])

  if (!app) {
    ctx.throw(404, "Source app not found")
  }

  const apps = (await dbCore.getAllApps({ dev: true })) as App[]

  checkAppName(ctx, apps, appName)
  const url = sdk.applications.getAppUrl({ name: appName, url: possibleUrl })
  checkAppUrl(ctx, apps, url)

  const tmpPath = await sdk.backups.exportApp(sourceAppId, {
    excludeRows: false,
    tar: false,
  })

  const createRequestBody: CreateAppRequest = {
    name: appName,
    url: possibleUrl,
    useTemplate: "true",
    // The app export path
    file: {
      path: tmpPath,
    },
  }

  // Build a new request
  const createRequest = {
    roleId: ctx.roleId,
    user: {
      ...ctx.user,
      _id: dbCore.getGlobalIDFromUserMetadataID(ctx.user._id || ""),
    },
    request: {
      body: createRequestBody,
    },
  } as UserCtx<CreateAppRequest, App>

  // Build the new application
  await create(createRequest)
  const { body: newApplication } = createRequest

  if (!newApplication) {
    ctx.throw(500, "There was a problem duplicating the application")
  }

  ctx.body = {
    duplicateAppId: newApplication?.appId,
    sourceAppId,
  }
}

export async function updateAppPackage(
  appPackage: Partial<App>,
  appId: string
) {
  return context.doInAppContext(appId, async () => {
    const db = context.getAppDB()
    const application = await sdk.applications.metadata.get()

    const newAppPackage: App = { ...application, ...appPackage }
    if (appPackage._rev !== application._rev) {
      newAppPackage._rev = application._rev
    }

    // Make sure that when saving down pwa settings, we don't override the keys with the enriched url
    if (appPackage.pwa && application.pwa) {
      if (appPackage.pwa.icons) {
        appPackage.pwa.icons = appPackage.pwa.icons.map((icon, i) =>
          icon.src.startsWith(objectStore.SIGNED_FILE_PREFIX) &&
          application?.pwa?.icons?.[i]
            ? { ...icon, src: application?.pwa?.icons?.[i].src }
            : icon
        )
      }
    }

    // the locked by property is attached by server but generated from
    // Redis, shouldn't ever store it
    delete newAppPackage.lockedBy

    await db.put(newAppPackage)
    // remove any cached metadata, so that it will be updated
    await cache.app.invalidateAppMetadata(appId)
    return newAppPackage
  })
}

async function migrateAppNavigation() {
  const db = context.getAppDB()
  const existing = await sdk.applications.metadata.get()
  const layouts: Layout[] = await getLayouts()
  const screens: Screen[] = await sdk.screens.fetch()

  // Migrate all screens, removing custom layouts
  for (let screen of screens) {
    if (!screen.layoutId) {
      continue
    }
    const layout = layouts.find(layout => layout._id === screen.layoutId)
    screen.layoutId = undefined
    screen.showNavigation = layout?.props.navigation !== "None"
    screen.width = layout?.props.width || "Large"
    await db.put(screen)
  }

  // Migrate layout navigation settings
  const { name, customTheme } = existing
  const layout = layouts?.find(
    (layout: Layout) => layout._id === BASE_LAYOUT_PROP_IDS.PRIVATE
  )
  if (layout && !existing.navigation) {
    let navigationSettings: any = {
      navigation: "Top",
      title: name,
      navWidth: "Large",
      navBackground:
        customTheme?.navBackground || "var(--spectrum-global-color-gray-50)",
      navTextColor:
        customTheme?.navTextColor || "var(--spectrum-global-color-gray-800)",
    }
    if (layout) {
      navigationSettings.hideLogo = layout.props.hideLogo
      navigationSettings.hideTitle = layout.props.hideTitle
      navigationSettings.title = layout.props.title || name
      navigationSettings.logoUrl = layout.props.logoUrl
      navigationSettings.links = layout.props.links
      navigationSettings.navigation = layout.props.navigation || "Top"
      navigationSettings.sticky = layout.props.sticky
      navigationSettings.navWidth = layout.props.width || "Large"
      if (navigationSettings.navigation === "None") {
        navigationSettings.navigation = "Top"
      }
    }
    return navigationSettings
  } else {
    return null
  }
}<|MERGE_RESOLUTION|>--- conflicted
+++ resolved
@@ -182,37 +182,13 @@
 }
 
 async function addSampleDataScreen() {
-<<<<<<< HEAD
   let workspaceApp: WorkspaceApp | undefined
 
   const workspaceAppEnabled = await features.isEnabled(
     FeatureFlag.WORKSPACE_APPS
   )
   if (workspaceAppEnabled) {
-    const appMetadata = await sdk.applications.metadata.get()
-
-    workspaceApp = await sdk.workspaceApps.create({
-      name: appMetadata.name,
-      urlPrefix: "/",
-      icon: "Monitoring",
-      navigation: {
-        ...defaultAppNavigator(appMetadata.name),
-        links: [
-          {
-            text: "Inventory",
-            url: "/inventory",
-            type: "link",
-            roleId: roles.BUILTIN_ROLE_IDS.BASIC,
-          },
-        ],
-      },
-    })
-=======
-  let workspaceAppId: string | undefined
-  if (await features.isEnabled(FeatureFlag.WORKSPACE_APPS)) {
-    const workspaceApp = await sdk.workspaceApps.createDefaultWorkspaceApp()
-    workspaceAppId = workspaceApp._id!
->>>>>>> 13f52f00
+    workspaceApp = await sdk.workspaceApps.createDefaultWorkspaceApp()
   }
 
   const screen = createSampleDataTableScreen(workspaceApp?._id)
