import { ai } from "@budibase/pro"
import { context, docIds, HTTPError } from "@budibase/backend-core"
import {
  ChatAgentRequest,
  ChatAgentResponse,
  DocumentType,
  Tool,
  UserCtx,
  FetchAgentHistoryResponse,
  AgentChat,
  AgentToolSource,
  AgentToolSourceWithTools,
  CreateToolSourceRequest,
  Message,
} from "@budibase/types"
<<<<<<< HEAD
import {
  ConfluenceClient,
  GitHubClient,
  BambooHRClient,
  budibase,
} from "../../../ai/tools"
=======
import { createToolSource as createToolSourceInstance } from "../../../ai/tools/base/ToolSourceRegistry"
>>>>>>> 54261c6f

function addDebugInformation(messages: Message[]) {
  const processedMessages = [...messages]
  for (let i = 0; i < processedMessages.length; i++) {
    const message = processedMessages[i]
    if (message.role === "assistant" && message.tool_calls?.length) {
      // For each tool call, add debug information to the assistant message content
      let toolDebugInfo = "\n\n**Tool Calls:**\n"

      for (const toolCall of message.tool_calls) {
        let toolParams = "{}"
        try {
          // Try to parse and prettify the JSON arguments
          toolParams = JSON.stringify(
            JSON.parse(toolCall.function.arguments),
            null,
            2
          )
        } catch (e) {
          // If not valid JSON, use as is
          toolParams = toolCall.function.arguments
        }

        toolDebugInfo += `\n**Tool:** ${toolCall.function.name}\n**Parameters:**\n\`\`\`json\n${toolParams}\n\`\`\`\n`
      }

      // Append tool debug info to the message content
      if (message.content) {
        message.content += toolDebugInfo
      } else {
        message.content = toolDebugInfo
      }
    }
  }
  return processedMessages
}

export async function agentChat(
  ctx: UserCtx<ChatAgentRequest, ChatAgentResponse>
) {
  const model = await ai.getLLMOrThrow()
  const chat = ctx.request.body
  const db = context.getAppDB()

  const toolSources = await db.allDocs<AgentToolSource>(
    docIds.getDocParams(DocumentType.AGENT_TOOL_SOURCE, undefined, {
      include_docs: true,
    })
  )

  let prompt = new ai.LLMRequest()
    .addSystemMessage(ai.agentSystemPrompt(ctx.user))
    .addMessages(chat.messages)

  let toolGuidelines = ""

  for (const row of toolSources.rows) {
    const toolSource = row.doc!
    const toolSourceInstance = createToolSourceInstance(toolSource)

    if (!toolSourceInstance) {
      console.warn(`Skipping unknown tool source type: ${toolSource.type}`)
      continue
    }

    const guidelines = toolSourceInstance.getGuidelines()
    if (guidelines) {
      toolGuidelines += `\n\nWhen using ${toolSourceInstance.getName()} tools, ensure you follow these guidelines:\n${guidelines}`
    }

    const toolsToAdd = toolSourceInstance.getEnabledTools()
    if (toolsToAdd.length > 0) {
      prompt = prompt.addTools(toolsToAdd)
    }
  }

  // Append tool guidelines to the system prompt if any exist
  if (toolGuidelines) {
    prompt = prompt.addSystemMessage(toolGuidelines)
  }

  const response = await model.chat(prompt)

  // Process tool calls to add debug information to messages instead of using separate tool messages
  // TODO: replace with better debug UI
  response.messages = addDebugInformation(response.messages)

  if (!chat._id) {
    chat._id = docIds.generateAgentChatID()
  }

  if (!chat.title || chat.title === "") {
    const titlePrompt = new ai.LLMRequest()
      .addSystemMessage(ai.agentHistoryTitleSystemPrompt())
      .addMessages(response.messages)
    const { message } = await model.prompt(titlePrompt)
    chat.title = message
  }

  const newChat: AgentChat = {
    _id: chat._id,
    _rev: chat._rev,
    title: chat.title,
    messages: response.messages,
  }

  const { rev } = await db.put(newChat)
  newChat._rev = rev
  ctx.body = newChat
}

export async function agentChatStream(ctx: UserCtx<ChatAgentRequest, void>) {
  const model = await ai.getLLMOrThrow()
  const chat = ctx.request.body
  const db = context.getAppDB()

  // Set SSE headers and status
  ctx.status = 200
  ctx.set("Content-Type", "text/event-stream")
  ctx.set("Cache-Control", "no-cache")
  ctx.set("Connection", "keep-alive")
  ctx.set("Access-Control-Allow-Origin", "*")
  ctx.set("Access-Control-Allow-Headers", "Cache-Control")

  const toolSources = await db.allDocs<AgentToolSource>(
    docIds.getDocParams(DocumentType.AGENT_TOOL_SOURCE, undefined, {
      include_docs: true,
    })
  )

  let prompt = new ai.LLMRequest()
    .addSystemMessage(ai.agentSystemPrompt(ctx.user))
    .addMessages(chat.messages)

  let toolGuidelines = ""

  for (const row of toolSources.rows) {
    const toolSource = row.doc!
    const disabledTools = toolSource.disabledTools || []

    if (toolSource.auth?.guidelines) {
      toolGuidelines += `\n\nWhen using ${toolSource.type} tools, ensure you follow these guidelines:\n${toolSource.auth.guidelines}`
    }

    let toolsToAdd: any[] = []

    switch (toolSource.type) {
      case "BUDIBASE": {
        toolsToAdd = tools.budibase.filter(
          tool => !disabledTools.includes(tool.name)
        )
        break
      }
      case "GITHUB": {
        const ghClient = new GitHubClient(toolSource.auth?.apiKey)
        toolsToAdd = ghClient
          .getTools()
          .filter(tool => !disabledTools.includes(tool.name))
        break
      }
      case "CONFLUENCE": {
        const confluenceClient = new ConfluenceClient(
          toolSource.auth?.apiKey,
          toolSource.auth?.email,
          toolSource.auth?.baseUrl
        )
        toolsToAdd = confluenceClient
          .getTools()
          .filter(tool => !disabledTools.includes(tool.name))
        break
      }
      case "BAMBOOHR": {
        const bamboohrClient = new BambooHRClient(
          toolSource.auth?.apiKey,
          toolSource.auth?.subdomain
        )
        toolsToAdd = bamboohrClient
          .getTools()
          .filter(tool => !disabledTools.includes(tool.name))
        break
      }
    }

    if (toolsToAdd.length > 0) {
      prompt = prompt.addTools(toolsToAdd)
    }
  }

  // Append tool guidelines to the system prompt if any exist
  if (toolGuidelines) {
    prompt = prompt.addSystemMessage(toolGuidelines)
  }

  try {
    let finalMessages: Message[] = []
    let totalTokens = 0

    for await (const chunk of model.chatStream(prompt)) {
      // Send chunk to client
      ctx.res.write(`data: ${JSON.stringify(chunk)}\n\n`)

      if (chunk.type === "done") {
        finalMessages = chunk.messages || []
        totalTokens = chunk.tokensUsed || 0
        break
      } else if (chunk.type === "error") {
        ctx.res.write(
          `data: ${JSON.stringify({
            type: "error",
            content: chunk.content,
          })}\n\n`
        )
        ctx.res.end()
        return
      }
    }

    // Save chat to database after streaming is complete
    if (finalMessages.length > 0) {
      if (!chat._id) {
        chat._id = docIds.generateAgentChatID()
      }

      if (!chat.title || chat.title === "") {
        const titlePrompt = new ai.LLMRequest()
          .addSystemMessage(ai.agentHistoryTitleSystemPrompt())
          .addMessages(finalMessages)
        const { message } = await model.prompt(titlePrompt)
        chat.title = message
      }

      const newChat: AgentChat = {
        _id: chat._id,
        _rev: chat._rev,
        title: chat.title,
        messages: addDebugInformation(finalMessages),
      }

      const { rev } = await db.put(newChat)

      // Send final chat info
      ctx.res.write(
        `data: ${JSON.stringify({
          type: "chat_saved",
          chat: { ...newChat, _rev: rev },
          tokensUsed: totalTokens,
        })}\n\n`
      )
    }

    ctx.res.end()
  } catch (error: any) {
    ctx.res.write(
      `data: ${JSON.stringify({ type: "error", content: error.message })}\n\n`
    )
    ctx.res.end()
  }
}

export async function remove(ctx: UserCtx<void, void>) {
  const db = context.getGlobalDB()
  const historyId = ctx.params.historyId
  await db.remove(historyId)
  ctx.status = 201
}

export async function fetchHistory(
  ctx: UserCtx<void, FetchAgentHistoryResponse>
) {
  const db = context.getAppDB()
  const history = await db.allDocs<AgentChat>(
    docIds.getDocParams(DocumentType.AGENT_CHAT, undefined, {
      include_docs: true,
    })
  )
  ctx.body = history.rows.map(row => row.doc!)
}

export async function fetchToolSources(
  ctx: UserCtx<void, AgentToolSourceWithTools[]>
) {
  const db = context.getAppDB()
  const toolSources = await db.allDocs<AgentToolSource>(
    docIds.getDocParams(DocumentType.AGENT_TOOL_SOURCE, undefined, {
      include_docs: true,
    })
  )

  ctx.body = toolSources.rows.map(row => {
    const doc = row.doc!
<<<<<<< HEAD
    let tools: any[] = []

    switch (doc.type) {
      case "BUDIBASE":
        tools = budibase
        break
      case "GITHUB":
        const ghClient = new GitHubClient(doc.auth?.apiKey)
        tools = ghClient.getTools()
        break
      case "CONFLUENCE":
        const confluenceClient = new ConfluenceClient(
          doc.auth?.apiKey,
          doc.auth?.email,
          doc.auth?.baseUrl
        )
        tools = confluenceClient.getTools()
        break
      case "BAMBOOHR":
        const bamboohrClient = new BambooHRClient(
          doc.auth?.apiKey,
          doc.auth?.subdomain
        )
        tools = bamboohrClient.getTools()
        break
    }
=======
    const toolSourceInstance = createToolSourceInstance(doc)

    const tools: Tool[] = toolSourceInstance
      ? toolSourceInstance.getTools()
      : []
>>>>>>> 54261c6f

    return {
      ...doc,
      tools,
    }
  })
}

export async function createToolSource(
  ctx: UserCtx<CreateToolSourceRequest, { created: true }>
) {
  const db = context.getAppDB()
  const toolSource = ctx.request.body
  toolSource._id = docIds.generateAgentToolSourceID()

  await db.put(toolSource)
  // TODO: handle PH events
  // await events.toolsource.created(toolSource)
  ctx.body = { created: true }
  ctx.status = 201
}

export async function updateToolSource(
  ctx: UserCtx<CreateToolSourceRequest, AgentToolSource>
) {
  const toolSource = ctx.request.body

  if (!toolSource._id || !toolSource._rev) {
    throw new HTTPError("_id or _rev fields missing", 400)
  }

  const db = context.getAppDB()

  const response = await db.put(toolSource)
  toolSource._rev = response.rev

  ctx.body = toolSource
  ctx.status = 200
}

export async function deleteToolSource(ctx: UserCtx<void, { deleted: true }>) {
  const toolSourceId = ctx.params.toolSourceId
  const db = context.getAppDB()

  try {
    const toolSource = await db.get(toolSourceId)
    await db.remove(toolSource)
    ctx.body = { deleted: true }
    ctx.status = 200
  } catch (error: any) {
    if (error.status === 404) {
      throw new HTTPError("Tool source not found", 404)
    }
    throw error
  }
}<|MERGE_RESOLUTION|>--- conflicted
+++ resolved
@@ -1,4 +1,5 @@
 import { ai } from "@budibase/pro"
+import * as tools from "../../../ai/tools"
 import { context, docIds, HTTPError } from "@budibase/backend-core"
 import {
   ChatAgentRequest,
@@ -13,16 +14,7 @@
   CreateToolSourceRequest,
   Message,
 } from "@budibase/types"
-<<<<<<< HEAD
-import {
-  ConfluenceClient,
-  GitHubClient,
-  BambooHRClient,
-  budibase,
-} from "../../../ai/tools"
-=======
 import { createToolSource as createToolSourceInstance } from "../../../ai/tools/base/ToolSourceRegistry"
->>>>>>> 54261c6f
 
 function addDebugInformation(messages: Message[]) {
   const processedMessages = [...messages]
@@ -313,40 +305,11 @@
 
   ctx.body = toolSources.rows.map(row => {
     const doc = row.doc!
-<<<<<<< HEAD
-    let tools: any[] = []
-
-    switch (doc.type) {
-      case "BUDIBASE":
-        tools = budibase
-        break
-      case "GITHUB":
-        const ghClient = new GitHubClient(doc.auth?.apiKey)
-        tools = ghClient.getTools()
-        break
-      case "CONFLUENCE":
-        const confluenceClient = new ConfluenceClient(
-          doc.auth?.apiKey,
-          doc.auth?.email,
-          doc.auth?.baseUrl
-        )
-        tools = confluenceClient.getTools()
-        break
-      case "BAMBOOHR":
-        const bamboohrClient = new BambooHRClient(
-          doc.auth?.apiKey,
-          doc.auth?.subdomain
-        )
-        tools = bamboohrClient.getTools()
-        break
-    }
-=======
     const toolSourceInstance = createToolSourceInstance(doc)
 
     const tools: Tool[] = toolSourceInstance
       ? toolSourceInstance.getTools()
       : []
->>>>>>> 54261c6f
 
     return {
       ...doc,
