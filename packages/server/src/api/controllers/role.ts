import {
  context,
  db as dbCore,
  events,
  roles,
  Header,
} from "@budibase/backend-core"
import { getUserMetadataParams, InternalTables } from "../../db/utils"
import {
  AccessibleRolesResponse,
  Database,
  DestroyRoleResponse,
  FetchRolesResponse,
  FindRoleResponse,
  Role,
  SaveRoleRequest,
  SaveRoleResponse,
  UserCtx,
  UserMetadata,
  DocumentType,
} from "@budibase/types"
import { RoleColor, sdk as sharedSdk, helpers } from "@budibase/shared-core"
import sdk from "../../sdk"
import { builderSocket } from "../../websockets"

const UpdateRolesOptions = {
  CREATED: "created",
  REMOVED: "removed",
}

<<<<<<< HEAD
function externalRole(role: Role): Role {
  let _id: string | undefined
  if (role._id) {
    _id = roles.getExternalRoleID(role._id)
  }
  return {
    ...role,
    _id,
    inherits: roles.getExternalRoleIDs(role.inherits, role.version),
=======
async function removeRoleFromOthers(roleId: string) {
  const allOtherRoles = await roles.getAllRoles()
  const updated: Role[] = []
  for (let role of allOtherRoles) {
    let changed = false
    if (Array.isArray(role.inherits)) {
      const newInherits = role.inherits.filter(
        id => !roles.compareRoleIds(id, roleId)
      )
      changed = role.inherits.length !== newInherits.length
      role.inherits = newInherits
    } else if (role.inherits && roles.compareRoleIds(role.inherits, roleId)) {
      role.inherits = roles.BUILTIN_ROLE_IDS.PUBLIC
      changed = true
    }
    if (changed) {
      updated.push(role)
    }
  }
  if (updated.length) {
    await roles.saveRoles(updated)
>>>>>>> eaa04655
  }
}

async function updateRolesOnUserTable(
  db: Database,
  roleId: string,
  updateOption: string,
  roleVersion?: string
) {
  const table = await sdk.tables.getTable(InternalTables.USER_METADATA)
  const constraints = table.schema.roleId?.constraints
  if (!constraints) {
    return
  }
  const updatedRoleId =
    roleVersion === roles.RoleIDVersion.NAME
      ? roles.getExternalRoleID(roleId, roleVersion)
      : roleId
  const indexOfRoleId = constraints.inclusion!.indexOf(updatedRoleId)
  const remove = updateOption === UpdateRolesOptions.REMOVED
  if (remove && indexOfRoleId !== -1) {
    constraints.inclusion!.splice(indexOfRoleId, 1)
  } else if (!remove && indexOfRoleId === -1) {
    constraints.inclusion!.push(updatedRoleId)
  }
  await db.put(table)
}

export async function fetch(ctx: UserCtx<void, FetchRolesResponse>) {
<<<<<<< HEAD
  ctx.body = (await roles.getAllRoles()).map(role => externalRole(role))
=======
  ctx.body = (await roles.getAllRoles()).map(role => roles.externalRole(role))
>>>>>>> eaa04655
}

export async function find(ctx: UserCtx<void, FindRoleResponse>) {
  const role = await roles.getRole(ctx.params.roleId)
  if (!role) {
    ctx.throw(404, { message: "Role not found" })
<<<<<<< HEAD
  } else {
    ctx.body = externalRole(role)
  }
=======
  }
  ctx.body = roles.externalRole(role)
>>>>>>> eaa04655
}

export async function save(ctx: UserCtx<SaveRoleRequest, SaveRoleResponse>) {
  const db = context.getAppDB()
  let { _id, _rev, name, inherits, permissionId, version, uiMetadata } =
    ctx.request.body
  let isCreate = false
  if (!_rev && !version) {
    version = roles.RoleIDVersion.NAME
  }
  const isNewVersion = version === roles.RoleIDVersion.NAME

  if (_id && roles.isBuiltin(_id)) {
    ctx.throw(400, "Cannot update builtin roles.")
  }

  // if not id found, then its creation
  if (!_id) {
    _id = dbCore.generateRoleID(name)
    isCreate = true
  }
  // version 2 roles need updated to add back role_
  else if (isNewVersion) {
    _id = dbCore.prefixRoleID(_id)
  }

  const allRoles = (await roles.getAllRoles()).map(role => ({
    ...role,
    _id: dbCore.prefixRoleID(role._id!),
  }))
  let dbRole: Role | undefined
  if (!isCreate && _id?.startsWith(DocumentType.ROLE)) {
    dbRole = allRoles.find(role => role._id === _id)
  }
  if (dbRole && dbRole.name !== name && isNewVersion) {
    ctx.throw(400, "Cannot change custom role name")
  }

  const role = new roles.Role(_id, name, permissionId, {
    displayName: uiMetadata?.displayName || name,
    description: uiMetadata?.description || "Custom role",
    color: uiMetadata?.color || RoleColor.DEFAULT_CUSTOM,
  }).addInheritance(inherits)
  if (dbRole?.permissions && !role.permissions) {
    role.permissions = dbRole.permissions
  }

  // add the new role to the list and check for loops
  const index = allRoles.findIndex(r => r._id === role._id)
  if (index === -1) {
    allRoles.push(role)
  } else {
    allRoles[index] = role
  }
  if (helpers.roles.checkForRoleInheritanceLoops(allRoles)) {
    ctx.throw(400, "Role inheritance contains a loop, this is not supported")
  }

<<<<<<< HEAD
  const foundRev = ctx.request.body._rev || dbRole?._rev
=======
  const foundRev = _rev || dbRole?._rev
>>>>>>> eaa04655
  if (foundRev) {
    role._rev = foundRev
  }
  const result = await db.put(role)
  if (isCreate) {
    await events.role.created(role)
  } else {
    await events.role.updated(role)
  }
  await updateRolesOnUserTable(
    db,
    _id,
    UpdateRolesOptions.CREATED,
    role.version
  )
  role._rev = result.rev
<<<<<<< HEAD
  ctx.body = externalRole(role)
=======
  ctx.body = roles.externalRole(role)
>>>>>>> eaa04655

  const devDb = context.getDevAppDB()
  const prodDb = context.getProdAppDB()

  if (await prodDb.exists()) {
    const replication = new dbCore.Replication({
      source: devDb.name,
      target: prodDb.name,
    })
    await replication.replicate({
      filter: (doc: any) => {
        return doc._id && doc._id.startsWith("role_")
      },
    })
  }
  builderSocket?.emitRoleUpdate(ctx, role)
}

export async function destroy(ctx: UserCtx<void, DestroyRoleResponse>) {
  const db = context.getAppDB()
  let roleId = ctx.params.roleId as string
  if (roles.isBuiltin(roleId)) {
    ctx.throw(400, "Cannot delete builtin role.")
  } else {
    // make sure has the prefix (if it has it then it won't be added)
    roleId = dbCore.generateRoleID(roleId)
  }
  const role = await db.get<Role>(roleId)
  // first check no users actively attached to role
  const users = (
    await db.allDocs<UserMetadata>(
      getUserMetadataParams(undefined, {
        include_docs: true,
      })
    )
  ).rows.map(row => row.doc!)
  const usersWithRole = users.filter(user => user.roleId === roleId)
  if (usersWithRole.length !== 0) {
    ctx.throw(400, "Cannot delete role when it is in use.")
  }

  await db.remove(roleId, ctx.params.rev)
  await events.role.deleted(role)
  await updateRolesOnUserTable(
    db,
    ctx.params.roleId,
    UpdateRolesOptions.REMOVED,
    role.version
  )

  // clean up inherits
  await removeRoleFromOthers(roleId)

  ctx.message = `Role ${ctx.params.roleId} deleted successfully`
  ctx.status = 200
  builderSocket?.emitRoleDeletion(ctx, role)
}

export async function accessible(ctx: UserCtx<void, AccessibleRolesResponse>) {
  let roleId = ctx.user?.roleId
  if (!roleId) {
    roleId = roles.BUILTIN_ROLE_IDS.PUBLIC
  }
  let roleIds: string[] = []
  if (ctx.user && sharedSdk.users.isAdminOrBuilder(ctx.user)) {
    const appId = context.getAppId()
    if (appId) {
      roleIds = await roles.getAllRoleIds(appId)
    }
  } else {
    roleIds = await roles.getUserRoleIdHierarchy(roleId!)
  }

  // If a custom role is provided in the header, filter out higher level roles
  const roleHeader = ctx.header?.[Header.PREVIEW_ROLE] as string
  if (roleHeader && !Object.keys(roles.BUILTIN_ROLE_IDS).includes(roleHeader)) {
    const role = await roles.getRole(roleHeader)
    const inherits = role?.inherits
    const orderedRoles = roleIds.reverse()
    let filteredRoles = [roleHeader]
    for (let role of orderedRoles) {
      filteredRoles = [role, ...filteredRoles]
      if (
        (Array.isArray(inherits) && inherits.includes(role)) ||
        role === inherits
      ) {
        break
      }
    }
    filteredRoles.pop()
    roleIds = [roleHeader, ...filteredRoles]
  }

  ctx.body = roleIds.map(roleId => roles.getExternalRoleID(roleId))
}<|MERGE_RESOLUTION|>--- conflicted
+++ resolved
@@ -28,17 +28,6 @@
   REMOVED: "removed",
 }
 
-<<<<<<< HEAD
-function externalRole(role: Role): Role {
-  let _id: string | undefined
-  if (role._id) {
-    _id = roles.getExternalRoleID(role._id)
-  }
-  return {
-    ...role,
-    _id,
-    inherits: roles.getExternalRoleIDs(role.inherits, role.version),
-=======
 async function removeRoleFromOthers(roleId: string) {
   const allOtherRoles = await roles.getAllRoles()
   const updated: Role[] = []
@@ -60,7 +49,6 @@
   }
   if (updated.length) {
     await roles.saveRoles(updated)
->>>>>>> eaa04655
   }
 }
 
@@ -90,25 +78,15 @@
 }
 
 export async function fetch(ctx: UserCtx<void, FetchRolesResponse>) {
-<<<<<<< HEAD
-  ctx.body = (await roles.getAllRoles()).map(role => externalRole(role))
-=======
   ctx.body = (await roles.getAllRoles()).map(role => roles.externalRole(role))
->>>>>>> eaa04655
 }
 
 export async function find(ctx: UserCtx<void, FindRoleResponse>) {
   const role = await roles.getRole(ctx.params.roleId)
   if (!role) {
     ctx.throw(404, { message: "Role not found" })
-<<<<<<< HEAD
-  } else {
-    ctx.body = externalRole(role)
-  }
-=======
   }
   ctx.body = roles.externalRole(role)
->>>>>>> eaa04655
 }
 
 export async function save(ctx: UserCtx<SaveRoleRequest, SaveRoleResponse>) {
@@ -167,11 +145,7 @@
     ctx.throw(400, "Role inheritance contains a loop, this is not supported")
   }
 
-<<<<<<< HEAD
-  const foundRev = ctx.request.body._rev || dbRole?._rev
-=======
   const foundRev = _rev || dbRole?._rev
->>>>>>> eaa04655
   if (foundRev) {
     role._rev = foundRev
   }
@@ -188,11 +162,7 @@
     role.version
   )
   role._rev = result.rev
-<<<<<<< HEAD
-  ctx.body = externalRole(role)
-=======
   ctx.body = roles.externalRole(role)
->>>>>>> eaa04655
 
   const devDb = context.getDevAppDB()
   const prodDb = context.getProdAppDB()
