--- conflicted
+++ resolved
@@ -19,11 +19,8 @@
   automationRoutes,
   accesslevelRoutes,
   apiKeysRoutes,
-<<<<<<< HEAD
   templatesRoutes,
-=======
   analyticsRoutes,
->>>>>>> 2dedafc9
 } = require("./routes")
 
 const router = new Router()
