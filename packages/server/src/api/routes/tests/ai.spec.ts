--- conflicted
+++ resolved
@@ -14,15 +14,8 @@
   StructuredOutput,
 } from "@budibase/types"
 import { context } from "@budibase/backend-core"
-<<<<<<< HEAD
 import { generator, mocks } from "@budibase/backend-core/tests"
-import { MockLLMResponseFn } from "../../../tests/utilities/mocks/ai"
-import { mockAnthropicResponse } from "../../../tests/utilities/mocks/ai/anthropic"
 import { ai, quotas } from "@budibase/pro"
-=======
-import { mocks } from "@budibase/backend-core/tests"
-import { quotas } from "@budibase/pro"
->>>>>>> a0dd25ae
 
 function dedent(str: string) {
   return str
