--- conflicted
+++ resolved
@@ -5,14 +5,13 @@
   createUser,
   testPermissionsForEndpoint,
 } = require("./couchTestUtils")
-const {
-  BUILTIN_ROLE_IDS,
-} = require("../../../utilities/security/roles")
+const { BUILTIN_ROLE_IDS } = require("../../../utilities/security/roles")
 const { cloneDeep } = require("lodash/fp")
 
 const baseBody = {
+  email: "bill@bill.com",
   password: "yeeooo",
-  roleId: BUILTIN_ROLE_IDS.POWER
+  roleId: BUILTIN_ROLE_IDS.POWER,
 }
 
 describe("/users", () => {
@@ -22,7 +21,7 @@
   let appId
 
   beforeAll(async () => {
-    ({ request, server } = await supertest(server))
+    ;({ request, server } = await supertest(server))
   })
 
   beforeEach(async () => {
@@ -42,9 +41,9 @@
       const res = await request
         .get(`/api/users`)
         .set(defaultHeaders(appId))
-        .expect('Content-Type', /json/)
+        .expect("Content-Type", /json/)
         .expect(200)
-      
+
       expect(res.body.length).toBe(2)
       expect(res.body.find(u => u.email === "brenda@brenda.com")).toBeDefined()
       expect(res.body.find(u => u.email === "pam@pam.com")).toBeDefined()
@@ -61,7 +60,6 @@
         failRole: BUILTIN_ROLE_IDS.PUBLIC,
       })
     })
-
   })
 
   describe("create", () => {
@@ -71,13 +69,9 @@
       const res = await request
         .post(`/api/users`)
         .set(defaultHeaders(appId))
-<<<<<<< HEAD
         .send(body)
-=======
-        .send({ email: "bill@bill.com", password: "bills_password", accessLevelId: BUILTIN_LEVEL_IDS.POWER })
->>>>>>> beb99a84
         .expect(200)
-        .expect('Content-Type', /json/)
+        .expect("Content-Type", /json/)
 
       expect(res.res.statusMessage).toEqual("User created successfully.")
       expect(res.body._id).toBeUndefined()
@@ -89,11 +83,7 @@
       await testPermissionsForEndpoint({
         request,
         method: "POST",
-<<<<<<< HEAD
         body,
-=======
-        body: { email: "brandNewUser@user.com", password: "yeeooo", accessLevelId: BUILTIN_LEVEL_IDS.POWER },
->>>>>>> beb99a84
         url: `/api/users`,
         appId: appId,
         passRole: BUILTIN_ROLE_IDS.ADMIN,
