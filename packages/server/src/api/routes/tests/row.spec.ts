import {
  DatabaseName,
  datasourceDescribe,
} from "../../../integrations/tests/utils"

import tk from "timekeeper"
import emitter from "../../../../src/events"
import { outputProcessing } from "../../../utilities/rowProcessor"
import { context, InternalTable, tenancy, utils } from "@budibase/backend-core"
import { quotas } from "@budibase/pro"
import {
  AIOperationEnum,
  AutoFieldSubType,
  Datasource,
  DeleteRow,
  FieldSchema,
  FieldType,
  BBReferenceFieldSubType,
  FormulaType,
  INTERNAL_TABLE_SOURCE_ID,
  QuotaUsageType,
  RelationshipType,
  Row,
  SaveTableRequest,
  StaticQuotaName,
  Table,
  TableSourceType,
  UpdatedRowEventEmitter,
  TableSchema,
  JsonFieldSubType,
  RowExportFormat,
  RelationSchemaField,
} from "@budibase/types"
import { generator, mocks } from "@budibase/backend-core/tests"
import _, { merge } from "lodash"
import * as uuid from "uuid"
import { Knex } from "knex"
import { InternalTables } from "../../../db/utils"
import { withEnv } from "../../../environment"
import { JsTimeoutError } from "@budibase/string-templates"
import { structures } from "./utilities"

jest.mock("@budibase/pro", () => ({
  ...jest.requireActual("@budibase/pro"),
  ai: {
    LargeLanguageModel: {
      forCurrentTenant: async () => ({
        initialised: true,
        run: jest.fn(() => `Mock LLM Response`),
        buildPromptFromAIOperation: jest.fn(),
      }),
    },
  },
}))

const timestamp = new Date("2023-01-26T11:48:57.597Z").toISOString()
tk.freeze(timestamp)
interface WaitOptions {
  name: string
  matchFn?: (event: any) => boolean
}
async function waitForEvent(
  opts: WaitOptions,
  callback: () => Promise<void>
): Promise<any> {
  const p = new Promise((resolve: any) => {
    const listener = (event: any) => {
      if (opts.matchFn && !opts.matchFn(event)) {
        return
      }
      resolve(event)
      emitter.off(opts.name, listener)
    }
    emitter.on(opts.name, listener)
  })

  await callback()
  return await p
}

datasourceDescribe(
  { name: "/rows (%s)", exclude: [DatabaseName.MONGODB] },
  ({ config, dsProvider, isInternal, isMSSQL, isOracle }) => {
    let datasource: Datasource | undefined
    let client: Knex | undefined
    let table: Table

    beforeAll(async () => {
      const ds = await dsProvider()
      datasource = ds.datasource
      client = ds.client
    })

    function saveTableRequest(
      // We omit the name field here because it's generated in the function with a
      // high likelihood to be unique. Tests should not have any reason to control
      // the table name they're writing to.
      ...overrides: Partial<Omit<SaveTableRequest, "name">>[]
    ): SaveTableRequest {
      const defaultSchema: TableSchema = {
        id: {
          type: FieldType.NUMBER,
          name: "id",
          autocolumn: true,
          constraints: {
            presence: true,
          },
        },
      }

      for (const override of overrides) {
        if (override.primary) {
          delete defaultSchema.id
        }
      }

      const req: SaveTableRequest = {
        name: uuid.v4().substring(0, 10),
        type: "table",
        sourceType: datasource
          ? TableSourceType.EXTERNAL
          : TableSourceType.INTERNAL,
        sourceId: datasource ? datasource._id! : INTERNAL_TABLE_SOURCE_ID,
        primary: ["id"],
        schema: defaultSchema,
      }
      const merged = merge(req, ...overrides)
      return merged
    }

    function defaultTable(
      // We omit the name field here because it's generated in the function with a
      // high likelihood to be unique. Tests should not have any reason to control
      // the table name they're writing to.
      ...overrides: Partial<Omit<SaveTableRequest, "name">>[]
    ): SaveTableRequest {
      return saveTableRequest(
        {
          primaryDisplay: "name",
          schema: {
            name: {
              type: FieldType.STRING,
              name: "name",
              constraints: {
                type: "string",
              },
            },
            description: {
              type: FieldType.STRING,
              name: "description",
              constraints: {
                type: "string",
              },
            },
          },
        },
        ...overrides
      )
    }

    beforeEach(async () => {
      mocks.licenses.useCloudFree()
    })

    const getRowUsage = async () => {
      const { total } = await config.doInContext(undefined, () =>
        quotas.getCurrentUsageValues(
          QuotaUsageType.STATIC,
          StaticQuotaName.ROWS
        )
      )
      return total
    }

    const assertRowUsage = async (expected: number) => {
      const usage = await getRowUsage()

      // Because our quota tracking is not perfect, we allow a 10% margin of
      // error.  This is to account for the fact that parallel writes can result
      // in some quota updates getting lost. We don't have any need to solve this
      // right now, so we just allow for some error.
      if (expected === 0) {
        expect(usage).toEqual(0)
        return
      }
      expect(usage).toBeGreaterThan(expected * 0.9)
      expect(usage).toBeLessThan(expected * 1.1)
    }

    const defaultRowFields = isInternal
      ? {
          type: "row",
          createdAt: timestamp,
          updatedAt: timestamp,
        }
      : undefined

    beforeAll(async () => {
      table = await config.api.table.save(defaultTable())
    })

    describe("create", () => {
      it("creates a new row successfully", async () => {
        const rowUsage = await getRowUsage()
        const row = await config.api.row.save(table._id!, {
          name: "Test Contact",
        })
        expect(row.name).toEqual("Test Contact")
        expect(row._rev).toBeDefined()
        await assertRowUsage(isInternal ? rowUsage + 1 : rowUsage)
      })

      it("fails to create a row for a table that does not exist", async () => {
        const rowUsage = await getRowUsage()
        await config.api.row.save("1234567", {}, { status: 404 })
        await assertRowUsage(rowUsage)
      })

      it("fails to create a row if required fields are missing", async () => {
        const rowUsage = await getRowUsage()
        const table = await config.api.table.save(
          saveTableRequest({
            schema: {
              required: {
                type: FieldType.STRING,
                name: "required",
                constraints: {
                  type: "string",
                  presence: true,
                },
              },
            },
          })
        )
        await config.api.row.save(
          table._id!,
          {},
          {
            status: 500,
            body: {
              validationErrors: {
                required: ["can't be blank"],
              },
            },
          }
        )
        await assertRowUsage(rowUsage)
      })

      isInternal &&
        it("increment row autoId per create row request", async () => {
          const rowUsage = await getRowUsage()

          const newTable = await config.api.table.save(
            saveTableRequest({
              schema: {
                "Row ID": {
                  name: "Row ID",
                  type: FieldType.NUMBER,
                  subtype: AutoFieldSubType.AUTO_ID,
                  icon: "ri-magic-line",
                  autocolumn: true,
                  constraints: {
                    type: "number",
                    presence: true,
                    numericality: {
                      greaterThanOrEqualTo: "",
                      lessThanOrEqualTo: "",
                    },
                  },
                },
              },
            })
          )

          let previousId = 0
          for (let i = 0; i < 10; i++) {
            const row = await config.api.row.save(newTable._id!, {})
            expect(row["Row ID"]).toBeGreaterThan(previousId)
            previousId = row["Row ID"]
          }
          await assertRowUsage(isInternal ? rowUsage + 10 : rowUsage)
        })

      isInternal &&
        it("should increment auto ID correctly when creating rows in parallel", async () => {
          const table = await config.api.table.save(
            saveTableRequest({
              schema: {
                "Row ID": {
                  name: "Row ID",
                  type: FieldType.NUMBER,
                  subtype: AutoFieldSubType.AUTO_ID,
                  icon: "ri-magic-line",
                  autocolumn: true,
                  constraints: {
                    type: "number",
                    presence: true,
                    numericality: {
                      greaterThanOrEqualTo: "",
                      lessThanOrEqualTo: "",
                    },
                  },
                },
              },
            })
          )

          const sequence = Array(50)
            .fill(0)
            .map((_, i) => i + 1)

          // This block of code is simulating users creating auto ID rows at the
          // same time. It's expected that this operation will sometimes return
          // a document conflict error (409), but the idea is to retry in those
          // situations. The code below does this a large number of times with
          // small, random delays between them to try and get through the list
          // as quickly as possible.
          await Promise.all(
            sequence.map(async () => {
              const attempts = 30
              for (let attempt = 0; attempt < attempts; attempt++) {
                try {
                  await config.api.row.save(table._id!, {})
                  return
                } catch (e) {
                  await new Promise(r => setTimeout(r, Math.random() * 50))
                }
              }
              throw new Error(`Failed to create row after ${attempts} attempts`)
            })
          )

          const rows = await config.api.row.fetch(table._id!)
          expect(rows).toHaveLength(50)

          // The main purpose of this test is to ensure that even under pressure,
          // we maintain data integrity. An auto ID column should hand out
          // monotonically increasing unique integers no matter what.
          const ids = rows.map(r => r["Row ID"])
          expect(ids).toEqual(expect.arrayContaining(sequence))
        })

      isInternal &&
        it("doesn't allow creating in user table", async () => {
          const response = await config.api.row.save(
            InternalTable.USER_METADATA,
            {
              firstName: "Joe",
              lastName: "Joe",
              email: "joe@joe.com",
              roles: {},
            },
            { status: 400 }
          )
          expect(response.message).toBe("Cannot create new user entry.")
        })

      it("should not mis-parse date string out of JSON", async () => {
        const table = await config.api.table.save(
          saveTableRequest({
            schema: {
              name: {
                type: FieldType.STRING,
                name: "name",
              },
            },
          })
        )

        const row = await config.api.row.save(table._id!, {
          name: `{ "foo": "2023-01-26T11:48:57.000Z" }`,
        })

        expect(row.name).toEqual(`{ "foo": "2023-01-26T11:48:57.000Z" }`)
      })

      describe("default values", () => {
        let table: Table

        describe("string column", () => {
          beforeAll(async () => {
            table = await config.api.table.save(
              saveTableRequest({
                schema: {
                  description: {
                    name: "description",
                    type: FieldType.STRING,
                    default: "default description",
                  },
                },
              })
            )
          })

          it("creates a new row with a default value successfully", async () => {
            const row = await config.api.row.save(table._id!, {})
            expect(row.description).toEqual("default description")
          })

          it("does not use default value if value specified", async () => {
            const row = await config.api.row.save(table._id!, {
              description: "specified description",
            })
            expect(row.description).toEqual("specified description")
          })

          it("uses the default value if value is null", async () => {
            const row = await config.api.row.save(table._id!, {
              description: null,
            })
            expect(row.description).toEqual("default description")
          })

          it("uses the default value if value is undefined", async () => {
            const row = await config.api.row.save(table._id!, {
              description: undefined,
            })
            expect(row.description).toEqual("default description")
          })
        })

        describe("number column", () => {
          beforeAll(async () => {
            table = await config.api.table.save(
              saveTableRequest({
                schema: {
                  age: {
                    name: "age",
                    type: FieldType.NUMBER,
                    default: "25",
                  },
                },
              })
            )
          })

          it("creates a new row with a default value successfully", async () => {
            const row = await config.api.row.save(table._id!, {})
            expect(row.age).toEqual(25)
          })

          it("does not use default value if value specified", async () => {
            const row = await config.api.row.save(table._id!, {
              age: 30,
            })
            expect(row.age).toEqual(30)
          })
        })

        describe("date column", () => {
          it("creates a row with a default value successfully", async () => {
            const table = await config.api.table.save(
              saveTableRequest({
                schema: {
                  date: {
                    name: "date",
                    type: FieldType.DATETIME,
                    default: "2023-01-26T11:48:57.000Z",
                  },
                },
              })
            )
            const row = await config.api.row.save(table._id!, {})
            expect(row.date).toEqual("2023-01-26T11:48:57.000Z")
          })

          it("gives an error if the default value is invalid", async () => {
            const table = await config.api.table.save(
              saveTableRequest({
                schema: {
                  date: {
                    name: "date",
                    type: FieldType.DATETIME,
                    default: "invalid",
                  },
                },
              })
            )
            await config.api.row.save(
              table._id!,
              {},
              {
                status: 400,
                body: {
                  message: `Invalid default value for field 'date' - Invalid date value: "invalid"`,
                },
              }
            )
          })
        })

        describe("options column", () => {
          beforeAll(async () => {
            table = await config.api.table.save(
              saveTableRequest({
                schema: {
                  status: {
                    name: "status",
                    type: FieldType.OPTIONS,
                    default: "requested",
                    constraints: {
                      inclusion: ["requested", "approved"],
                    },
                  },
                },
              })
            )
          })

          it("creates a new row with a default value successfully", async () => {
            const row = await config.api.row.save(table._id!, {})
            expect(row.status).toEqual("requested")
          })

          it("does not use default value if value specified", async () => {
            const row = await config.api.row.save(table._id!, {
              status: "approved",
            })
            expect(row.status).toEqual("approved")
          })
        })

        describe("array column", () => {
          beforeAll(async () => {
            table = await config.api.table.save(
              saveTableRequest({
                schema: {
                  food: {
                    name: "food",
                    type: FieldType.ARRAY,
                    default: ["apple", "orange"],
                    constraints: {
                      type: JsonFieldSubType.ARRAY,
                      inclusion: ["apple", "orange", "banana"],
                    },
                  },
                },
              })
            )
          })

          it("creates a new row with a default value successfully", async () => {
            const row = await config.api.row.save(table._id!, {})
            expect(row.food).toEqual(["apple", "orange"])
          })

          it("creates a new row with a default value when given an empty list", async () => {
            const row = await config.api.row.save(table._id!, { food: [] })
            expect(row.food).toEqual(["apple", "orange"])
          })

          it("does not use default value if value specified", async () => {
            const row = await config.api.row.save(table._id!, {
              food: ["orange"],
            })
            expect(row.food).toEqual(["orange"])
          })

          it("resets back to its default value when empty", async () => {
            let row = await config.api.row.save(table._id!, {
              food: ["orange"],
            })
            row = await config.api.row.save(table._id!, { ...row, food: [] })
            expect(row.food).toEqual(["apple", "orange"])
          })
        })

        describe("user column", () => {
          beforeAll(async () => {
            table = await config.api.table.save(
              saveTableRequest({
                schema: {
                  user: {
                    name: "user",
                    type: FieldType.BB_REFERENCE_SINGLE,
                    subtype: BBReferenceFieldSubType.USER,
                    default: "{{ [Current User]._id }}",
                  },
                },
              })
            )
          })

          it("creates a new row with a default value successfully", async () => {
            const row = await config.api.row.save(table._id!, {})
            expect(row.user._id).toEqual(config.getUser()._id)
          })

          it("does not use default value if value specified", async () => {
            const id = `us_${utils.newid()}`
            await config.createUser({ _id: id })
            const row = await config.api.row.save(table._id!, {
              user: id,
            })
            expect(row.user._id).toEqual(id)
          })
        })

        describe("multi-user column", () => {
          beforeAll(async () => {
            table = await config.api.table.save(
              saveTableRequest({
                schema: {
                  users: {
                    name: "users",
                    type: FieldType.BB_REFERENCE,
                    subtype: BBReferenceFieldSubType.USER,
                    default: ["{{ [Current User]._id }}"],
                  },
                },
              })
            )
          })

          it("creates a new row with a default value successfully", async () => {
            const row = await config.api.row.save(table._id!, {})
            expect(row.users).toHaveLength(1)
            expect(row.users[0]._id).toEqual(config.getUser()._id)
          })

          it("does not use default value if value specified", async () => {
            const id = `us_${utils.newid()}`
            await config.createUser({ _id: id })
            const row = await config.api.row.save(table._id!, {
              users: [id],
            })
            expect(row.users).toHaveLength(1)
            expect(row.users[0]._id).toEqual(id)
          })
        })

        describe("boolean column", () => {
          beforeAll(async () => {
            table = await config.api.table.save(
              saveTableRequest({
                schema: {
                  active: {
                    name: "active",
                    type: FieldType.BOOLEAN,
                    default: "true",
                  },
                },
              })
            )
          })

          it("creates a new row with a default value successfully", async () => {
            const row = await config.api.row.save(table._id!, {})
            expect(row.active).toEqual(true)
          })

          it("does not use default value if value specified", async () => {
            const row = await config.api.row.save(table._id!, {
              active: false,
            })
            expect(row.active).toEqual(false)
          })
        })

        describe("bigint column", () => {
          beforeAll(async () => {
            table = await config.api.table.save(
              saveTableRequest({
                schema: {
                  bigNumber: {
                    name: "bigNumber",
                    type: FieldType.BIGINT,
                    default: "1234567890",
                  },
                },
              })
            )
          })

          it("creates a new row with a default value successfully", async () => {
            const row = await config.api.row.save(table._id!, {})
            expect(row.bigNumber).toEqual("1234567890")
          })

          it("does not use default value if value specified", async () => {
            const row = await config.api.row.save(table._id!, {
              bigNumber: "9876543210",
            })
            expect(row.bigNumber).toEqual("9876543210")
          })
        })

        describe("bindings", () => {
          describe("string column", () => {
            beforeAll(async () => {
              table = await config.api.table.save(
                saveTableRequest({
                  schema: {
                    description: {
                      name: "description",
                      type: FieldType.STRING,
                      default: `{{ date now "YYYY-MM-DDTHH:mm:ss" }}`,
                    },
                  },
                })
              )
            })

            it("can use bindings in default values", async () => {
              const row = await config.api.row.save(table._id!, {})
              expect(row.description).toMatch(
                /^\d{4}-\d{2}-\d{2}T\d{2}:\d{2}:\d{2}/
              )
            })

            it("does not use default value if value specified", async () => {
              const row = await config.api.row.save(table._id!, {
                description: "specified description",
              })
              expect(row.description).toEqual("specified description")
            })

            it("can bind the current user", async () => {
              const table = await config.api.table.save(
                saveTableRequest({
                  schema: {
                    user: {
                      name: "user",
                      type: FieldType.STRING,
                      default: `{{ [Current User]._id }}`,
                    },
                  },
                })
              )
              const row = await config.api.row.save(table._id!, {})
              expect(row.user).toEqual(config.getUser()._id)
            })

            it("cannot access current user password", async () => {
              const table = await config.api.table.save(
                saveTableRequest({
                  schema: {
                    user: {
                      name: "user",
                      type: FieldType.STRING,
                      default: `{{ user.password }}`,
                    },
                  },
                })
              )
              const row = await config.api.row.save(table._id!, {})
              // For some reason it's null for internal tables, and undefined for
              // external.
              expect(row.user == null).toBe(true)
            })
          })

          describe("number column", () => {
            beforeAll(async () => {
              table = await config.api.table.save(
                saveTableRequest({
                  schema: {
                    age: {
                      name: "age",
                      type: FieldType.NUMBER,
                      default: `{{ sum 10 10 5 }}`,
                    },
                  },
                })
              )
            })

            it("can use bindings in default values", async () => {
              const row = await config.api.row.save(table._id!, {})
              expect(row.age).toEqual(25)
            })

            describe("invalid default value", () => {
              beforeAll(async () => {
                table = await config.api.table.save(
                  saveTableRequest({
                    schema: {
                      age: {
                        name: "age",
                        type: FieldType.NUMBER,
                        default: `{{ capitalize "invalid" }}`,
                      },
                    },
                  })
                )
              })

              it("throws an error when invalid default value", async () => {
                await config.api.row.save(
                  table._id!,
                  {},
                  {
                    status: 400,
                    body: {
                      message:
                        "Invalid default value for field 'age' - Invalid number value \"Invalid\"",
                    },
                  }
                )
              })
            })
          })
        })
      })

      describe("relations to same table", () => {
        let relatedRows: Row[]

        beforeAll(async () => {
          const relatedTable = await config.api.table.save(
            defaultTable({
              schema: {
                name: { name: "name", type: FieldType.STRING },
              },
            })
          )
          const relatedTableId = relatedTable._id!
          table = await config.api.table.save(
            defaultTable({
              schema: {
                name: { name: "name", type: FieldType.STRING },
                related1: {
                  type: FieldType.LINK,
                  name: "related1",
                  fieldName: "main1",
                  tableId: relatedTableId,
                  relationshipType: RelationshipType.MANY_TO_MANY,
                },
                related2: {
                  type: FieldType.LINK,
                  name: "related2",
                  fieldName: "main2",
                  tableId: relatedTableId,
                  relationshipType: RelationshipType.MANY_TO_MANY,
                },
              },
            })
          )
          relatedRows = await Promise.all([
            config.api.row.save(relatedTableId, { name: "foo" }),
            config.api.row.save(relatedTableId, { name: "bar" }),
            config.api.row.save(relatedTableId, { name: "baz" }),
            config.api.row.save(relatedTableId, { name: "boo" }),
          ])
        })

        it("can create rows with both relationships", async () => {
          const row = await config.api.row.save(table._id!, {
            name: "test",
            related1: [relatedRows[0]._id!],
            related2: [relatedRows[1]._id!],
          })

          expect(row).toEqual(
            expect.objectContaining({
              name: "test",
              related1: [
                {
                  _id: relatedRows[0]._id,
                  primaryDisplay: relatedRows[0].name,
                },
              ],
              related2: [
                {
                  _id: relatedRows[1]._id,
                  primaryDisplay: relatedRows[1].name,
                },
              ],
            })
          )
        })

        it("can create rows with no relationships", async () => {
          const row = await config.api.row.save(table._id!, {
            name: "test",
          })

          expect(row.related1).toBeUndefined()
          expect(row.related2).toBeUndefined()
        })

        it("can create rows with only one relationships field", async () => {
          const row = await config.api.row.save(table._id!, {
            name: "test",
            related1: [],
            related2: [relatedRows[1]._id!],
          })

          expect(row).toEqual(
            expect.objectContaining({
              name: "test",
              related2: [
                {
                  _id: relatedRows[1]._id,
                  primaryDisplay: relatedRows[1].name,
                },
              ],
            })
          )
          expect(row.related1).toBeUndefined()
        })
      })
    })

    describe("get", () => {
      it("reads an existing row successfully", async () => {
        const existing = await config.api.row.save(table._id!, {})

        const res = await config.api.row.get(table._id!, existing._id!)

        expect(res).toEqual({
          ...existing,
          ...defaultRowFields,
        })
      })

      it("returns 404 when row does not exist", async () => {
        const table = await config.api.table.save(defaultTable())
        await config.api.row.save(table._id!, {})
        await config.api.row.get(table._id!, "1234567", {
          status: 404,
        })
      })

      isInternal &&
        it("can search row from user table", async () => {
          const res = await config.api.row.get(
            InternalTables.USER_METADATA,
            config.userMetadataId!
          )

          expect(res).toEqual({
            ...config.getUser(),
            _id: config.userMetadataId!,
            _rev: expect.any(String),
            roles: undefined,
            roleId: "ADMIN",
            tableId: InternalTables.USER_METADATA,
          })
        })
    })

    describe("fetch", () => {
      it("fetches all rows for given tableId", async () => {
        const table = await config.api.table.save(defaultTable())
        const rows = await Promise.all([
          config.api.row.save(table._id!, {}),
          config.api.row.save(table._id!, {}),
        ])

        const res = await config.api.row.fetch(table._id!)
        expect(res.map(r => r._id)).toEqual(
          expect.arrayContaining(rows.map(r => r._id))
        )
      })

      it("returns 404 when table does not exist", async () => {
        await config.api.row.fetch("1234567", { status: 404 })
      })
    })

    describe("update", () => {
      it("updates an existing row successfully", async () => {
        const existing = await config.api.row.save(table._id!, {})
        const rowUsage = await getRowUsage()

        const res = await config.api.row.save(table._id!, {
          _id: existing._id,
          _rev: existing._rev,
          name: "Updated Name",
        })

        expect(res.name).toEqual("Updated Name")
        await assertRowUsage(rowUsage)
      })

      !isInternal &&
        it("can update a row on an external table with a primary key", async () => {
          const tableName = uuid.v4().substring(0, 10)
          await client!.schema.createTable(tableName, table => {
            table.increments("id").primary()
            table.string("name")
          })

          const res = await config.api.datasource.fetchSchema({
            datasourceId: datasource!._id!,
          })
          const table = res.datasource.entities![tableName]

          const row = await config.api.row.save(table._id!, {
            id: 1,
            name: "Row 1",
          })

          const updatedRow = await config.api.row.save(table._id!, {
            _id: row._id!,
            name: "Row 1 Updated",
          })

          expect(updatedRow.name).toEqual("Row 1 Updated")

          const rows = await config.api.row.fetch(table._id!)
          expect(rows).toHaveLength(1)
        })

      describe("relations to same table", () => {
        let relatedRows: Row[]

        beforeAll(async () => {
          const relatedTable = await config.api.table.save(
            defaultTable({
              schema: {
                name: { name: "name", type: FieldType.STRING },
              },
            })
          )
          const relatedTableId = relatedTable._id!
          table = await config.api.table.save(
            defaultTable({
              schema: {
                name: { name: "name", type: FieldType.STRING },
                related1: {
                  type: FieldType.LINK,
                  name: "related1",
                  fieldName: "main1",
                  tableId: relatedTableId,
                  relationshipType: RelationshipType.MANY_TO_MANY,
                },
                related2: {
                  type: FieldType.LINK,
                  name: "related2",
                  fieldName: "main2",
                  tableId: relatedTableId,
                  relationshipType: RelationshipType.MANY_TO_MANY,
                },
              },
            })
          )
          relatedRows = await Promise.all([
            config.api.row.save(relatedTableId, { name: "foo" }),
            config.api.row.save(relatedTableId, { name: "bar" }),
            config.api.row.save(relatedTableId, { name: "baz" }),
            config.api.row.save(relatedTableId, { name: "boo" }),
          ])
        })

        it("can edit rows with both relationships", async () => {
          let row = await config.api.row.save(table._id!, {
            name: "test",
            related1: [relatedRows[0]._id!],
            related2: [relatedRows[1]._id!],
          })

          row = await config.api.row.save(table._id!, {
            ...row,
            related1: [relatedRows[0]._id!, relatedRows[1]._id!],
            related2: [relatedRows[2]._id!],
          })

          expect(row).toEqual(
            expect.objectContaining({
              name: "test",
              related1: expect.arrayContaining([
                {
                  _id: relatedRows[0]._id,
                  primaryDisplay: relatedRows[0].name,
                },
                {
                  _id: relatedRows[1]._id,
                  primaryDisplay: relatedRows[1].name,
                },
              ]),
              related2: [
                {
                  _id: relatedRows[2]._id,
                  primaryDisplay: relatedRows[2].name,
                },
              ],
            })
          )
        })

        it("can drop existing relationship", async () => {
          let row = await config.api.row.save(table._id!, {
            name: "test",
            related1: [relatedRows[0]._id!],
            related2: [relatedRows[1]._id!],
          })

          row = await config.api.row.save(table._id!, {
            ...row,
            related1: [],
            related2: [relatedRows[2]._id!],
          })

          expect(row).toEqual(
            expect.objectContaining({
              name: "test",
              related2: [
                {
                  _id: relatedRows[2]._id,
                  primaryDisplay: relatedRows[2].name,
                },
              ],
            })
          )
          expect(row.related1).toBeUndefined()
        })

        it("can drop both relationships", async () => {
          let row = await config.api.row.save(table._id!, {
            name: "test",
            related1: [relatedRows[0]._id!],
            related2: [relatedRows[1]._id!],
          })

          row = await config.api.row.save(table._id!, {
            ...row,
            related1: [],
            related2: [],
          })

          expect(row).toEqual(
            expect.objectContaining({
              name: "test",
            })
          )
          expect(row.related1).toBeUndefined()
          expect(row.related2).toBeUndefined()
        })
      })
    })

    describe("patch", () => {
      let otherTable: Table

      beforeAll(async () => {
        table = await config.api.table.save(defaultTable())
        otherTable = await config.api.table.save(
          defaultTable({
            schema: {
              relationship: {
                name: "relationship",
                relationshipType: RelationshipType.ONE_TO_MANY,
                type: FieldType.LINK,
                tableId: table._id!,
                fieldName: "relationship",
              },
            },
          })
        )
      })

      it("should update only the fields that are supplied", async () => {
        const existing = await config.api.row.save(table._id!, {})

        const rowUsage = await getRowUsage()

        const row = await config.api.row.patch(table._id!, {
          _id: existing._id!,
          _rev: existing._rev!,
          tableId: table._id!,
          name: "Updated Name",
        })

        expect(row.name).toEqual("Updated Name")
        expect(row.description).toEqual(existing.description)

        const savedRow = await config.api.row.get(table._id!, row._id!)

        expect(savedRow.description).toEqual(existing.description)
        expect(savedRow.name).toEqual("Updated Name")
        await assertRowUsage(rowUsage)
      })

      it("should update only the fields that are supplied and emit the correct oldRow", async () => {
        let beforeRow = await config.api.row.save(table._id!, {
          name: "test",
          description: "test",
        })
        const opts = {
          name: "row:update",
          matchFn: (event: UpdatedRowEventEmitter) =>
            event.row._id === beforeRow._id,
        }
        const event = await waitForEvent(opts, async () => {
          await config.api.row.patch(table._id!, {
            _id: beforeRow._id!,
            _rev: beforeRow._rev!,
            tableId: table._id!,
            name: "Updated Name",
          })
        })

        expect(event.oldRow).toBeDefined()
        expect(event.oldRow.name).toEqual("test")
        expect(event.row.name).toEqual("Updated Name")
        expect(event.oldRow.description).toEqual(beforeRow.description)
        expect(event.row.description).toEqual(beforeRow.description)
      })

      it("should throw an error when given improper types", async () => {
        const existing = await config.api.row.save(table._id!, {})
        const rowUsage = await getRowUsage()

        await config.api.row.patch(
          table._id!,
          {
            _id: existing._id!,
            _rev: existing._rev!,
            tableId: table._id!,
            name: 1,
          },
          { status: 400 }
        )

        await assertRowUsage(rowUsage)
      })

      it("should not overwrite links if those links are not set", async () => {
        let linkField: FieldSchema = {
          type: FieldType.LINK,
          name: "",
          fieldName: "",
          constraints: {
            type: "array",
            presence: false,
          },
          relationshipType: RelationshipType.ONE_TO_MANY,
          tableId: InternalTable.USER_METADATA,
        }

        let table = await config.api.table.save({
          name: "TestTable",
          type: "table",
          sourceType: TableSourceType.INTERNAL,
          sourceId: INTERNAL_TABLE_SOURCE_ID,
          schema: {
            user1: { ...linkField, name: "user1", fieldName: "user1" },
            user2: { ...linkField, name: "user2", fieldName: "user2" },
          },
        })

        let user1 = await config.createUser()
        let user2 = await config.createUser()

        let row = await config.api.row.save(table._id!, {
          user1: [{ _id: user1._id }],
          user2: [{ _id: user2._id }],
        })

        let getResp = await config.api.row.get(table._id!, row._id!)
        expect(getResp.user1[0]._id).toEqual(user1._id)
        expect(getResp.user2[0]._id).toEqual(user2._id)

        let patchResp = await config.api.row.patch(table._id!, {
          _id: row._id!,
          _rev: row._rev!,
          tableId: table._id!,
          user1: [{ _id: user2._id }],
        })
        expect(patchResp.user1[0]._id).toEqual(user2._id)
        expect(patchResp.user2[0]._id).toEqual(user2._id)

        getResp = await config.api.row.get(table._id!, row._id!)
        expect(getResp.user1[0]._id).toEqual(user2._id)
        expect(getResp.user2[0]._id).toEqual(user2._id)
      })

      it("should be able to remove a relationship from many side", async () => {
        const row = await config.api.row.save(otherTable._id!, {
          name: "test",
          description: "test",
        })
        const row2 = await config.api.row.save(otherTable._id!, {
          name: "test",
          description: "test",
        })
        const { _id } = await config.api.row.save(table._id!, {
          relationship: [{ _id: row._id }, { _id: row2._id }],
        })
        const relatedRow = await config.api.row.get(table._id!, _id!, {
          status: 200,
        })
        expect(relatedRow.relationship.length).toEqual(2)
        await config.api.row.save(table._id!, {
          ...relatedRow,
          relationship: [{ _id: row._id }],
        })
        const afterRelatedRow = await config.api.row.get(table._id!, _id!, {
          status: 200,
        })
        expect(afterRelatedRow.relationship.length).toEqual(1)
        expect(afterRelatedRow.relationship[0]._id).toEqual(row._id)
      })

      it("should be able to update relationships when both columns are same name", async () => {
        let row = await config.api.row.save(table._id!, {
          name: "test",
          description: "test",
        })
        let row2 = await config.api.row.save(otherTable._id!, {
          name: "test",
          description: "test",
          relationship: [row._id],
        })
        row = await config.api.row.get(table._id!, row._id!)
        expect(row.relationship.length).toBe(1)
        const resp = await config.api.row.patch(table._id!, {
          _id: row._id!,
          _rev: row._rev!,
          tableId: row.tableId!,
          name: "test2",
          relationship: [row2._id],
        })
        expect(resp.relationship.length).toBe(1)
      })

      !isInternal &&
        // MSSQL needs a setting called IDENTITY_INSERT to be set to ON to allow writing
        // to identity columns. This is not something Budibase does currently.
        !isMSSQL &&
        it("should support updating fields that are part of a composite key", async () => {
          const tableRequest = saveTableRequest({
            primary: ["number", "string"],
            schema: {
              string: {
                type: FieldType.STRING,
                name: "string",
              },
              number: {
                type: FieldType.NUMBER,
                name: "number",
              },
            },
          })

          delete tableRequest.schema.id

          const table = await config.api.table.save(tableRequest)

          const stringValue = generator.word()

          // MySQL and MariaDB auto-increment fields have a minimum value of 1. If
          // you try to save a row with a value of 0 it will use 1 instead.
          const naturalValue = generator.integer({ min: 1, max: 1000 })

          const existing = await config.api.row.save(table._id!, {
            string: stringValue,
            number: naturalValue,
          })

          expect(existing._id).toEqual(
            `%5B${naturalValue}%2C'${stringValue}'%5D`
          )

          const row = await config.api.row.patch(table._id!, {
            _id: existing._id!,
            _rev: existing._rev!,
            tableId: table._id!,
            string: stringValue,
            number: 1500,
          })

          expect(row._id).toEqual(`%5B${"1500"}%2C'${stringValue}'%5D`)
        })
    })

    describe("destroy", () => {
      beforeAll(async () => {
        table = await config.api.table.save(defaultTable())
      })

      it("should be able to delete a row", async () => {
        const createdRow = await config.api.row.save(table._id!, {})
        const rowUsage = await getRowUsage()

        const res = await config.api.row.bulkDelete(table._id!, {
          rows: [createdRow],
        })
        expect(res[0]._id).toEqual(createdRow._id)
        await assertRowUsage(isInternal ? rowUsage - 1 : rowUsage)
      })

      it("should be able to delete a row with ID only", async () => {
        const createdRow = await config.api.row.save(table._id!, {})
        const rowUsage = await getRowUsage()

        const res = await config.api.row.bulkDelete(table._id!, {
          rows: [createdRow._id!],
        })
        expect(res[0]._id).toEqual(createdRow._id)
        expect(res[0].tableId).toEqual(table._id!)
        await assertRowUsage(isInternal ? rowUsage - 1 : rowUsage)
      })

      it("should be able to bulk delete rows, including a row that doesn't exist", async () => {
        const createdRow = await config.api.row.save(table._id!, {})
        const createdRow2 = await config.api.row.save(table._id!, {})

        const res = await config.api.row.bulkDelete(table._id!, {
          rows: [createdRow, createdRow2, { _id: "9999999" }],
        })

        expect(res.map(r => r._id)).toEqual(
          expect.arrayContaining([createdRow._id, createdRow2._id])
        )
        expect(res.length).toEqual(2)
      })

      describe("relations to same table", () => {
        let relatedRows: Row[]

        beforeAll(async () => {
          const relatedTable = await config.api.table.save(
            defaultTable({
              schema: {
                name: { name: "name", type: FieldType.STRING },
              },
            })
          )
          const relatedTableId = relatedTable._id!
          table = await config.api.table.save(
            defaultTable({
              schema: {
                name: { name: "name", type: FieldType.STRING },
                related1: {
                  type: FieldType.LINK,
                  name: "related1",
                  fieldName: "main1",
                  tableId: relatedTableId,
                  relationshipType: RelationshipType.MANY_TO_MANY,
                },
                related2: {
                  type: FieldType.LINK,
                  name: "related2",
                  fieldName: "main2",
                  tableId: relatedTableId,
                  relationshipType: RelationshipType.MANY_TO_MANY,
                },
              },
            })
          )
          relatedRows = await Promise.all([
            config.api.row.save(relatedTableId, { name: "foo" }),
            config.api.row.save(relatedTableId, { name: "bar" }),
            config.api.row.save(relatedTableId, { name: "baz" }),
            config.api.row.save(relatedTableId, { name: "boo" }),
          ])
        })

        it("can delete rows with both relationships", async () => {
          const row = await config.api.row.save(table._id!, {
            name: "test",
            related1: [relatedRows[0]._id!],
            related2: [relatedRows[1]._id!],
          })

          await config.api.row.delete(table._id!, { _id: row._id! })

          await config.api.row.get(table._id!, row._id!, { status: 404 })
        })

        it("can delete rows with empty relationships", async () => {
          const row = await config.api.row.save(table._id!, {
            name: "test",
            related1: [],
            related2: [],
          })

          await config.api.row.delete(table._id!, { _id: row._id! })

          await config.api.row.get(table._id!, row._id!, { status: 404 })
        })
      })
    })

    describe("validate", () => {
      beforeAll(async () => {
        table = await config.api.table.save(defaultTable())
      })

      it("should return no errors on valid row", async () => {
        const rowUsage = await getRowUsage()

        const res = await config.api.row.validate(table._id!, { name: "ivan" })

        expect(res.valid).toBe(true)
        expect(Object.keys(res.errors)).toEqual([])
        await assertRowUsage(rowUsage)
      })

      it("should errors on invalid row", async () => {
        const rowUsage = await getRowUsage()

        const res = await config.api.row.validate(table._id!, { name: 1 })

        if (isInternal) {
          expect(res.valid).toBe(false)
          expect(Object.keys(res.errors)).toEqual(["name"])
        } else {
          // Validation for external is not implemented, so it will always return valid
          expect(res.valid).toBe(true)
          expect(Object.keys(res.errors)).toEqual([])
        }
        await assertRowUsage(rowUsage)
      })
    })

    describe("bulkDelete", () => {
      beforeAll(async () => {
        table = await config.api.table.save(defaultTable())
      })

      it("should be able to delete a bulk set of rows", async () => {
        const row1 = await config.api.row.save(table._id!, {})
        const row2 = await config.api.row.save(table._id!, {})
        const rowUsage = await getRowUsage()

        const res = await config.api.row.bulkDelete(table._id!, {
          rows: [row1, row2],
        })

        expect(res.length).toEqual(2)
        await config.api.row.get(table._id!, row1._id!, { status: 404 })
        await assertRowUsage(isInternal ? rowUsage - 2 : rowUsage)
      })

      it("should be able to delete a variety of row set types", async () => {
        const [row1, row2, row3] = await Promise.all([
          config.api.row.save(table._id!, {}),
          config.api.row.save(table._id!, {}),
          config.api.row.save(table._id!, {}),
        ])
        const rowUsage = await getRowUsage()

        const res = await config.api.row.bulkDelete(table._id!, {
          rows: [row1, row2._id!, { _id: row3._id }],
        })

        expect(res.length).toEqual(3)
        await config.api.row.get(table._id!, row1._id!, { status: 404 })
        await assertRowUsage(isInternal ? rowUsage - 3 : rowUsage)
      })

      it("should accept a valid row object and delete the row", async () => {
        const row1 = await config.api.row.save(table._id!, {})
        const rowUsage = await getRowUsage()

        const res = await config.api.row.delete(table._id!, row1 as DeleteRow)

        expect(res.id).toEqual(row1._id)
        await config.api.row.get(table._id!, row1._id!, { status: 404 })
        await assertRowUsage(isInternal ? rowUsage - 1 : rowUsage)
      })

      it.each([{ not: "valid" }, { rows: 123 }, "invalid"])(
        "should ignore malformed/invalid delete request: %s",
        async (request: any) => {
          const rowUsage = await getRowUsage()

          await config.api.row.delete(table._id!, request, {
            status: 400,
            body: {
              message: "Invalid delete rows request",
            },
          })

          await assertRowUsage(rowUsage)
        }
      )
    })

    describe("bulkImport", () => {
      isInternal &&
        it("should update Auto ID field after bulk import", async () => {
          const table = await config.api.table.save(
            saveTableRequest({
              primary: ["autoId"],
              schema: {
                autoId: {
                  name: "autoId",
                  type: FieldType.NUMBER,
                  subtype: AutoFieldSubType.AUTO_ID,
                  autocolumn: true,
                  constraints: {
                    type: "number",
                    presence: false,
                  },
                },
              },
            })
          )

          let row = await config.api.row.save(table._id!, {})
          expect(row.autoId).toEqual(1)

          await config.api.row.bulkImport(table._id!, {
            rows: [{ autoId: 2 }],
          })

          row = await config.api.row.save(table._id!, {})
          expect(row.autoId).toEqual(3)
        })

      isInternal &&
        it("should reject bulkImporting relationship fields", async () => {
          const table1 = await config.api.table.save(saveTableRequest())
          const table2 = await config.api.table.save(
            saveTableRequest({
              schema: {
                relationship: {
                  name: "relationship",
                  type: FieldType.LINK,
                  tableId: table1._id!,
                  relationshipType: RelationshipType.ONE_TO_MANY,
                  fieldName: "relationship",
                },
              },
            })
          )

          const table1Row1 = await config.api.row.save(table1._id!, {})
          await config.api.row.bulkImport(
            table2._id!,
            {
              rows: [{ relationship: [table1Row1._id!] }],
            },
            {
              status: 400,
              body: {
                message:
                  'Can\'t bulk import relationship fields for internal databases, found value in field "relationship"',
              },
            }
          )
        })

      it("should be able to bulkImport rows", async () => {
        const table = await config.api.table.save(
          saveTableRequest({
            schema: {
              name: {
                type: FieldType.STRING,
                name: "name",
              },
              description: {
                type: FieldType.STRING,
                name: "description",
              },
            },
          })
        )

        const rowUsage = await getRowUsage()

        await config.api.row.bulkImport(table._id!, {
          rows: [
            {
              name: "Row 1",
              description: "Row 1 description",
            },
            {
              name: "Row 2",
              description: "Row 2 description",
            },
          ],
        })

        const rows = await config.api.row.fetch(table._id!)
        expect(rows.length).toEqual(2)

        rows.sort((a, b) => a.name.localeCompare(b.name))
        expect(rows[0].name).toEqual("Row 1")
        expect(rows[0].description).toEqual("Row 1 description")
        expect(rows[1].name).toEqual("Row 2")
        expect(rows[1].description).toEqual("Row 2 description")

        await assertRowUsage(isInternal ? rowUsage + 2 : rowUsage)
      })

      isInternal &&
        it("should be able to update existing rows on bulkImport", async () => {
          const table = await config.api.table.save(
            saveTableRequest({
              schema: {
                name: {
                  type: FieldType.STRING,
                  name: "name",
                },
                description: {
                  type: FieldType.STRING,
                  name: "description",
                },
              },
            })
          )

          const existingRow = await config.api.row.save(table._id!, {
            name: "Existing row",
            description: "Existing description",
          })

          const rowUsage = await getRowUsage()

          await config.api.row.bulkImport(table._id!, {
            rows: [
              {
                name: "Row 1",
                description: "Row 1 description",
              },
              { ...existingRow, name: "Updated existing row" },
              {
                name: "Row 2",
                description: "Row 2 description",
              },
            ],
            identifierFields: ["_id"],
          })

          const rows = await config.api.row.fetch(table._id!)
          expect(rows.length).toEqual(3)

          rows.sort((a, b) => a.name.localeCompare(b.name))
          expect(rows[0].name).toEqual("Row 1")
          expect(rows[0].description).toEqual("Row 1 description")
          expect(rows[1].name).toEqual("Row 2")
          expect(rows[1].description).toEqual("Row 2 description")
          expect(rows[2].name).toEqual("Updated existing row")
          expect(rows[2].description).toEqual("Existing description")

          await assertRowUsage(rowUsage + 2)
        })

      isInternal &&
        it("should create new rows if not identifierFields are provided", async () => {
          const table = await config.api.table.save(
            saveTableRequest({
              schema: {
                name: {
                  type: FieldType.STRING,
                  name: "name",
                },
                description: {
                  type: FieldType.STRING,
                  name: "description",
                },
              },
            })
          )

          const existingRow = await config.api.row.save(table._id!, {
            name: "Existing row",
            description: "Existing description",
          })

          const rowUsage = await getRowUsage()

          await config.api.row.bulkImport(table._id!, {
            rows: [
              {
                name: "Row 1",
                description: "Row 1 description",
              },
              { ...existingRow, name: "Updated existing row" },
              {
                name: "Row 2",
                description: "Row 2 description",
              },
            ],
          })

          const rows = await config.api.row.fetch(table._id!)
          expect(rows.length).toEqual(4)

          rows.sort((a, b) => a.name.localeCompare(b.name))
          expect(rows[0].name).toEqual("Existing row")
          expect(rows[0].description).toEqual("Existing description")
          expect(rows[1].name).toEqual("Row 1")
          expect(rows[1].description).toEqual("Row 1 description")
          expect(rows[2].name).toEqual("Row 2")
          expect(rows[2].description).toEqual("Row 2 description")
          expect(rows[3].name).toEqual("Updated existing row")
          expect(rows[3].description).toEqual("Existing description")

          await assertRowUsage(rowUsage + 3)
        })

      // Upserting isn't yet supported in MSSQL / Oracle, see:
      //   https://github.com/knex/knex/pull/6050
      !isMSSQL &&
        !isOracle &&
        it("should be able to update existing rows with bulkImport", async () => {
          const table = await config.api.table.save(
            saveTableRequest({
              primary: ["userId"],
              schema: {
                userId: {
                  type: FieldType.NUMBER,
                  name: "userId",
                  constraints: {
                    presence: true,
                  },
                },
                name: {
                  type: FieldType.STRING,
                  name: "name",
                },
                description: {
                  type: FieldType.STRING,
                  name: "description",
                },
              },
            })
          )

          const row1 = await config.api.row.save(table._id!, {
            userId: 1,
            name: "Row 1",
            description: "Row 1 description",
          })

          const row2 = await config.api.row.save(table._id!, {
            userId: 2,
            name: "Row 2",
            description: "Row 2 description",
          })

          await config.api.row.bulkImport(table._id!, {
            identifierFields: ["userId"],
            rows: [
              {
                userId: row1.userId,
                name: "Row 1 updated",
                description: "Row 1 description updated",
              },
              {
                userId: row2.userId,
                name: "Row 2 updated",
                description: "Row 2 description updated",
              },
              {
                userId: 3,
                name: "Row 3",
                description: "Row 3 description",
              },
            ],
          })

          const rows = await config.api.row.fetch(table._id!)
          expect(rows.length).toEqual(3)

          rows.sort((a, b) => a.name.localeCompare(b.name))
          expect(rows[0].name).toEqual("Row 1 updated")
          expect(rows[0].description).toEqual("Row 1 description updated")
          expect(rows[1].name).toEqual("Row 2 updated")
          expect(rows[1].description).toEqual("Row 2 description updated")
          expect(rows[2].name).toEqual("Row 3")
          expect(rows[2].description).toEqual("Row 3 description")
        })

      // Upserting isn't yet supported in MSSQL or Oracle, see:
      //   https://github.com/knex/knex/pull/6050
      !isMSSQL &&
        !isOracle &&
        !isInternal &&
        it("should be able to update existing rows with composite primary keys with bulkImport", async () => {
          const tableName = uuid.v4()
          await client?.schema.createTable(tableName, table => {
            table.integer("companyId")
            table.integer("userId")
            table.string("name")
            table.string("description")
            table.primary(["companyId", "userId"])
          })

          const resp = await config.api.datasource.fetchSchema({
            datasourceId: datasource!._id!,
          })
          const table = resp.datasource.entities![tableName]

          const row1 = await config.api.row.save(table._id!, {
            companyId: 1,
            userId: 1,
            name: "Row 1",
            description: "Row 1 description",
          })

          const row2 = await config.api.row.save(table._id!, {
            companyId: 1,
            userId: 2,
            name: "Row 2",
            description: "Row 2 description",
          })

          await config.api.row.bulkImport(table._id!, {
            identifierFields: ["companyId", "userId"],
            rows: [
              {
                companyId: 1,
                userId: row1.userId,
                name: "Row 1 updated",
                description: "Row 1 description updated",
              },
              {
                companyId: 1,
                userId: row2.userId,
                name: "Row 2 updated",
                description: "Row 2 description updated",
              },
              {
                companyId: 1,
                userId: 3,
                name: "Row 3",
                description: "Row 3 description",
              },
            ],
          })

          const rows = await config.api.row.fetch(table._id!)
          expect(rows.length).toEqual(3)

          rows.sort((a, b) => a.name.localeCompare(b.name))
          expect(rows[0].name).toEqual("Row 1 updated")
          expect(rows[0].description).toEqual("Row 1 description updated")
          expect(rows[1].name).toEqual("Row 2 updated")
          expect(rows[1].description).toEqual("Row 2 description updated")
          expect(rows[2].name).toEqual("Row 3")
          expect(rows[2].description).toEqual("Row 3 description")
        })

      // Upserting isn't yet supported in MSSQL/Oracle, see:
      //   https://github.com/knex/knex/pull/6050
      !isMSSQL &&
        !isOracle &&
        !isInternal &&
        it("should be able to update existing rows an autoID primary key", async () => {
          const tableName = uuid.v4()
          await client!.schema.createTable(tableName, table => {
            table.increments("userId").primary()
            table.string("name")
          })

          const resp = await config.api.datasource.fetchSchema({
            datasourceId: datasource!._id!,
          })
          const table = resp.datasource.entities![tableName]

          const row1 = await config.api.row.save(table._id!, {
            name: "Clare",
          })

          const row2 = await config.api.row.save(table._id!, {
            name: "Jeff",
          })

          await config.api.row.bulkImport(table._id!, {
            identifierFields: ["userId"],
            rows: [
              {
                userId: row1.userId,
                name: "Clare updated",
              },
              {
                userId: row2.userId,
                name: "Jeff updated",
              },
            ],
          })

          const rows = await config.api.row.fetch(table._id!)
          expect(rows.length).toEqual(2)

          rows.sort((a, b) => a.name.localeCompare(b.name))
          expect(rows[0].name).toEqual("Clare updated")
          expect(rows[1].name).toEqual("Jeff updated")
        })
    })

    describe("enrich", () => {
      beforeAll(async () => {
        table = await config.api.table.save(defaultTable())
      })

      it("should allow enriching some linked rows", async () => {
        const { linkedTable, firstRow, secondRow } = await tenancy.doInTenant(
          config.getTenantId(),
          async () => {
            const linkedTable = await config.api.table.save(
              defaultTable({
                schema: {
                  link: {
                    name: "link",
                    fieldName: "link",
                    type: FieldType.LINK,
                    relationshipType: RelationshipType.ONE_TO_MANY,
                    tableId: table._id!,
                  },
                },
              })
            )
            const firstRow = await config.api.row.save(table._id!, {
              name: "Test Contact",
              description: "original description",
            })
            const secondRow = await config.api.row.save(linkedTable._id!, {
              name: "Test 2",
              description: "og desc",
              link: [{ _id: firstRow._id }],
            })
            return { linkedTable, firstRow, secondRow }
          }
        )
        const rowUsage = await getRowUsage()

        // test basic enrichment
        const resBasic = await config.api.row.get(
          linkedTable._id!,
          secondRow._id!
        )
        expect(resBasic.link.length).toBe(1)
        expect(resBasic.link[0]).toEqual({
          _id: firstRow._id,
          primaryDisplay: firstRow.name,
        })

        // test full enrichment
        const resEnriched = await config.api.row.getEnriched(
          linkedTable._id!,
          secondRow._id!
        )
        expect(resEnriched.link.length).toBe(1)
        expect(resEnriched.link[0]._id).toBe(firstRow._id)
        expect(resEnriched.link[0].name).toBe("Test Contact")
        expect(resEnriched.link[0].description).toBe("original description")
        await assertRowUsage(rowUsage)
      })
    })

    isInternal &&
      describe("attachments and signatures", () => {
        const coreAttachmentEnrichment = async (
          schema: TableSchema,
          field: string,
          attachmentCfg: string | string[]
        ) => {
          const testTable = await config.api.table.save(
            defaultTable({
              schema,
            })
          )
          const attachmentToStoreKey = (attachmentId: string) => {
            return {
              key: `${config.getAppId()}/attachments/${attachmentId}`,
            }
          }
          const draftRow = {
            name: "test",
            description: "test",
            [field]:
              typeof attachmentCfg === "string"
                ? attachmentToStoreKey(attachmentCfg)
                : attachmentCfg.map(attachmentToStoreKey),
            tableId: testTable._id,
          }
          const row = await config.api.row.save(testTable._id!, draftRow)

          await withEnv({ SELF_HOSTED: "true" }, async () => {
            return context.doInAppContext(config.getAppId(), async () => {
              const enriched: Row[] = await outputProcessing(testTable, [row])
              const [targetRow] = enriched
              const attachmentEntries = Array.isArray(targetRow[field])
                ? targetRow[field]
                : [targetRow[field]]

              for (const entry of attachmentEntries) {
                const attachmentId = entry.key.split("/").pop()
                expect(entry.url.split("?")[0]).toBe(
                  `/files/signed/prod-budi-app-assets/${config.getProdAppId()}/attachments/${attachmentId}`
                )
              }
            })
          })
        }

        it("should allow enriching single attachment rows", async () => {
          await coreAttachmentEnrichment(
            {
              attachment: {
                type: FieldType.ATTACHMENT_SINGLE,
                name: "attachment",
                constraints: { presence: false },
              },
            },
            "attachment",
            `${uuid.v4()}.csv`
          )
        })

        it("should allow enriching attachment list rows", async () => {
          await coreAttachmentEnrichment(
            {
              attachments: {
                type: FieldType.ATTACHMENTS,
                name: "attachments",
                constraints: { type: "array", presence: false },
              },
            },
            "attachments",
            [`${uuid.v4()}.csv`]
          )
        })

        it("should allow enriching signature rows", async () => {
          await coreAttachmentEnrichment(
            {
              signature: {
                type: FieldType.SIGNATURE_SINGLE,
                name: "signature",
                constraints: { presence: false },
              },
            },
            "signature",
            `${uuid.v4()}.png`
          )
        })
      })

    describe("exportRows", () => {
      beforeEach(async () => {
        table = await config.api.table.save(defaultTable())
      })

      isInternal &&
        it("should not export internal couchdb fields", async () => {
          const existing = await config.api.row.save(table._id!, {
            name: generator.guid(),
            description: generator.paragraph(),
          })
          const res = await config.api.row.exportRows(table._id!, {
            rows: [existing._id!],
          })
          const results = JSON.parse(res)
          expect(results.length).toEqual(1)
          const row = results[0]

          expect(Object.keys(row)).toEqual(["_id", "name", "description"])
        })

      !isInternal &&
        it("should allow exporting all columns", async () => {
          const existing = await config.api.row.save(table._id!, {})
          const res = await config.api.row.exportRows(table._id!, {
            rows: [existing._id!],
          })
          const results = JSON.parse(res)
          expect(results.length).toEqual(1)
          const row = results[0]

          // Ensure all original columns were exported
          expect(Object.keys(row).length).toBe(Object.keys(existing).length)
          Object.keys(existing).forEach(key => {
            expect(row[key]).toEqual(existing[key])
          })
        })

      it("should allow exporting without filtering", async () => {
        const existing = await config.api.row.save(table._id!, {})
        const res = await config.api.row.exportRows(table._id!)
        const results = JSON.parse(res)
        expect(results.length).toEqual(1)
        const row = results[0]

        expect(row._id).toEqual(existing._id)
      })

      it("should allow exporting only certain columns", async () => {
        const existing = await config.api.row.save(table._id!, {})
        const res = await config.api.row.exportRows(table._id!, {
          rows: [existing._id!],
          columns: ["_id"],
        })
        const results = JSON.parse(res)
        expect(results.length).toEqual(1)
        const row = results[0]

        // Ensure only the _id column was exported
        expect(Object.keys(row).length).toEqual(1)
        expect(row._id).toEqual(existing._id)
      })

      it("should handle single quotes in row filtering", async () => {
        const existing = await config.api.row.save(table._id!, {})
        const res = await config.api.row.exportRows(table._id!, {
          rows: [`['${existing._id!}']`],
        })
        const results = JSON.parse(res)
        expect(results.length).toEqual(1)
        const row = results[0]
        expect(row._id).toEqual(existing._id)
      })

      it("should return an error if no table is found", async () => {
        const existing = await config.api.row.save(table._id!, {})
        await config.api.row.exportRows(
          "1234567",
          { rows: [existing._id!] },
          RowExportFormat.JSON,
          { status: 404 }
        )
      })

      // MSSQL needs a setting called IDENTITY_INSERT to be set to ON to allow writing
      // to identity columns. This is not something Budibase does currently.
      !isMSSQL &&
        it("should handle filtering by composite primary keys", async () => {
          const tableRequest = saveTableRequest({
            primary: ["number", "string"],
            schema: {
              string: {
                type: FieldType.STRING,
                name: "string",
              },
              number: {
                type: FieldType.NUMBER,
                name: "number",
              },
            },
          })
          delete tableRequest.schema.id

          const table = await config.api.table.save(tableRequest)
          const toCreate = generator
            .unique(() => generator.integer({ min: 0, max: 10000 }), 10)
            .map(number => ({ number, string: generator.word({ length: 30 }) }))

          const rows = await Promise.all(
            toCreate.map(d => config.api.row.save(table._id!, d))
          )

          const res = await config.api.row.exportRows(table._id!, {
            rows: _.sampleSize(rows, 3).map(r => r._id!),
          })
          const results = JSON.parse(res)
          expect(results.length).toEqual(3)
        })

      describe("should allow exporting all column types", () => {
        let tableId: string
        let expectedRowData: Row

        beforeAll(async () => {
          const fullSchema = structures.fullSchemaWithoutLinks({
            allRequired: true,
          })

          const table = await config.api.table.save(
            saveTableRequest({
              ...structures.basicTable(),
              schema: fullSchema,
              primary: ["string"],
            })
          )
          tableId = table._id!

          const rowValues: Record<keyof typeof fullSchema, any> = {
            [FieldType.STRING]: generator.guid(),
            [FieldType.LONGFORM]: generator.paragraph(),
            [FieldType.OPTIONS]: "option 2",
            [FieldType.ARRAY]: ["options 2", "options 4"],
            [FieldType.NUMBER]: generator.natural(),
            [FieldType.BOOLEAN]: generator.bool(),
            [FieldType.DATETIME]: generator.date().toISOString(),
            [FieldType.ATTACHMENTS]: [structures.basicAttachment()],
            [FieldType.ATTACHMENT_SINGLE]: structures.basicAttachment(),
            [FieldType.FORMULA]: undefined, // generated field
            [FieldType.AUTO]: undefined, // generated field
            [FieldType.AI]: "LLM Output",
            [FieldType.JSON]: { name: generator.guid() },
            [FieldType.INTERNAL]: generator.guid(),
            [FieldType.BARCODEQR]: generator.guid(),
            [FieldType.SIGNATURE_SINGLE]: structures.basicAttachment(),
            [FieldType.BIGINT]: generator.integer().toString(),
            [FieldType.BB_REFERENCE]: [{ _id: config.getUser()._id }],
            [FieldType.BB_REFERENCE_SINGLE]: { _id: config.getUser()._id },
          }
          const row = await config.api.row.save(table._id!, rowValues)
          expectedRowData = {
            _id: row._id,
            [FieldType.STRING]: rowValues[FieldType.STRING],
            [FieldType.LONGFORM]: rowValues[FieldType.LONGFORM],
            [FieldType.OPTIONS]: rowValues[FieldType.OPTIONS],
            [FieldType.ARRAY]: rowValues[FieldType.ARRAY],
            [FieldType.NUMBER]: rowValues[FieldType.NUMBER],
            [FieldType.BOOLEAN]: rowValues[FieldType.BOOLEAN],
            [FieldType.DATETIME]: rowValues[FieldType.DATETIME],
            [FieldType.ATTACHMENTS]: rowValues[FieldType.ATTACHMENTS].map(
              (a: any) =>
                expect.objectContaining({
                  ...a,
                  url: expect.any(String),
                })
            ),
            [FieldType.ATTACHMENT_SINGLE]: expect.objectContaining({
              ...rowValues[FieldType.ATTACHMENT_SINGLE],
              url: expect.any(String),
            }),
            [FieldType.FORMULA]: fullSchema[FieldType.FORMULA].formula,
            [FieldType.AUTO]: expect.any(Number),
            [FieldType.AI]: expect.any(String),
            [FieldType.JSON]: rowValues[FieldType.JSON],
            [FieldType.INTERNAL]: rowValues[FieldType.INTERNAL],
            [FieldType.BARCODEQR]: rowValues[FieldType.BARCODEQR],
            [FieldType.SIGNATURE_SINGLE]: expect.objectContaining({
              ...rowValues[FieldType.SIGNATURE_SINGLE],
              url: expect.any(String),
            }),
            [FieldType.BIGINT]: rowValues[FieldType.BIGINT],
            [FieldType.BB_REFERENCE]: rowValues[FieldType.BB_REFERENCE].map(
              expect.objectContaining
            ),
            [FieldType.BB_REFERENCE_SINGLE]: expect.objectContaining(
              rowValues[FieldType.BB_REFERENCE_SINGLE]
            ),
          }
        })

        it("as csv", async () => {
          const exportedValue = await config.api.row.exportRows(
            tableId,
            { query: {} },
            RowExportFormat.CSV
          )

          const jsonResult = await config.api.table.csvToJson({
            csvString: exportedValue,
          })

          const stringified = (value: string) =>
            JSON.stringify(value).replace(/"/g, "'")

          const matchingObject = (
            key: string,
            value: any,
            isArray: boolean
          ) => {
            const objectMatcher = `{'${key}':'${value[key]}'.*?}`
            if (isArray) {
              return expect.stringMatching(
                new RegExp(`^\\[${objectMatcher}\\]$`)
              )
            }
            return expect.stringMatching(new RegExp(`^${objectMatcher}$`))
          }

          expect(jsonResult).toEqual([
            {
              ...expectedRowData,
              auto: expect.any(String),
              array: stringified(expectedRowData["array"]),
              attachment: matchingObject(
                "key",
                expectedRowData["attachment"][0].sample,
                true
              ),
              attachment_single: matchingObject(
                "key",
                expectedRowData["attachment_single"].sample,
                false
              ),
              boolean: stringified(expectedRowData["boolean"]),
              json: stringified(expectedRowData["json"]),
              number: stringified(expectedRowData["number"]),
              signature_single: matchingObject(
                "key",
                expectedRowData["signature_single"].sample,
                false
              ),
              bb_reference: matchingObject(
                "_id",
                expectedRowData["bb_reference"][0].sample,
                true
              ),
              bb_reference_single: matchingObject(
                "_id",
                expectedRowData["bb_reference_single"].sample,
                false
              ),
              ai: "LLM Output",
            },
          ])
        })

        it("as json", async () => {
          const exportedValue = await config.api.row.exportRows(
            tableId,
            { query: {} },
            RowExportFormat.JSON
          )

          const json = JSON.parse(exportedValue)
          expect(json).toEqual([expectedRowData])
        })

        it("as json with schema", async () => {
          const exportedValue = await config.api.row.exportRows(
            tableId,
            { query: {} },
            RowExportFormat.JSON_WITH_SCHEMA
          )

          const json = JSON.parse(exportedValue)
          expect(json).toEqual({
            schema: expect.any(Object),
            rows: [expectedRowData],
          })
        })

        it("can handle csv-special characters in strings", async () => {
          const badString = 'test":, wow", "test": "wow"'
          const table = await config.api.table.save(
            saveTableRequest({
              schema: {
                string: {
                  type: FieldType.STRING,
                  name: "string",
                },
              },
            })
          )

          await config.api.row.save(table._id!, { string: badString })

          const exportedValue = await config.api.row.exportRows(
            table._id!,
            { query: {} },
            RowExportFormat.CSV
          )

          const json = await config.api.table.csvToJson(
            {
              csvString: exportedValue,
            },
            {
              status: 200,
            }
          )

          expect(json).toHaveLength(1)
          expect(json[0].string).toEqual(badString)
        })

        it("exported data can be re-imported", async () => {
          // export all
          const exportedValue = await config.api.row.exportRows(
            tableId,
            { query: {} },
            RowExportFormat.CSV
          )

          // import all twice
          const rows = await config.api.table.csvToJson({
            csvString: exportedValue,
          })
          await config.api.row.bulkImport(tableId, {
            rows,
          })
          await config.api.row.bulkImport(tableId, {
            rows,
          })

          const { rows: allRows } = await config.api.row.search(tableId)

          const expectedRow = {
            ...expectedRowData,
            _id: expect.any(String),
            _rev: expect.any(String),
            type: "row",
            tableId: tableId,
            createdAt: new Date().toISOString(),
            updatedAt: new Date().toISOString(),
          }
          expect(allRows).toEqual([expectedRow, expectedRow, expectedRow])
        })
      })
    })

    let o2mTable: Table
    let m2mTable: Table
    beforeAll(async () => {
      o2mTable = await config.api.table.save(defaultTable())
      m2mTable = await config.api.table.save(defaultTable())
    })

    describe.each([
      [
        "relationship fields",
        (): Record<string, FieldSchema> => ({
          user: {
            name: "user",
            relationshipType: RelationshipType.ONE_TO_MANY,
            type: FieldType.LINK,
            tableId: o2mTable._id!,
            fieldName: "fk_o2m",
          },
          users: {
            name: "users",
            relationshipType: RelationshipType.MANY_TO_MANY,
            type: FieldType.LINK,
            tableId: m2mTable._id!,
            fieldName: "fk_m2m",
          },
        }),
        (tableId: string) =>
          config.api.row.save(tableId, {
            name: uuid.v4(),
            description: generator.paragraph(),
            tableId,
          }),
        (row: Row) => ({
          _id: row._id,
          primaryDisplay: row.name,
        }),
      ],
      [
        "bb reference fields",
        (): Record<string, FieldSchema> => ({
          user: {
            name: "user",
            type: FieldType.BB_REFERENCE,
            subtype: BBReferenceFieldSubType.USER,
          },
          users: {
            name: "users",
            type: FieldType.BB_REFERENCE,
            subtype: BBReferenceFieldSubType.USERS,
          },
        }),
        () => config.createUser(),
        (row: Row) => ({
          _id: row._id,
          primaryDisplay: row.email,
          email: row.email,
          firstName: row.firstName,
          lastName: row.lastName,
        }),
      ],
    ])("links - %s", (__, relSchema, dataGenerator, resultMapper) => {
      let tableId: string
      let o2mData: Row[]
      let m2mData: Row[]

      beforeAll(async () => {
        const table = await config.api.table.save(
          defaultTable({ schema: relSchema() })
        )
        tableId = table._id!

        o2mData = [
          await dataGenerator(o2mTable._id!),
          await dataGenerator(o2mTable._id!),
          await dataGenerator(o2mTable._id!),
          await dataGenerator(o2mTable._id!),
        ]

        m2mData = [
          await dataGenerator(m2mTable._id!),
          await dataGenerator(m2mTable._id!),
          await dataGenerator(m2mTable._id!),
          await dataGenerator(m2mTable._id!),
        ]
      })

      it("can save a row when relationship fields are empty", async () => {
        const row = await config.api.row.save(tableId, {
          name: "foo",
          description: "bar",
        })

        expect(row).toEqual({
          _id: expect.any(String),
          _rev: expect.any(String),
          id: isInternal ? undefined : expect.any(Number),
          type: isInternal ? "row" : undefined,
          name: "foo",
          description: "bar",
          tableId,
        })
      })

      it("can save a row with a single relationship field", async () => {
        const user = _.sample(o2mData)!
        const row = await config.api.row.save(tableId, {
          name: "foo",
          description: "bar",
          user: [user],
        })

        expect(row).toEqual({
          name: "foo",
          description: "bar",
          tableId,
          user: [user].map(u => resultMapper(u)),
          _id: expect.any(String),
          _rev: expect.any(String),
          id: isInternal ? undefined : expect.any(Number),
          type: isInternal ? "row" : undefined,
          [`fk_${o2mTable.name}_fk_o2m`]: isInternal ? undefined : user.id,
        })
      })

      it("can save a row with a multiple relationship field", async () => {
        const selectedUsers = _.sampleSize(m2mData, 2)
        const row = await config.api.row.save(tableId, {
          name: "foo",
          description: "bar",
          users: selectedUsers,
        })

        expect(row).toEqual({
          name: "foo",
          description: "bar",
          tableId,
          users: expect.arrayContaining(
            selectedUsers.map(u => resultMapper(u))
          ),
          _id: expect.any(String),
          _rev: expect.any(String),
          id: isInternal ? undefined : expect.any(Number),
          type: isInternal ? "row" : undefined,
        })
      })

      it("can retrieve rows with no populated relationships", async () => {
        const row = await config.api.row.save(tableId, {
          name: "foo",
          description: "bar",
        })

        const retrieved = await config.api.row.get(tableId, row._id!)
        expect(retrieved).toEqual({
          name: "foo",
          description: "bar",
          tableId,
          user: undefined,
          users: undefined,
          _id: row._id,
          _rev: expect.any(String),
          id: isInternal ? undefined : expect.any(Number),
          ...defaultRowFields,
        })
      })

      it("can retrieve rows with populated relationships", async () => {
        const user1 = _.sample(o2mData)!
        const [user2, user3] = _.sampleSize(m2mData, 2)

        const row = await config.api.row.save(tableId, {
          name: "foo",
          description: "bar",
          users: [user2, user3],
          user: [user1],
        })

        const retrieved = await config.api.row.get(tableId, row._id!)
        expect(retrieved).toEqual({
          name: "foo",
          description: "bar",
          tableId,
          user: expect.arrayContaining([user1].map(u => resultMapper(u))),
          users: expect.arrayContaining(
            [user2, user3].map(u => resultMapper(u))
          ),
          _id: row._id,
          _rev: expect.any(String),
          id: isInternal ? undefined : expect.any(Number),
          [`fk_${o2mTable.name}_fk_o2m`]: isInternal ? undefined : user1.id,
          ...defaultRowFields,
        })
      })

      it("can update an existing populated row", async () => {
        const user = _.sample(o2mData)!
        const [users1, users2, users3] = _.sampleSize(m2mData, 3)

        const row = await config.api.row.save(tableId, {
          name: "foo",
          description: "bar",
          users: [users1, users2],
        })

        const updatedRow = await config.api.row.save(tableId, {
          ...row,
          user: [user],
          users: [users3, users1],
        })
        expect(updatedRow).toEqual({
          name: "foo",
          description: "bar",
          tableId,
          user: expect.arrayContaining([user].map(u => resultMapper(u))),
          users: expect.arrayContaining(
            [users3, users1].map(u => resultMapper(u))
          ),
          _id: row._id,
          _rev: expect.any(String),
          id: isInternal ? undefined : expect.any(Number),
          type: isInternal ? "row" : undefined,
          [`fk_${o2mTable.name}_fk_o2m`]: isInternal ? undefined : user.id,
        })
      })

      it("can wipe an existing populated relationships in row", async () => {
        const [user1, user2] = _.sampleSize(m2mData, 2)
        const row = await config.api.row.save(tableId, {
          name: "foo",
          description: "bar",
          users: [user1, user2],
        })

        const updatedRow = await config.api.row.save(tableId, {
          ...row,
          user: null,
          users: null,
        })
        expect(updatedRow).toEqual({
          name: "foo",
          description: "bar",
          tableId,
          _id: row._id,
          _rev: expect.any(String),
          id: isInternal ? undefined : expect.any(Number),
          type: isInternal ? "row" : undefined,
        })
      })

      it("fetch all will populate the relationships", async () => {
        const [user1] = _.sampleSize(o2mData, 1)
        const [users1, users2, users3] = _.sampleSize(m2mData, 3)

        const rows = [
          {
            name: generator.name(),
            description: generator.name(),
            users: [users1, users2],
          },
          {
            name: generator.name(),
            description: generator.name(),
            user: [user1],
            users: [users1, users3],
          },
          {
            name: generator.name(),
            description: generator.name(),
            users: [users3],
          },
        ]

        await config.api.row.save(tableId, rows[0])
        await config.api.row.save(tableId, rows[1])
        await config.api.row.save(tableId, rows[2])

        const res = await config.api.row.fetch(tableId)

        expect(res).toEqual(
          expect.arrayContaining(
            rows.map(r => ({
              name: r.name,
              description: r.description,
              tableId,
              user: r.user?.map(u => resultMapper(u)),
              users: r.users?.length
                ? expect.arrayContaining(r.users?.map(u => resultMapper(u)))
                : undefined,
              _id: expect.any(String),
              _rev: expect.any(String),
              id: isInternal ? undefined : expect.any(Number),
              [`fk_${o2mTable.name}_fk_o2m`]:
                isInternal || !r.user?.length ? undefined : r.user[0].id,
              ...defaultRowFields,
            }))
          )
        )
      })

      it("search all will populate the relationships", async () => {
        const [user1] = _.sampleSize(o2mData, 1)
        const [users1, users2, users3] = _.sampleSize(m2mData, 3)

        const rows = [
          {
            name: generator.name(),
            description: generator.name(),
            users: [users1, users2],
          },
          {
            name: generator.name(),
            description: generator.name(),
            user: [user1],
            users: [users1, users3],
          },
          {
            name: generator.name(),
            description: generator.name(),
            users: [users3],
          },
        ]

        await config.api.row.save(tableId, rows[0])
        await config.api.row.save(tableId, rows[1])
        await config.api.row.save(tableId, rows[2])

        const res = await config.api.row.search(tableId)

        expect(res).toEqual({
          rows: expect.arrayContaining(
            rows.map(r => ({
              name: r.name,
              description: r.description,
              tableId,
              user: r.user?.map(u => resultMapper(u)),
              users: r.users?.length
                ? expect.arrayContaining(r.users?.map(u => resultMapper(u)))
                : undefined,
              _id: expect.any(String),
              _rev: expect.any(String),
              id: isInternal ? undefined : expect.any(Number),
              [`fk_${o2mTable.name}_fk_o2m`]:
                isInternal || !r.user?.length ? undefined : r.user[0].id,
              ...defaultRowFields,
            }))
          ),
          ...(isInternal
            ? {}
            : {
                hasNextPage: false,
              }),
        })
      })
    })

    // Upserting isn't yet supported in MSSQL or Oracle, see:
    //   https://github.com/knex/knex/pull/6050
    !isMSSQL &&
      !isOracle &&
      describe("relationships", () => {
        let tableId: string
        let viewId: string

        let auxData: Row[] = []

<<<<<<< HEAD
        let flagCleanup: (() => void) | undefined

        beforeAll(async () => {
          flagCleanup = features.testutils.setFeatureFlags("*", {
            ENRICHED_RELATIONSHIPS: true,
          })

          const aux2Table = await config.api.table.save(saveTableRequest())
          const aux2Data = await config.api.row.save(aux2Table._id!, {})
=======
      beforeAll(async () => {
        const aux2Table = await config.api.table.save(saveTableRequest())
        const aux2Data = await config.api.row.save(aux2Table._id!, {})
>>>>>>> 250303c8

          const auxTable = await config.api.table.save(
            saveTableRequest({
              primaryDisplay: "name",
              schema: {
                name: {
                  name: "name",
                  type: FieldType.STRING,
                  constraints: { presence: true },
                },
                age: {
                  name: "age",
                  type: FieldType.NUMBER,
                  constraints: { presence: true },
                },
                address: {
                  name: "address",
                  type: FieldType.STRING,
                  constraints: { presence: true },
                  visible: false,
                },
                link: {
                  name: "link",
                  type: FieldType.LINK,
                  tableId: aux2Table._id!,
                  relationshipType: RelationshipType.MANY_TO_MANY,
                  fieldName: "fk_aux",
                  constraints: { presence: true },
                },
                formula: {
                  name: "formula",
                  type: FieldType.FORMULA,
                  formula: "{{ any }}",
                  constraints: { presence: true },
                },
              },
            })
          )
          const auxTableId = auxTable._id!

          for (const name of generator.unique(() => generator.name(), 10)) {
            auxData.push(
              await config.api.row.save(auxTableId, {
                name,
                age: generator.age(),
                address: generator.address(),
                link: [aux2Data],
              })
            )
          }

          const table = await config.api.table.save(
            saveTableRequest({
              schema: {
                title: {
                  name: "title",
                  type: FieldType.STRING,
                  constraints: { presence: true },
                },
                relWithNoSchema: {
                  name: "relWithNoSchema",
                  relationshipType: RelationshipType.ONE_TO_MANY,
                  type: FieldType.LINK,
                  tableId: auxTableId,
                  fieldName: "fk_relWithNoSchema",
                  constraints: { presence: true },
                },
                relWithEmptySchema: {
                  name: "relWithEmptySchema",
                  relationshipType: RelationshipType.ONE_TO_MANY,
                  type: FieldType.LINK,
                  tableId: auxTableId,
                  fieldName: "fk_relWithEmptySchema",
                  constraints: { presence: true },
                },
                relWithFullSchema: {
                  name: "relWithFullSchema",
                  relationshipType: RelationshipType.ONE_TO_MANY,
                  type: FieldType.LINK,
                  tableId: auxTableId,
                  fieldName: "fk_relWithFullSchema",
                  constraints: { presence: true },
                },
                relWithHalfSchema: {
                  name: "relWithHalfSchema",
                  relationshipType: RelationshipType.ONE_TO_MANY,
                  type: FieldType.LINK,
                  tableId: auxTableId,
                  fieldName: "fk_relWithHalfSchema",
                  constraints: { presence: true },
                },
                relWithIllegalSchema: {
                  name: "relWithIllegalSchema",
                  relationshipType: RelationshipType.ONE_TO_MANY,
                  type: FieldType.LINK,
                  tableId: auxTableId,
                  fieldName: "fk_relWithIllegalSchema",
                  constraints: { presence: true },
                },
              },
            })
          )
          tableId = table._id!
          const view = await config.api.viewV2.create({
            name: generator.guid(),
            tableId,
            schema: {
              title: {
                visible: true,
              },
              relWithNoSchema: {
                visible: true,
              },
              relWithEmptySchema: {
                visible: true,
                columns: {},
              },
              relWithFullSchema: {
                visible: true,
                columns: Object.keys(auxTable.schema).reduce<
                  Record<string, RelationSchemaField>
                >((acc, c) => ({ ...acc, [c]: { visible: true } }), {}),
              },
              relWithHalfSchema: {
                visible: true,
                columns: {
                  name: { visible: true },
                  age: { visible: false, readonly: true },
                },
              },
              relWithIllegalSchema: {
                visible: true,
                columns: {
                  name: { visible: true },
                  address: { visible: true },
                  unexisting: { visible: true },
                },
              },
            },
          })

          viewId = view.id
        })

<<<<<<< HEAD
        afterAll(() => {
          flagCleanup?.()
        })

        const testScenarios: [string, (row: Row) => Promise<Row> | Row][] = [
          ["get row", (row: Row) => config.api.row.get(viewId, row._id!)],
          [
            "from view search",
            async (row: Row) => {
              const { rows } = await config.api.viewV2.search(viewId)
              return rows.find(r => r._id === row._id!)
            },
          ],
          ["from original saved row", (row: Row) => row],
          ["from updated row", (row: Row) => config.api.row.save(viewId, row)],
        ]

        it.each(testScenarios)(
          "can retrieve rows with populated relationships (via %s)",
          async (__, retrieveDelegate) => {
            const otherRows = _.sampleSize(auxData, 5)

            const row = await config.api.row.save(viewId, {
              title: generator.word(),
              relWithNoSchema: [otherRows[0]],
              relWithEmptySchema: [otherRows[1]],
              relWithFullSchema: [otherRows[2]],
              relWithHalfSchema: [otherRows[3]],
              relWithIllegalSchema: [otherRows[4]],
            })
=======
      const testScenarios: [string, (row: Row) => Promise<Row> | Row][] = [
        ["get row", (row: Row) => config.api.row.get(viewId, row._id!)],
        [
          "from view search",
          async (row: Row) => {
            const { rows } = await config.api.viewV2.search(viewId)
            return rows.find(r => r._id === row._id!)
          },
        ],
        ["from original saved row", (row: Row) => row],
        ["from updated row", (row: Row) => config.api.row.save(viewId, row)],
      ]
>>>>>>> 250303c8

            const retrieved = await retrieveDelegate(row)

            expect(retrieved).toEqual(
              expect.objectContaining({
                title: row.title,
                relWithNoSchema: [
                  {
                    _id: otherRows[0]._id,
                    primaryDisplay: otherRows[0].name,
                  },
                ],
                relWithEmptySchema: [
                  {
                    _id: otherRows[1]._id,
                    primaryDisplay: otherRows[1].name,
                  },
                ],
                relWithFullSchema: [
                  {
                    _id: otherRows[2]._id,
                    primaryDisplay: otherRows[2].name,
                    name: otherRows[2].name,
                    age: otherRows[2].age,
                    id: otherRows[2].id,
                  },
                ],
                relWithHalfSchema: [
                  {
                    _id: otherRows[3]._id,
                    primaryDisplay: otherRows[3].name,
                    name: otherRows[3].name,
                  },
                ],
                relWithIllegalSchema: [
                  {
                    _id: otherRows[4]._id,
                    primaryDisplay: otherRows[4].name,
                    name: otherRows[4].name,
                  },
                ],
              })
            )
          }
        )

        it.each(testScenarios)(
          "does not enrich relationships when not enabled (via %s)",
          async (__, retrieveDelegate) => {
            await features.testutils.withFeatureFlags(
              "*",
              {
                ENRICHED_RELATIONSHIPS: false,
              },
              async () => {
                const otherRows = _.sampleSize(auxData, 5)

                const row = await config.api.row.save(viewId, {
                  title: generator.word(),
                  relWithNoSchema: [otherRows[0]],
                  relWithEmptySchema: [otherRows[1]],
                  relWithFullSchema: [otherRows[2]],
                  relWithHalfSchema: [otherRows[3]],
                  relWithIllegalSchema: [otherRows[4]],
                })

                const retrieved = await retrieveDelegate(row)

                expect(retrieved).toEqual(
                  expect.objectContaining({
                    title: row.title,
                    relWithNoSchema: [
                      {
                        _id: otherRows[0]._id,
                        primaryDisplay: otherRows[0].name,
                      },
                    ],
                    relWithEmptySchema: [
                      {
                        _id: otherRows[1]._id,
                        primaryDisplay: otherRows[1].name,
                      },
                    ],
                    relWithFullSchema: [
                      {
                        _id: otherRows[2]._id,
                        primaryDisplay: otherRows[2].name,
                      },
                    ],
                    relWithHalfSchema: [
                      {
                        _id: otherRows[3]._id,
                        primaryDisplay: otherRows[3].name,
                      },
                    ],
                    relWithIllegalSchema: [
                      {
                        _id: otherRows[4]._id,
                        primaryDisplay: otherRows[4].name,
                      },
                    ],
                  })
                )
              }
            )
          }
        )

<<<<<<< HEAD
        it.each([
          [
            "from table fetch",
            async (row: Row) => {
              const rows = await config.api.row.fetch(tableId)
              return rows.find(r => r._id === row._id!)
            },
          ],
          [
            "from table search",
            async (row: Row) => {
              const { rows } = await config.api.row.search(tableId)
              return rows.find(r => r._id === row._id!)
            },
          ],
        ])(
          "does not enrich when fetching from the table (via %s)",
          async (__, retrieveDelegate) => {
            const otherRows = _.sampleSize(auxData, 5)

            const row = await config.api.row.save(viewId, {
              title: generator.word(),
              relWithNoSchema: [otherRows[0]],
              relWithEmptySchema: [otherRows[1]],
              relWithFullSchema: [otherRows[2]],
              relWithHalfSchema: [otherRows[3]],
              relWithIllegalSchema: [otherRows[4]],
            })

            const retrieved = await retrieveDelegate(row)
=======
      it.each([
        [
          "from table fetch",
          async (row: Row) => {
            const rows = await config.api.row.fetch(tableId)
            return rows.find(r => r._id === row._id!)
          },
        ],
        [
          "from table search",
          async (row: Row) => {
            const { rows } = await config.api.row.search(tableId)
            return rows.find(r => r._id === row._id!)
          },
        ],
      ])(
        "does not enrich when fetching from the table (via %s)",
        async (__, retrieveDelegate) => {
          const otherRows = _.sampleSize(auxData, 5)
>>>>>>> 250303c8

            expect(retrieved).toEqual(
              expect.objectContaining({
                title: row.title,
                relWithNoSchema: [
                  {
                    _id: otherRows[0]._id,
                    primaryDisplay: otherRows[0].name,
                  },
                ],
                relWithEmptySchema: [
                  {
                    _id: otherRows[1]._id,
                    primaryDisplay: otherRows[1].name,
                  },
                ],
                relWithFullSchema: [
                  {
                    _id: otherRows[2]._id,
                    primaryDisplay: otherRows[2].name,
                  },
                ],
                relWithHalfSchema: [
                  {
                    _id: otherRows[3]._id,
                    primaryDisplay: otherRows[3].name,
                  },
                ],
                relWithIllegalSchema: [
                  {
                    _id: otherRows[4]._id,
                    primaryDisplay: otherRows[4].name,
                  },
                ],
              })
            )
          }
        )
      })

    isInternal &&
      describe("AI fields", () => {
        let table: Table

        beforeAll(async () => {
          mocks.licenses.useBudibaseAI()
          mocks.licenses.useAICustomConfigs()
          table = await config.api.table.save(
            saveTableRequest({
              schema: {
                ai: {
                  name: "ai",
                  type: FieldType.AI,
                  operation: AIOperationEnum.PROMPT,
                  prompt: "Convert the following to German: '{{ product }}'",
                },
                product: {
                  name: "product",
                  type: FieldType.STRING,
                },
              },
            })
          )

          await config.api.row.save(table._id!, {
            product: generator.word(),
          })
        })

        afterAll(() => {
          jest.unmock("@budibase/pro")
        })

        it("should be able to save a row with an AI column", async () => {
          const { rows } = await config.api.row.search(table._id!)
          expect(rows.length).toBe(1)
          expect(rows[0].ai).toEqual("Mock LLM Response")
        })

        it("should be able to update a row with an AI column", async () => {
          const { rows } = await config.api.row.search(table._id!)
          expect(rows.length).toBe(1)
          await config.api.row.save(table._id!, {
            product: generator.word(),
            ...rows[0],
          })
          expect(rows.length).toBe(1)
          expect(rows[0].ai).toEqual("Mock LLM Response")
        })
      })

    describe("Formula fields", () => {
      let table: Table
      let otherTable: Table
      let relatedRow: Row

      beforeAll(async () => {
        otherTable = await config.api.table.save(defaultTable())
        table = await config.api.table.save(
          saveTableRequest({
            schema: {
              links: {
                name: "links",
                fieldName: "links",
                type: FieldType.LINK,
                tableId: otherTable._id!,
                relationshipType: RelationshipType.ONE_TO_MANY,
              },
              formula: {
                name: "formula",
                type: FieldType.FORMULA,
                formula: "{{ links.0.name }}",
                formulaType: FormulaType.DYNAMIC,
              },
            },
          })
        )

        relatedRow = await config.api.row.save(otherTable._id!, {
          name: generator.word(),
          description: generator.paragraph(),
        })
        await config.api.row.save(table._id!, {
          name: generator.word(),
          description: generator.paragraph(),
          tableId: table._id!,
          links: [relatedRow._id],
        })
      })

      it("should be able to search for rows containing formulas", async () => {
        const { rows } = await config.api.row.search(table._id!)
        expect(rows.length).toBe(1)
        expect(rows[0].links.length).toBe(1)
        const row = rows[0]
        expect(row.formula).toBe(relatedRow.name)
      })
    })

    describe("Formula JS protection", () => {
      it("should time out JS execution if a single cell takes too long", async () => {
        await withEnv({ JS_PER_INVOCATION_TIMEOUT_MS: 40 }, async () => {
          const js = Buffer.from(
            `
              let i = 0;
              while (true) {
                i++;
              }
              return i;
            `
          ).toString("base64")

          const table = await config.api.table.save(
            saveTableRequest({
              schema: {
                text: {
                  name: "text",
                  type: FieldType.STRING,
                },
                formula: {
                  name: "formula",
                  type: FieldType.FORMULA,
                  formula: `{{ js "${js}"}}`,
                  formulaType: FormulaType.DYNAMIC,
                },
              },
            })
          )

          await config.api.row.save(table._id!, { text: "foo" })
          const { rows } = await config.api.row.search(table._id!)
          expect(rows).toHaveLength(1)
          const row = rows[0]
          expect(row.text).toBe("foo")
          expect(row.formula).toBe("Timed out while executing JS")
        })
      })

      it("should time out JS execution if a multiple cells take too long", async () => {
        await withEnv(
          {
            JS_PER_INVOCATION_TIMEOUT_MS: 40,
            JS_PER_REQUEST_TIMEOUT_MS: 80,
          },
          async () => {
            const js = Buffer.from(
              `
              let i = 0;
              while (true) {
                i++;
              }
              return i;
            `
            ).toString("base64")

            const table = await config.api.table.save(
              saveTableRequest({
                schema: {
                  text: {
                    name: "text",
                    type: FieldType.STRING,
                  },
                  formula: {
                    name: "formula",
                    type: FieldType.FORMULA,
                    formula: `{{ js "${js}"}}`,
                    formulaType: FormulaType.DYNAMIC,
                  },
                },
              })
            )

            for (let i = 0; i < 10; i++) {
              await config.api.row.save(table._id!, { text: "foo" })
            }

            // Run this test 3 times to make sure that there's no cross-request
            // pollution of the execution time tracking.
            for (let reqs = 0; reqs < 3; reqs++) {
              const { rows } = await config.api.row.search(table._id!)
              expect(rows).toHaveLength(10)

              let i = 0
              for (; i < 10; i++) {
                const row = rows[i]
                if (row.formula !== JsTimeoutError.message) {
                  break
                }
              }

              // Given the execution times are not deterministic, we can't be sure
              // of the exact number of rows that were executed before the timeout
              // but it should absolutely be at least 1.
              expect(i).toBeGreaterThan(0)
              expect(i).toBeLessThan(5)

              for (; i < 10; i++) {
                const row = rows[i]
                expect(row.text).toBe("foo")
                expect(row.formula).toStartWith("CPU time limit exceeded ")
              }
            }
          }
        )
      })

      it("should not carry over context between formulas", async () => {
        const js = Buffer.from(`return $("[text]");`).toString("base64")
        const table = await config.api.table.save(
          saveTableRequest({
            schema: {
              text: {
                name: "text",
                type: FieldType.STRING,
              },
              formula: {
                name: "formula",
                type: FieldType.FORMULA,
                formula: `{{ js "${js}"}}`,
                formulaType: FormulaType.DYNAMIC,
              },
            },
          })
        )

        for (let i = 0; i < 10; i++) {
          await config.api.row.save(table._id!, { text: `foo${i}` })
        }

        const { rows } = await config.api.row.search(table._id!)
        expect(rows).toHaveLength(10)

        const formulaValues = rows.map(r => r.formula)
        expect(formulaValues).toEqual(
          expect.arrayContaining([
            "foo0",
            "foo1",
            "foo2",
            "foo3",
            "foo4",
            "foo5",
            "foo6",
            "foo7",
            "foo8",
            "foo9",
          ])
        )
      })
    })
  }
)<|MERGE_RESOLUTION|>--- conflicted
+++ resolved
@@ -1,3 +1,5 @@
+import * as setup from "./utilities"
+
 import {
   DatabaseName,
   datasourceDescribe,
@@ -38,7 +40,6 @@
 import { InternalTables } from "../../../db/utils"
 import { withEnv } from "../../../environment"
 import { JsTimeoutError } from "@budibase/string-templates"
-import { structures } from "./utilities"
 
 jest.mock("@budibase/pro", () => ({
   ...jest.requireActual("@budibase/pro"),
@@ -81,14 +82,18 @@
 datasourceDescribe(
   { name: "/rows (%s)", exclude: [DatabaseName.MONGODB] },
   ({ config, dsProvider, isInternal, isMSSQL, isOracle }) => {
+    let table: Table
     let datasource: Datasource | undefined
     let client: Knex | undefined
-    let table: Table
 
     beforeAll(async () => {
       const ds = await dsProvider()
       datasource = ds.datasource
       client = ds.client
+    })
+
+    afterAll(async () => {
+      setup.afterAll()
     })
 
     function saveTableRequest(
@@ -2251,13 +2256,13 @@
         let expectedRowData: Row
 
         beforeAll(async () => {
-          const fullSchema = structures.fullSchemaWithoutLinks({
+          const fullSchema = setup.structures.fullSchemaWithoutLinks({
             allRequired: true,
           })
 
           const table = await config.api.table.save(
             saveTableRequest({
-              ...structures.basicTable(),
+              ...setup.structures.basicTable(),
               schema: fullSchema,
               primary: ["string"],
             })
@@ -2272,15 +2277,15 @@
             [FieldType.NUMBER]: generator.natural(),
             [FieldType.BOOLEAN]: generator.bool(),
             [FieldType.DATETIME]: generator.date().toISOString(),
-            [FieldType.ATTACHMENTS]: [structures.basicAttachment()],
-            [FieldType.ATTACHMENT_SINGLE]: structures.basicAttachment(),
+            [FieldType.ATTACHMENTS]: [setup.structures.basicAttachment()],
+            [FieldType.ATTACHMENT_SINGLE]: setup.structures.basicAttachment(),
             [FieldType.FORMULA]: undefined, // generated field
             [FieldType.AUTO]: undefined, // generated field
             [FieldType.AI]: "LLM Output",
             [FieldType.JSON]: { name: generator.guid() },
             [FieldType.INTERNAL]: generator.guid(),
             [FieldType.BARCODEQR]: generator.guid(),
-            [FieldType.SIGNATURE_SINGLE]: structures.basicAttachment(),
+            [FieldType.SIGNATURE_SINGLE]: setup.structures.basicAttachment(),
             [FieldType.BIGINT]: generator.integer().toString(),
             [FieldType.BB_REFERENCE]: [{ _id: config.getUser()._id }],
             [FieldType.BB_REFERENCE_SINGLE]: { _id: config.getUser()._id },
@@ -2851,21 +2856,9 @@
 
         let auxData: Row[] = []
 
-<<<<<<< HEAD
-        let flagCleanup: (() => void) | undefined
-
         beforeAll(async () => {
-          flagCleanup = features.testutils.setFeatureFlags("*", {
-            ENRICHED_RELATIONSHIPS: true,
-          })
-
           const aux2Table = await config.api.table.save(saveTableRequest())
           const aux2Data = await config.api.row.save(aux2Table._id!, {})
-=======
-      beforeAll(async () => {
-        const aux2Table = await config.api.table.save(saveTableRequest())
-        const aux2Data = await config.api.row.save(aux2Table._id!, {})
->>>>>>> 250303c8
 
           const auxTable = await config.api.table.save(
             saveTableRequest({
@@ -3008,11 +3001,6 @@
           })
 
           viewId = view.id
-        })
-
-<<<<<<< HEAD
-        afterAll(() => {
-          flagCleanup?.()
         })
 
         const testScenarios: [string, (row: Row) => Promise<Row> | Row][] = [
@@ -3041,20 +3029,6 @@
               relWithHalfSchema: [otherRows[3]],
               relWithIllegalSchema: [otherRows[4]],
             })
-=======
-      const testScenarios: [string, (row: Row) => Promise<Row> | Row][] = [
-        ["get row", (row: Row) => config.api.row.get(viewId, row._id!)],
-        [
-          "from view search",
-          async (row: Row) => {
-            const { rows } = await config.api.viewV2.search(viewId)
-            return rows.find(r => r._id === row._id!)
-          },
-        ],
-        ["from original saved row", (row: Row) => row],
-        ["from updated row", (row: Row) => config.api.row.save(viewId, row)],
-      ]
->>>>>>> 250303c8
 
             const retrieved = await retrieveDelegate(row)
 
@@ -3101,69 +3075,6 @@
           }
         )
 
-        it.each(testScenarios)(
-          "does not enrich relationships when not enabled (via %s)",
-          async (__, retrieveDelegate) => {
-            await features.testutils.withFeatureFlags(
-              "*",
-              {
-                ENRICHED_RELATIONSHIPS: false,
-              },
-              async () => {
-                const otherRows = _.sampleSize(auxData, 5)
-
-                const row = await config.api.row.save(viewId, {
-                  title: generator.word(),
-                  relWithNoSchema: [otherRows[0]],
-                  relWithEmptySchema: [otherRows[1]],
-                  relWithFullSchema: [otherRows[2]],
-                  relWithHalfSchema: [otherRows[3]],
-                  relWithIllegalSchema: [otherRows[4]],
-                })
-
-                const retrieved = await retrieveDelegate(row)
-
-                expect(retrieved).toEqual(
-                  expect.objectContaining({
-                    title: row.title,
-                    relWithNoSchema: [
-                      {
-                        _id: otherRows[0]._id,
-                        primaryDisplay: otherRows[0].name,
-                      },
-                    ],
-                    relWithEmptySchema: [
-                      {
-                        _id: otherRows[1]._id,
-                        primaryDisplay: otherRows[1].name,
-                      },
-                    ],
-                    relWithFullSchema: [
-                      {
-                        _id: otherRows[2]._id,
-                        primaryDisplay: otherRows[2].name,
-                      },
-                    ],
-                    relWithHalfSchema: [
-                      {
-                        _id: otherRows[3]._id,
-                        primaryDisplay: otherRows[3].name,
-                      },
-                    ],
-                    relWithIllegalSchema: [
-                      {
-                        _id: otherRows[4]._id,
-                        primaryDisplay: otherRows[4].name,
-                      },
-                    ],
-                  })
-                )
-              }
-            )
-          }
-        )
-
-<<<<<<< HEAD
         it.each([
           [
             "from table fetch",
@@ -3194,27 +3105,6 @@
             })
 
             const retrieved = await retrieveDelegate(row)
-=======
-      it.each([
-        [
-          "from table fetch",
-          async (row: Row) => {
-            const rows = await config.api.row.fetch(tableId)
-            return rows.find(r => r._id === row._id!)
-          },
-        ],
-        [
-          "from table search",
-          async (row: Row) => {
-            const { rows } = await config.api.row.search(tableId)
-            return rows.find(r => r._id === row._id!)
-          },
-        ],
-      ])(
-        "does not enrich when fetching from the table (via %s)",
-        async (__, retrieveDelegate) => {
-          const otherRows = _.sampleSize(auxData, 5)
->>>>>>> 250303c8
 
             expect(retrieved).toEqual(
               expect.objectContaining({
@@ -3505,4 +3395,6 @@
       })
     })
   }
-)+)
+
+// todo: remove me