import { databaseTestProviders } from "../../../integrations/tests/utils"

import tk from "timekeeper"
import { outputProcessing } from "../../../utilities/rowProcessor"
import * as setup from "./utilities"
import { context, roles, tenancy } from "@budibase/backend-core"
import { quotas } from "@budibase/pro"
import {
  Datasource,
  FieldType,
  MonthlyQuotaName,
  PermissionLevel,
  QuotaUsageType,
  Row,
  SaveTableRequest,
  SortOrder,
  SortType,
  StaticQuotaName,
  Table,
} from "@budibase/types"
import {
  expectAnyInternalColsAttributes,
  generator,
  mocks,
  structures,
} from "@budibase/backend-core/tests"

const timestamp = new Date("2023-01-26T11:48:57.597Z").toISOString()
tk.freeze(timestamp)

const { basicRow } = setup.structures

describe.each([
  ["internal", undefined],
  ["postgres", databaseTestProviders.postgres],
])("/rows (%s)", (_, dsProvider) => {
  let request = setup.getRequest()
  let config = setup.getConfig()
  let table: Table
  let row: Row
  let datasource: Datasource | undefined

  afterAll(setup.afterAll)

  beforeAll(async () => {
    await config.init()
  })

  beforeEach(async () => {
<<<<<<< HEAD
    let tableConfig: SaveTableRequest = {
      name: generator.guid(),
      type: "table",
      primary: ["id"],
      schema: {
        id: {
          type: FieldType.AUTO,
          name: "id",
          autocolumn: true,
          constraints: {
            presence: true,
          },
        },
        name: {
          type: FieldType.STRING,
          name: "name",
          constraints: {
            type: "string",
          },
        },
        description: {
          type: FieldType.STRING,
          name: "description",
          constraints: {
            type: "string",
          },
        },
      },
    }

    if (dsProvider) {
      datasource = await config.api.datasource.create(
        await dsProvider.getDsConfig()
      )

      tableConfig.sourceId = datasource._id
      if (datasource.plus) {
        tableConfig.type = "external"
      }
    }

    table = await config.api.table.create(tableConfig)
=======
    mocks.licenses.useCloudFree()
    table = await config.createTable()
>>>>>>> 9b722b7b
    row = basicRow(table._id!)
  })

  const loadRow = async (id: string, tbl_Id: string, status = 200) =>
    await request
      .get(`/api/${tbl_Id}/rows/${id}`)
      .set(config.defaultHeaders())
      .expect("Content-Type", /json/)
      .expect(status)

  const getRowUsage = async () => {
    const { total } = await config.doInContext(null, () =>
      quotas.getCurrentUsageValues(QuotaUsageType.STATIC, StaticQuotaName.ROWS)
    )
    return total
  }

  const getQueryUsage = async () => {
    const { total } = await config.doInContext(null, () =>
      quotas.getCurrentUsageValues(
        QuotaUsageType.MONTHLY,
        MonthlyQuotaName.QUERIES
      )
    )
    return total
  }

  const assertRowUsage = async (expected: number) => {
    const usage = await getRowUsage()
    expect(usage).toBe(expected)
  }

  const assertQueryUsage = async (expected: number) => {
    const usage = await getQueryUsage()
    expect(usage).toBe(expected)
  }

  const createRow = () => config.api.row.save(table._id!, basicRow(table._id!))

  describe("save, load, update", () => {
    it("returns a success message when the row is created", async () => {
      const rowUsage = await getRowUsage()
      const queryUsage = await getQueryUsage()

      const res = await request
        .post(`/api/${row.tableId}/rows`)
        .send(row)
        .set(config.defaultHeaders())
        .expect("Content-Type", /json/)
        .expect(200)
      expect((res as any).res.statusMessage).toEqual(
        `${table.name} saved successfully`
      )
      expect(res.body.name).toEqual("Test Contact")
      expect(res.body._rev).toBeDefined()
      await assertRowUsage(rowUsage + 1)
      await assertQueryUsage(queryUsage + 1)
    })

    it("Increment row autoId per create row request", async () => {
      const rowUsage = await getRowUsage()
      const queryUsage = await getQueryUsage()

      const newTable = await config.createTable({
        name: "TestTableAuto",
        type: "table",
        schema: {
          ...table.schema,
          "Row ID": {
            name: "Row ID",
            type: FieldType.NUMBER,
            subtype: "autoID",
            icon: "ri-magic-line",
            autocolumn: true,
            constraints: {
              type: "number",
              presence: false,
              numericality: {
                greaterThanOrEqualTo: "",
                lessThanOrEqualTo: "",
              },
            },
          },
        },
      })

      const ids = [1, 2, 3]

      // Performing several create row requests should increment the autoID fields accordingly
      const createRow = async (id: number) => {
        const res = await request
          .post(`/api/${newTable._id}/rows`)
          .send({
            name: "row_" + id,
          })
          .set(config.defaultHeaders())
          .expect("Content-Type", /json/)
          .expect(200)
        expect((res as any).res.statusMessage).toEqual(
          `${newTable.name} saved successfully`
        )
        expect(res.body.name).toEqual("row_" + id)
        expect(res.body._rev).toBeDefined()
        expect(res.body["Row ID"]).toEqual(id)
      }

      for (let i = 0; i < ids.length; i++) {
        await createRow(ids[i])
      }

      await assertRowUsage(rowUsage + ids.length)
      await assertQueryUsage(queryUsage + ids.length)
    })

    it("updates a row successfully", async () => {
      const existing = await createRow()
      const rowUsage = await getRowUsage()
      const queryUsage = await getQueryUsage()

      const res = await request
        .post(`/api/${table._id}/rows`)
        .send({
          _id: existing._id,
          _rev: existing._rev,
          tableId: table._id,
          name: "Updated Name",
        })
        .set(config.defaultHeaders())
        .expect("Content-Type", /json/)
        .expect(200)

      expect((res as any).res.statusMessage).toEqual(
        `${table.name} updated successfully.`
      )
      expect(res.body.name).toEqual("Updated Name")
      await assertRowUsage(rowUsage)
      await assertQueryUsage(queryUsage + 1)
    })

    it("should load a row", async () => {
      const existing = await config.createRow()
      const queryUsage = await getQueryUsage()

      const res = await request
        .get(`/api/${table._id}/rows/${existing._id}`)
        .set(config.defaultHeaders())
        .expect("Content-Type", /json/)
        .expect(200)

      expect(res.body).toEqual({
        ...row,
        _id: existing._id,
        _rev: existing._rev,
        type: "row",
        createdAt: timestamp,
        updatedAt: timestamp,
      })
      await assertQueryUsage(queryUsage + 1)
    })

    it("should list all rows for given tableId", async () => {
      const newRow = {
        tableId: table._id,
        name: "Second Contact",
        status: "new",
      }
      await config.createRow()
      await config.createRow(newRow)
      const queryUsage = await getQueryUsage()

      const res = await request
        .get(`/api/${table._id}/rows`)
        .set(config.defaultHeaders())
        .expect("Content-Type", /json/)
        .expect(200)

      expect(res.body.length).toBe(2)
      expect(res.body.find((r: Row) => r.name === newRow.name)).toBeDefined()
      expect(res.body.find((r: Row) => r.name === row.name)).toBeDefined()
      await assertQueryUsage(queryUsage + 1)
    })

    it("load should return 404 when row does not exist", async () => {
      await config.createRow()
      const queryUsage = await getQueryUsage()

      await request
        .get(`/api/${table._id}/rows/not-a-valid-id`)
        .set(config.defaultHeaders())
        .expect("Content-Type", /json/)
        .expect(404)
      await assertQueryUsage(queryUsage) // no change
    })

    it("row values are coerced", async () => {
      const str = {
        type: FieldType.STRING,
        name: "str",
        constraints: { type: "string", presence: false },
      }
      const attachment = {
        type: FieldType.ATTACHMENT,
        name: "attachment",
        constraints: { type: "array", presence: false },
      }
      const bool = {
        type: FieldType.BOOLEAN,
        name: "boolean",
        constraints: { type: "boolean", presence: false },
      }
      const number = {
        type: FieldType.NUMBER,
        name: "str",
        constraints: { type: "number", presence: false },
      }
      const datetime = {
        type: FieldType.DATETIME,
        name: "datetime",
        constraints: {
          type: "string",
          presence: false,
          datetime: { earliest: "", latest: "" },
        },
      }
      const arrayField = {
        type: FieldType.ARRAY,
        constraints: {
          type: "array",
          presence: false,
          inclusion: ["One", "Two", "Three"],
        },
        name: "Sample Tags",
        sortable: false,
      }
      const optsField = {
          fieldName: "Sample Opts",
          name: "Sample Opts",
          type: FieldType.OPTIONS,
          constraints: {
            type: "string",
            presence: false,
            inclusion: ["Alpha", "Beta", "Gamma"],
          },
        },
        table = await config.createTable({
          name: "TestTable2",
          type: "table",
          schema: {
            name: str,
            stringUndefined: str,
            stringNull: str,
            stringString: str,
            numberEmptyString: number,
            numberNull: number,
            numberUndefined: number,
            numberString: number,
            numberNumber: number,
            datetimeEmptyString: datetime,
            datetimeNull: datetime,
            datetimeUndefined: datetime,
            datetimeString: datetime,
            datetimeDate: datetime,
            boolNull: bool,
            boolEmpty: bool,
            boolUndefined: bool,
            boolString: bool,
            boolBool: bool,
            attachmentNull: attachment,
            attachmentUndefined: attachment,
            attachmentEmpty: attachment,
            attachmentEmptyArrayStr: attachment,
            arrayFieldEmptyArrayStr: arrayField,
            arrayFieldArrayStrKnown: arrayField,
            arrayFieldNull: arrayField,
            arrayFieldUndefined: arrayField,
            optsFieldEmptyStr: optsField,
            optsFieldUndefined: optsField,
            optsFieldNull: optsField,
            optsFieldStrKnown: optsField,
          },
        })

      row = {
        name: "Test Row",
        stringUndefined: undefined,
        stringNull: null,
        stringString: "i am a string",
        numberEmptyString: "",
        numberNull: null,
        numberUndefined: undefined,
        numberString: "123",
        numberNumber: 123,
        datetimeEmptyString: "",
        datetimeNull: null,
        datetimeUndefined: undefined,
        datetimeString: "1984-04-20T00:00:00.000Z",
        datetimeDate: new Date("1984-04-20"),
        boolNull: null,
        boolEmpty: "",
        boolUndefined: undefined,
        boolString: "true",
        boolBool: true,
        tableId: table._id,
        attachmentNull: null,
        attachmentUndefined: undefined,
        attachmentEmpty: "",
        attachmentEmptyArrayStr: "[]",
        arrayFieldEmptyArrayStr: "[]",
        arrayFieldUndefined: undefined,
        arrayFieldNull: null,
        arrayFieldArrayStrKnown: "['One']",
        optsFieldEmptyStr: "",
        optsFieldUndefined: undefined,
        optsFieldNull: null,
        optsFieldStrKnown: "Alpha",
      }

      const createdRow = await config.createRow(row)
      const id = createdRow._id!

      const saved = (await loadRow(id, table._id!)).body

      expect(saved.stringUndefined).toBe(undefined)
      expect(saved.stringNull).toBe("")
      expect(saved.stringString).toBe("i am a string")
      expect(saved.numberEmptyString).toBe(null)
      expect(saved.numberNull).toBe(null)
      expect(saved.numberUndefined).toBe(undefined)
      expect(saved.numberString).toBe(123)
      expect(saved.numberNumber).toBe(123)
      expect(saved.datetimeEmptyString).toBe(null)
      expect(saved.datetimeNull).toBe(null)
      expect(saved.datetimeUndefined).toBe(undefined)
      expect(saved.datetimeString).toBe(
        new Date(row.datetimeString).toISOString()
      )
      expect(saved.datetimeDate).toBe(row.datetimeDate.toISOString())
      expect(saved.boolNull).toBe(null)
      expect(saved.boolEmpty).toBe(null)
      expect(saved.boolUndefined).toBe(undefined)
      expect(saved.boolString).toBe(true)
      expect(saved.boolBool).toBe(true)
      expect(saved.attachmentNull).toEqual([])
      expect(saved.attachmentUndefined).toBe(undefined)
      expect(saved.attachmentEmpty).toEqual([])
      expect(saved.attachmentEmptyArrayStr).toEqual([])
      expect(saved.arrayFieldEmptyArrayStr).toEqual([])
      expect(saved.arrayFieldNull).toEqual([])
      expect(saved.arrayFieldUndefined).toEqual(undefined)
      expect(saved.optsFieldEmptyStr).toEqual(null)
      expect(saved.optsFieldUndefined).toEqual(undefined)
      expect(saved.optsFieldNull).toEqual(null)
      expect(saved.arrayFieldArrayStrKnown).toEqual(["One"])
      expect(saved.optsFieldStrKnown).toEqual("Alpha")
    })
  })

  describe("view save", () => {
    function orderTable(): Table {
      return {
        name: "orders",
        schema: {
          Country: {
            type: FieldType.STRING,
            name: "Country",
          },
          OrderID: {
            type: FieldType.STRING,
            name: "OrderID",
          },
          Story: {
            type: FieldType.STRING,
            name: "Story",
          },
        },
      }
    }

    it("views have extra data trimmed", async () => {
      const table = await config.createTable(orderTable())

      const createViewResponse = await config.api.viewV2.create({
        tableId: table._id,
        schema: {
          Country: {},
          OrderID: {},
        },
      })

      const response = await config.api.row.save(createViewResponse.id, {
        Country: "Aussy",
        OrderID: "1111",
        Story: "aaaaa",
      })

      const row = await config.api.row.get(table._id!, response._id!)
      expect(row.body.Story).toBeUndefined()
    })
  })

  describe("patch", () => {
    it("should update only the fields that are supplied", async () => {
      const existing = await config.createRow()

      const rowUsage = await getRowUsage()
      const queryUsage = await getQueryUsage()

      const res = await config.api.row.patch(table._id!, {
        _id: existing._id!,
        _rev: existing._rev!,
        tableId: table._id!,
        name: "Updated Name",
      })

      expect((res as any).res.statusMessage).toEqual(
        `${table.name} updated successfully.`
      )
      expect(res.body.name).toEqual("Updated Name")
      expect(res.body.description).toEqual(existing.description)

      const savedRow = await loadRow(res.body._id, table._id!)

      expect(savedRow.body.description).toEqual(existing.description)
      expect(savedRow.body.name).toEqual("Updated Name")
      await assertRowUsage(rowUsage)
      await assertQueryUsage(queryUsage + 2) // account for the second load
    })

    it("should throw an error when given improper types", async () => {
      const existing = await config.createRow()
      const rowUsage = await getRowUsage()
      const queryUsage = await getQueryUsage()

      await config.api.row.patch(
        table._id!,
        {
          _id: existing._id!,
          _rev: existing._rev!,
          tableId: table._id!,
          name: 1,
        },
        { expectStatus: 400 }
      )

      await assertRowUsage(rowUsage)
      await assertQueryUsage(queryUsage)
    })
  })

  describe("destroy", () => {
    it("should be able to delete a row", async () => {
      const createdRow = await config.createRow(row)
      const rowUsage = await getRowUsage()
      const queryUsage = await getQueryUsage()

      const res = await request
        .delete(`/api/${table._id}/rows`)
        .send({
          rows: [createdRow],
        })
        .set(config.defaultHeaders())
        .expect("Content-Type", /json/)
        .expect(200)
      expect(res.body[0]._id).toEqual(createdRow._id)
      await assertRowUsage(rowUsage - 1)
      await assertQueryUsage(queryUsage + 1)
    })
  })

  describe("validate", () => {
    it("should return no errors on valid row", async () => {
      const rowUsage = await getRowUsage()
      const queryUsage = await getQueryUsage()

      const res = await request
        .post(`/api/${table._id}/rows/validate`)
        .send({ name: "ivan" })
        .set(config.defaultHeaders())
        .expect("Content-Type", /json/)
        .expect(200)

      expect(res.body.valid).toBe(true)
      expect(Object.keys(res.body.errors)).toEqual([])
      await assertRowUsage(rowUsage)
      await assertQueryUsage(queryUsage)
    })

    it("should errors on invalid row", async () => {
      const rowUsage = await getRowUsage()
      const queryUsage = await getQueryUsage()

      const res = await request
        .post(`/api/${table._id}/rows/validate`)
        .send({ name: 1 })
        .set(config.defaultHeaders())
        .expect("Content-Type", /json/)
        .expect(200)

      expect(res.body.valid).toBe(false)
      expect(Object.keys(res.body.errors)).toEqual(["name"])
      await assertRowUsage(rowUsage)
      await assertQueryUsage(queryUsage)
    })
  })

  describe("bulkDelete", () => {
    it("should be able to delete a bulk set of rows", async () => {
      const row1 = await config.createRow()
      const row2 = await config.createRow()
      const rowUsage = await getRowUsage()
      const queryUsage = await getQueryUsage()

      const res = await request
        .delete(`/api/${table._id}/rows`)
        .send({
          rows: [row1, row2],
        })
        .set(config.defaultHeaders())
        .expect("Content-Type", /json/)
        .expect(200)

      expect(res.body.length).toEqual(2)
      await loadRow(row1._id!, table._id!, 404)
      await assertRowUsage(rowUsage - 2)
      await assertQueryUsage(queryUsage + 1)
    })

    it("should be able to delete a variety of row set types", async () => {
      const row1 = await config.createRow()
      const row2 = await config.createRow()
      const row3 = await config.createRow()
      const rowUsage = await getRowUsage()
      const queryUsage = await getQueryUsage()

      const res = await request
        .delete(`/api/${table._id}/rows`)
        .send({
          rows: [row1, row2._id, { _id: row3._id }],
        })
        .set(config.defaultHeaders())
        .expect("Content-Type", /json/)
        .expect(200)

      expect(res.body.length).toEqual(3)
      await loadRow(row1._id!, table._id!, 404)
      await assertRowUsage(rowUsage - 3)
      await assertQueryUsage(queryUsage + 1)
    })

    it("should accept a valid row object and delete the row", async () => {
      const row1 = await config.createRow()
      const rowUsage = await getRowUsage()
      const queryUsage = await getQueryUsage()

      const res = await request
        .delete(`/api/${table._id}/rows`)
        .send(row1)
        .set(config.defaultHeaders())
        .expect("Content-Type", /json/)
        .expect(200)

      expect(res.body.id).toEqual(row1._id)
      await loadRow(row1._id!, table._id!, 404)
      await assertRowUsage(rowUsage - 1)
      await assertQueryUsage(queryUsage + 1)
    })

    it("Should ignore malformed/invalid delete requests", async () => {
      const rowUsage = await getRowUsage()
      const queryUsage = await getQueryUsage()

      const res = await request
        .delete(`/api/${table._id}/rows`)
        .send({ not: "valid" })
        .set(config.defaultHeaders())
        .expect("Content-Type", /json/)
        .expect(400)

      expect(res.body.message).toEqual("Invalid delete rows request")

      const res2 = await request
        .delete(`/api/${table._id}/rows`)
        .send({ rows: 123 })
        .set(config.defaultHeaders())
        .expect("Content-Type", /json/)
        .expect(400)

      expect(res2.body.message).toEqual("Invalid delete rows request")

      const res3 = await request
        .delete(`/api/${table._id}/rows`)
        .send("invalid")
        .set(config.defaultHeaders())
        .expect("Content-Type", /json/)
        .expect(400)

      expect(res3.body.message).toEqual("Invalid delete rows request")

      await assertRowUsage(rowUsage)
      await assertQueryUsage(queryUsage)
    })
  })

  describe("fetchView", () => {
    it("should be able to fetch tables contents via 'view'", async () => {
      const row = await config.createRow()
      const rowUsage = await getRowUsage()
      const queryUsage = await getQueryUsage()

      const res = await request
        .get(`/api/views/${table._id}`)
        .set(config.defaultHeaders())
        .expect("Content-Type", /json/)
        .expect(200)
      expect(res.body.length).toEqual(1)
      expect(res.body[0]._id).toEqual(row._id)
      await assertRowUsage(rowUsage)
      await assertQueryUsage(queryUsage + 1)
    })

    it("should throw an error if view doesn't exist", async () => {
      const rowUsage = await getRowUsage()
      const queryUsage = await getQueryUsage()

      await request
        .get(`/api/views/derp`)
        .set(config.defaultHeaders())
        .expect(404)

      await assertRowUsage(rowUsage)
      await assertQueryUsage(queryUsage)
    })

    it("should be able to run on a view", async () => {
      const view = await config.createLegacyView()
      const row = await config.createRow()
      const rowUsage = await getRowUsage()
      const queryUsage = await getQueryUsage()

      const res = await request
        .get(`/api/views/${view.name}`)
        .set(config.defaultHeaders())
        .expect("Content-Type", /json/)
        .expect(200)
      expect(res.body.length).toEqual(1)
      expect(res.body[0]._id).toEqual(row._id)

      await assertRowUsage(rowUsage)
      await assertQueryUsage(queryUsage + 1)
    })
  })

  describe("fetchEnrichedRows", () => {
    it("should allow enriching some linked rows", async () => {
      const { table, firstRow, secondRow } = await tenancy.doInTenant(
        config.getTenantId(),
        async () => {
          const table = await config.createLinkedTable()
          const firstRow = await config.createRow({
            name: "Test Contact",
            description: "original description",
            tableId: table._id,
          })
          const secondRow = await config.createRow({
            name: "Test 2",
            description: "og desc",
            link: [{ _id: firstRow._id }],
            tableId: table._id,
          })
          return { table, firstRow, secondRow }
        }
      )
      const rowUsage = await getRowUsage()
      const queryUsage = await getQueryUsage()

      // test basic enrichment
      const resBasic = await request
        .get(`/api/${table._id}/rows/${secondRow._id}`)
        .set(config.defaultHeaders())
        .expect("Content-Type", /json/)
        .expect(200)
      expect(resBasic.body.link[0]._id).toBe(firstRow._id)
      expect(resBasic.body.link[0].primaryDisplay).toBe("Test Contact")

      // test full enrichment
      const resEnriched = await request
        .get(`/api/${table._id}/${secondRow._id}/enrich`)
        .set(config.defaultHeaders())
        .expect("Content-Type", /json/)
        .expect(200)
      expect(resEnriched.body.link.length).toBe(1)
      expect(resEnriched.body.link[0]._id).toBe(firstRow._id)
      expect(resEnriched.body.link[0].name).toBe("Test Contact")
      expect(resEnriched.body.link[0].description).toBe("original description")
      await assertRowUsage(rowUsage)
      await assertQueryUsage(queryUsage + 2)
    })
  })

  describe("attachments", () => {
    it("should allow enriching attachment rows", async () => {
      const table = await config.createAttachmentTable()
      const attachmentId = `${structures.uuid()}.csv`
      const row = await config.createRow({
        name: "test",
        description: "test",
        attachment: [
          {
            key: `${config.getAppId()}/attachments/${attachmentId}`,
          },
        ],
        tableId: table._id,
      })
      // the environment needs configured for this
      await setup.switchToSelfHosted(async () => {
        return context.doInAppContext(config.getAppId(), async () => {
          const enriched = await outputProcessing(table, [row])
          expect((enriched as Row[])[0].attachment[0].url).toBe(
            `/files/signed/prod-budi-app-assets/${config.getProdAppId()}/attachments/${attachmentId}`
          )
        })
      })
    })
  })

  describe("exportData", () => {
    it("should allow exporting all columns", async () => {
      const existing = await config.createRow()
      const res = await request
        .post(`/api/${table._id}/rows/exportRows?format=json`)
        .set(config.defaultHeaders())
        .send({
          rows: [existing._id],
        })
        .expect("Content-Type", /json/)
        .expect(200)
      const results = JSON.parse(res.text)
      expect(results.length).toEqual(1)
      const row = results[0]

      // Ensure all original columns were exported
      expect(Object.keys(row).length).toBeGreaterThanOrEqual(
        Object.keys(existing).length
      )
      Object.keys(existing).forEach(key => {
        expect(row[key]).toEqual(existing[key])
      })
    })

    it("should allow exporting only certain columns", async () => {
      const existing = await config.createRow()
      const res = await request
        .post(`/api/${table._id}/rows/exportRows?format=json`)
        .set(config.defaultHeaders())
        .send({
          rows: [existing._id],
          columns: ["_id"],
        })
        .expect("Content-Type", /json/)
        .expect(200)
      const results = JSON.parse(res.text)
      expect(results.length).toEqual(1)
      const row = results[0]

      // Ensure only the _id column was exported
      expect(Object.keys(row).length).toEqual(1)
      expect(row._id).toEqual(existing._id)
    })
  })

  describe("view 2.0", () => {
    function userTable(): Table {
      return {
        name: "user",
        type: "user",
        schema: {
          name: {
            type: FieldType.STRING,
            name: "name",
          },
          surname: {
            type: FieldType.STRING,
            name: "name",
          },
          age: {
            type: FieldType.NUMBER,
            name: "age",
          },
          address: {
            type: FieldType.STRING,
            name: "address",
          },
          jobTitle: {
            type: FieldType.STRING,
            name: "jobTitle",
          },
        },
      }
    }

    const randomRowData = () => ({
      name: generator.first(),
      surname: generator.last(),
      age: generator.age(),
      address: generator.address(),
      jobTitle: generator.word(),
    })

    describe("create", () => {
      it("should persist a new row with only the provided view fields", async () => {
        const table = await config.createTable(userTable())
        const view = await config.api.viewV2.create({
          tableId: table._id!,
          schema: {
            name: { visible: true },
            surname: { visible: true },
            address: { visible: true },
          },
        })

        const data = randomRowData()
        const newRow = await config.api.row.save(view.id, {
          tableId: config.table!._id,
          _viewId: view.id,
          ...data,
        })

        const row = await config.api.row.get(table._id!, newRow._id!)
        expect(row.body).toEqual({
          name: data.name,
          surname: data.surname,
          address: data.address,
          tableId: config.table!._id,
          type: "row",
          _id: expect.any(String),
          _rev: expect.any(String),
          createdAt: expect.any(String),
          updatedAt: expect.any(String),
        })
        expect(row.body._viewId).toBeUndefined()
        expect(row.body.age).toBeUndefined()
        expect(row.body.jobTitle).toBeUndefined()
      })
    })

    describe("patch", () => {
      it("should update only the view fields for a row", async () => {
        const table = await config.createTable(userTable())
        const tableId = table._id!
        const view = await config.api.viewV2.create({
          tableId,
          schema: {
            name: { visible: true },
            address: { visible: true },
          },
        })

        const newRow = await config.api.row.save(view.id, {
          tableId,
          _viewId: view.id,
          ...randomRowData(),
        })
        const newData = randomRowData()
        await config.api.row.patch(view.id, {
          tableId,
          _viewId: view.id,
          _id: newRow._id!,
          _rev: newRow._rev!,
          ...newData,
        })

        const row = await config.api.row.get(tableId, newRow._id!)
        expect(row.body).toEqual({
          ...newRow,
          type: "row",
          name: newData.name,
          address: newData.address,
          _id: expect.any(String),
          _rev: expect.any(String),
          createdAt: expect.any(String),
          updatedAt: expect.any(String),
        })
        expect(row.body._viewId).toBeUndefined()
        expect(row.body.age).toBeUndefined()
        expect(row.body.jobTitle).toBeUndefined()
      })
    })

    describe("destroy", () => {
      it("should be able to delete a row", async () => {
        const table = await config.createTable(userTable())
        const tableId = table._id!
        const view = await config.api.viewV2.create({
          tableId,
          schema: {
            name: { visible: true },
            address: { visible: true },
          },
        })

        const createdRow = await config.createRow()
        const rowUsage = await getRowUsage()
        const queryUsage = await getQueryUsage()

        await config.api.row.delete(view.id, [createdRow])

        await assertRowUsage(rowUsage - 1)
        await assertQueryUsage(queryUsage + 1)

        await config.api.row.get(tableId, createdRow._id!, {
          expectStatus: 404,
        })
      })

      it("should be able to delete multiple rows", async () => {
        const table = await config.createTable(userTable())
        const tableId = table._id!
        const view = await config.api.viewV2.create({
          tableId,
          schema: {
            name: { visible: true },
            address: { visible: true },
          },
        })

        const rows = [
          await config.createRow(),
          await config.createRow(),
          await config.createRow(),
        ]
        const rowUsage = await getRowUsage()
        const queryUsage = await getQueryUsage()

        await config.api.row.delete(view.id, [rows[0], rows[2]])

        await assertRowUsage(rowUsage - 2)
        await assertQueryUsage(queryUsage + 1)

        await config.api.row.get(tableId, rows[0]._id!, {
          expectStatus: 404,
        })
        await config.api.row.get(tableId, rows[2]._id!, {
          expectStatus: 404,
        })
        await config.api.row.get(tableId, rows[1]._id!, { expectStatus: 200 })
      })
    })

    describe("view search", () => {
      const viewSchema = { age: { visible: true }, name: { visible: true } }
      function userTable(): Table {
        return {
          name: "user",
          type: "user",
          schema: {
            name: {
              type: FieldType.STRING,
              name: "name",
              constraints: { type: "string" },
            },
            age: {
              type: FieldType.NUMBER,
              name: "age",
              constraints: {},
            },
          },
        }
      }

      it("returns table rows from view", async () => {
        const table = await config.createTable(userTable())
        const rows = []
        for (let i = 0; i < 10; i++) {
          rows.push(await config.createRow({ tableId: table._id }))
        }

        const createViewResponse = await config.api.viewV2.create()
        const response = await config.api.viewV2.search(createViewResponse.id)

        expect(response.body.rows).toHaveLength(10)
        expect(response.body).toEqual({
          rows: expect.arrayContaining(rows.map(expect.objectContaining)),
        })
      })

      it("searching respects the view filters", async () => {
        const table = await config.createTable(userTable())
        const expectedRows = []
        for (let i = 0; i < 10; i++)
          await config.createRow({
            tableId: table._id,
            name: generator.name(),
            age: generator.integer({ min: 10, max: 30 }),
          })

        for (let i = 0; i < 5; i++)
          expectedRows.push(
            await config.createRow({
              tableId: table._id,
              name: generator.name(),
              age: 40,
            })
          )

        const createViewResponse = await config.api.viewV2.create({
          query: [{ operator: "equal", field: "age", value: 40 }],
          schema: viewSchema,
        })

        const response = await config.api.viewV2.search(createViewResponse.id)

        expect(response.body.rows).toHaveLength(5)
        expect(response.body).toEqual({
          rows: expect.arrayContaining(
            expectedRows.map(expect.objectContaining)
          ),
        })
      })

      const sortTestOptions: [
        {
          field: string
          order?: SortOrder
          type?: SortType
        },
        string[]
      ][] = [
        [
          {
            field: "name",
            order: SortOrder.ASCENDING,
            type: SortType.STRING,
          },
          ["Alice", "Bob", "Charly", "Danny"],
        ],
        [
          {
            field: "name",
          },
          ["Alice", "Bob", "Charly", "Danny"],
        ],
        [
          {
            field: "name",
            order: SortOrder.DESCENDING,
          },
          ["Danny", "Charly", "Bob", "Alice"],
        ],
        [
          {
            field: "name",
            order: SortOrder.DESCENDING,
            type: SortType.STRING,
          },
          ["Danny", "Charly", "Bob", "Alice"],
        ],
        [
          {
            field: "age",
            order: SortOrder.ASCENDING,
            type: SortType.number,
          },
          ["Danny", "Alice", "Charly", "Bob"],
        ],
        [
          {
            field: "age",
            order: SortOrder.ASCENDING,
          },
          ["Danny", "Alice", "Charly", "Bob"],
        ],
        [
          {
            field: "age",
            order: SortOrder.DESCENDING,
          },
          ["Bob", "Charly", "Alice", "Danny"],
        ],
        [
          {
            field: "age",
            order: SortOrder.DESCENDING,
            type: SortType.number,
          },
          ["Bob", "Charly", "Alice", "Danny"],
        ],
      ]

      it.each(sortTestOptions)(
        "allow sorting (%s)",
        async (sortParams, expected) => {
          await config.createTable(userTable())
          const users = [
            { name: "Alice", age: 25 },
            { name: "Bob", age: 30 },
            { name: "Charly", age: 27 },
            { name: "Danny", age: 15 },
          ]
          for (const user of users) {
            await config.createRow({
              tableId: config.table!._id,
              ...user,
            })
          }

          const createViewResponse = await config.api.viewV2.create({
            sort: sortParams,
            schema: viewSchema,
          })

          const response = await config.api.viewV2.search(createViewResponse.id)

          expect(response.body.rows).toHaveLength(4)
          expect(response.body).toEqual({
            rows: expected.map(name => expect.objectContaining({ name })),
          })
        }
      )

      it.each(sortTestOptions)(
        "allow override the default view sorting (%s)",
        async (sortParams, expected) => {
          await config.createTable(userTable())
          const users = [
            { name: "Alice", age: 25 },
            { name: "Bob", age: 30 },
            { name: "Charly", age: 27 },
            { name: "Danny", age: 15 },
          ]
          for (const user of users) {
            await config.createRow({
              tableId: config.table!._id,
              ...user,
            })
          }

          const createViewResponse = await config.api.viewV2.create({
            sort: {
              field: "name",
              order: SortOrder.ASCENDING,
              type: SortType.STRING,
            },
            schema: viewSchema,
          })

          const response = await config.api.viewV2.search(
            createViewResponse.id,
            {
              sort: sortParams.field,
              sortOrder: sortParams.order,
              sortType: sortParams.type,
              query: {},
            }
          )

          expect(response.body.rows).toHaveLength(4)
          expect(response.body).toEqual({
            rows: expected.map(name => expect.objectContaining({ name })),
          })
        }
      )

      it("when schema is defined, defined columns and row attributes are returned", async () => {
        const table = await config.createTable(userTable())
        const rows = []
        for (let i = 0; i < 10; i++) {
          rows.push(
            await config.createRow({
              tableId: table._id,
              name: generator.name(),
              age: generator.age(),
            })
          )
        }

        const view = await config.api.viewV2.create({
          schema: { name: { visible: true } },
        })
        const response = await config.api.viewV2.search(view.id)

        expect(response.body.rows).toHaveLength(10)
        expect(response.body.rows).toEqual(
          expect.arrayContaining(
            rows.map(r => ({
              ...expectAnyInternalColsAttributes,
              _viewId: view.id,
              name: r.name,
            }))
          )
        )
      })

      it("views without data can be returned", async () => {
        await config.createTable(userTable())

        const createViewResponse = await config.api.viewV2.create()
        const response = await config.api.viewV2.search(createViewResponse.id)

        expect(response.body.rows).toHaveLength(0)
      })

      it("respects the limit parameter", async () => {
        const table = await config.createTable(userTable())
        const rows = []
        for (let i = 0; i < 10; i++) {
          rows.push(await config.createRow({ tableId: table._id }))
        }
        const limit = generator.integer({ min: 1, max: 8 })

        const createViewResponse = await config.api.viewV2.create()
        const response = await config.api.viewV2.search(createViewResponse.id, {
          limit,
          query: {},
        })

        expect(response.body.rows).toHaveLength(limit)
      })

      it("can handle pagination", async () => {
        const table = await config.createTable(userTable())
        const rows = []
        for (let i = 0; i < 10; i++) {
          rows.push(await config.createRow({ tableId: table._id }))
        }
        // rows.sort((a, b) => (a._id! > b._id! ? 1 : -1))

        const createViewResponse = await config.api.viewV2.create()
        const allRows = (await config.api.viewV2.search(createViewResponse.id))
          .body.rows

        const firstPageResponse = await config.api.viewV2.search(
          createViewResponse.id,
          {
            paginate: true,
            limit: 4,
            query: {},
          }
        )
        expect(firstPageResponse.body).toEqual({
          rows: expect.arrayContaining(allRows.slice(0, 4)),
          totalRows: 10,
          hasNextPage: true,
          bookmark: expect.any(String),
        })

        const secondPageResponse = await config.api.viewV2.search(
          createViewResponse.id,
          {
            paginate: true,
            limit: 4,
            bookmark: firstPageResponse.body.bookmark,

            query: {},
          }
        )
        expect(secondPageResponse.body).toEqual({
          rows: expect.arrayContaining(allRows.slice(4, 8)),
          totalRows: 10,
          hasNextPage: true,
          bookmark: expect.any(String),
        })

        const lastPageResponse = await config.api.viewV2.search(
          createViewResponse.id,
          {
            paginate: true,
            limit: 4,
            bookmark: secondPageResponse.body.bookmark,
            query: {},
          }
        )
        expect(lastPageResponse.body).toEqual({
          rows: expect.arrayContaining(allRows.slice(8)),
          totalRows: 10,
          hasNextPage: false,
          bookmark: expect.any(String),
        })
      })

      describe("permissions", () => {
        let viewId: string
        let tableId: string

        beforeAll(async () => {
          const table = await config.createTable(userTable())
          const rows = []
          for (let i = 0; i < 10; i++) {
            rows.push(await config.createRow({ tableId: table._id }))
          }

          const createViewResponse = await config.api.viewV2.create()

          tableId = table._id!
          viewId = createViewResponse.id
        })

        beforeEach(() => {
          mocks.licenses.useViewPermissions()
        })

        it("does not allow public users to fetch by default", async () => {
          await config.publish()
          await config.api.viewV2.search(viewId, undefined, {
            expectStatus: 403,
            usePublicUser: true,
          })
        })

        it("allow public users to fetch when permissions are explicit", async () => {
          await config.api.permission.set({
            roleId: roles.BUILTIN_ROLE_IDS.PUBLIC,
            level: PermissionLevel.READ,
            resourceId: viewId,
          })
          await config.publish()

          const response = await config.api.viewV2.search(viewId, undefined, {
            usePublicUser: true,
          })

          expect(response.body.rows).toHaveLength(10)
        })

        it("allow public users to fetch when permissions are inherited", async () => {
          await config.api.permission.set({
            roleId: roles.BUILTIN_ROLE_IDS.PUBLIC,
            level: PermissionLevel.READ,
            resourceId: tableId,
          })
          await config.publish()

          const response = await config.api.viewV2.search(viewId, undefined, {
            usePublicUser: true,
          })

          expect(response.body.rows).toHaveLength(10)
        })

        it("respects inherited permissions, not allowing not public views from public tables", async () => {
          await config.api.permission.set({
            roleId: roles.BUILTIN_ROLE_IDS.PUBLIC,
            level: PermissionLevel.READ,
            resourceId: tableId,
          })
          await config.api.permission.set({
            roleId: roles.BUILTIN_ROLE_IDS.POWER,
            level: PermissionLevel.READ,
            resourceId: viewId,
          })
          await config.publish()

          await config.api.viewV2.search(viewId, undefined, {
            usePublicUser: true,
            expectStatus: 403,
          })
        })
      })
    })
  })
})<|MERGE_RESOLUTION|>--- conflicted
+++ resolved
@@ -47,7 +47,7 @@
   })
 
   beforeEach(async () => {
-<<<<<<< HEAD
+    mocks.licenses.useCloudFree()
     let tableConfig: SaveTableRequest = {
       name: generator.guid(),
       type: "table",
@@ -90,10 +90,6 @@
     }
 
     table = await config.api.table.create(tableConfig)
-=======
-    mocks.licenses.useCloudFree()
-    table = await config.createTable()
->>>>>>> 9b722b7b
     row = basicRow(table._id!)
   })
 
