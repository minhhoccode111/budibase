--- conflicted
+++ resolved
@@ -6,22 +6,13 @@
   SourceName,
 } from "@budibase/types"
 import * as setup from "../utilities"
-<<<<<<< HEAD
-import { databaseTestProviders } from "../../../../integrations/tests/utils"
-import pg from "pg"
-import mysql from "mysql2/promise"
-import mssql from "mssql"
-import { Expectations } from "src/tests/utilities/api/base"
-import { events } from "@budibase/backend-core"
-=======
 import {
   DatabaseName,
   getDatasource,
   rawQuery,
 } from "../../../../integrations/tests/utils"
-
-jest.unmock("pg")
->>>>>>> 86da22cb
+import { Expectations } from "src/tests/utilities/api/base"
+import { events } from "@budibase/backend-core"
 
 const createTableSQL: Record<string, string> = {
   [SourceName.POSTGRES]: `
@@ -82,58 +73,21 @@
     )
   }
 
-<<<<<<< HEAD
-  async function rawQuery(sql: string): Promise<any> {
-    switch (datasource.source) {
-      case SourceName.POSTGRES: {
-        const client = new pg.Client(datasource.config!)
-        await client.connect()
-        try {
-          const { rows } = await client.query(sql)
-          return rows
-        } finally {
-          await client.end()
-        }
-      }
-      case SourceName.MYSQL: {
-        const con = await mysql.createConnection(datasource.config!)
-        try {
-          const [rows] = await con.query(sql)
-          return rows
-        } finally {
-          con.end()
-        }
-      }
-      case SourceName.SQL_SERVER: {
-        const pool = new mssql.ConnectionPool(
-          datasource.config! as mssql.config
-        )
-        const client = await pool.connect()
-        try {
-          const { recordset } = await client.query(sql)
-          return recordset
-        } finally {
-          await pool.close()
-        }
-      }
-    }
-  }
-
   beforeAll(async () => {
     await config.init()
   })
 
   beforeEach(async () => {
-    const datasourceRequest = await dsProvider.datasource()
-    datasource = await config.api.datasource.create(datasourceRequest)
+    rawDatasource = await dsProvider
+    datasource = await config.api.datasource.create(rawDatasource)
 
     // The Datasource API does not return the password, but we need
     // it later to connect to the underlying database, so we fill it
     // back in here.
-    datasource.config!.password = datasourceRequest.config!.password
-
-    await rawQuery(createTableSQL[datasource.source])
-    await rawQuery(insertSQL)
+    datasource.config!.password = rawDatasource.config!.password
+
+    await rawQuery(datasource, createTableSQL[datasource.source])
+    await rawQuery(datasource, insertSQL)
 
     jest.clearAllMocks()
   })
@@ -141,22 +95,7 @@
   afterEach(async () => {
     const ds = await config.api.datasource.get(datasource._id!)
     config.api.datasource.delete(ds)
-    await rawQuery(dropTableSQL)
-=======
-  beforeAll(async () => {
-    await config.init()
-    rawDatasource = await dsProvider
-    datasource = await config.api.datasource.create(rawDatasource)
-  })
-
-  beforeEach(async () => {
-    await rawQuery(rawDatasource, createTableSQL[datasource.source])
-    await rawQuery(rawDatasource, insertSQL)
-  })
-
-  afterEach(async () => {
-    await rawQuery(rawDatasource, dropTableSQL)
->>>>>>> 86da22cb
+    await rawQuery(datasource, dropTableSQL)
   })
 
   afterAll(async () => {
@@ -201,7 +140,6 @@
           },
         })
 
-<<<<<<< HEAD
         jest.clearAllMocks()
 
         const updatedQuery = await config.api.query.save({
@@ -228,13 +166,6 @@
         expect(events.query.created).not.toHaveBeenCalled()
         expect(events.query.updated).toHaveBeenCalledTimes(1)
       })
-=======
-      const rows = await rawQuery(
-        rawDatasource,
-        "SELECT * FROM test_table WHERE name = 'baz'"
-      )
-      expect(rows).toHaveLength(1)
->>>>>>> 86da22cb
     })
 
     describe("delete", () => {
@@ -251,20 +182,10 @@
         const queries = await config.api.query.fetch()
         expect(queries).not.toContainEqual(query)
 
-<<<<<<< HEAD
         expect(events.query.deleted).toHaveBeenCalledTimes(1)
         expect(events.query.deleted).toHaveBeenCalledWith(datasource, query)
       })
     })
-=======
-        const rows = await rawQuery(
-          rawDatasource,
-          `SELECT * FROM test_table WHERE birthday = '${date.toISOString()}'`
-        )
-        expect(rows).toHaveLength(1)
-      }
-    )
->>>>>>> 86da22cb
 
     describe("read", () => {
       it("should be able to list queries", async () => {
@@ -288,22 +209,12 @@
         await config.publish()
         const prodQuery = await config.api.query.getProd(query._id!)
 
-<<<<<<< HEAD
         expect(prodQuery._id).toEqual(query._id)
         expect(prodQuery.fields).toBeUndefined()
         expect(prodQuery.parameters).toBeUndefined()
         expect(prodQuery.schema).toBeDefined()
       })
     })
-=======
-        const rows = await rawQuery(
-          rawDatasource,
-          `SELECT * FROM test_table WHERE name = '${notDateStr}'`
-        )
-        expect(rows).toHaveLength(1)
-      }
-    )
->>>>>>> 86da22cb
   })
 
   describe("preview", () => {
@@ -518,6 +429,7 @@
         ])
 
         const rows = await rawQuery(
+          datasource,
           "SELECT * FROM test_table WHERE name = 'baz'"
         )
         expect(rows).toHaveLength(1)
@@ -578,6 +490,7 @@
           expect(result.data).toEqual([{ created: true }])
 
           const rows = await rawQuery(
+            datasource,
             `SELECT * FROM test_table WHERE birthday = '${date.toISOString()}'`
           )
           expect(rows).toHaveLength(1)
@@ -606,24 +519,15 @@
             },
           })
 
-<<<<<<< HEAD
           expect(result.data).toEqual([{ created: true }])
 
           const rows = await rawQuery(
+            datasource,
             `SELECT * FROM test_table WHERE name = '${notDateStr}'`
           )
           expect(rows).toHaveLength(1)
         }
       )
-=======
-      const rows = await rawQuery(
-        rawDatasource,
-        "SELECT * FROM test_table WHERE id = 1"
-      )
-      expect(rows).toEqual([
-        { id: 1, name: "foo", birthday: null, number: null },
-      ])
->>>>>>> 86da22cb
     })
 
     describe("read", () => {
@@ -755,7 +659,10 @@
           },
         ])
 
-        const rows = await rawQuery("SELECT * FROM test_table WHERE id = 1")
+        const rows = await rawQuery(
+          datasource,
+          "SELECT * FROM test_table WHERE id = 1"
+        )
         expect(rows).toEqual([
           { id: 1, name: "foo", birthday: null, number: null },
         ])
@@ -823,7 +730,10 @@
           },
         ])
 
-        const rows = await rawQuery("SELECT * FROM test_table WHERE id = 1")
+        const rows = await rawQuery(
+          datasource,
+          "SELECT * FROM test_table WHERE id = 1"
+        )
         expect(rows).toHaveLength(0)
       })
     })
@@ -868,15 +778,6 @@
           updated: true,
         },
       ])
-<<<<<<< HEAD
-=======
-
-      const rows = await rawQuery(
-        rawDatasource,
-        "SELECT * FROM test_table WHERE id = 1"
-      )
-      expect(rows).toHaveLength(0)
->>>>>>> 86da22cb
     })
   })
 
@@ -912,7 +813,7 @@
       } catch (err: any) {
         error = err.message
       }
-      if (dbName === DatabaseName.SQL_SERVER) {
+      if (dbName === "mssql") {
         expect(error).toBeUndefined()
       } else {
         expect(error).toBeDefined()
