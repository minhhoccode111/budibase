--- conflicted
+++ resolved
@@ -247,6 +247,44 @@
       expect(result.data).toEqual([{ value: 5 }])
     })
 
+    it("should be able to updateOne by ObjectId", async () => {
+      const insertResult = await withCollection(c =>
+        c.insertOne({ name: "one" })
+      )
+      const query = await createQuery({
+        fields: {
+          json: {
+            filter: { _id: { $eq: `ObjectId("${insertResult.insertedId}")` } },
+            update: { $set: { name: "newName" } },
+          },
+          extra: {
+            actionType: "updateOne",
+          },
+        },
+        queryVerb: "update",
+      })
+
+      const result = await config.api.query.execute(query._id!)
+
+      expect(result.data).toEqual([
+        {
+          acknowledged: true,
+          matchedCount: 1,
+          modifiedCount: 1,
+          upsertedCount: 0,
+          upsertedId: null,
+        },
+      ])
+
+      await withCollection(async collection => {
+        const doc = await collection.findOne({ name: { $eq: "newName" } })
+        expect(doc).toEqual({
+          _id: insertResult.insertedId,
+          name: "newName",
+        })
+      })
+    })
+
     it("a count query with a transformer", async () => {
       const query = await createQuery({
         fields: {
@@ -469,7 +507,6 @@
       })
     })
 
-<<<<<<< HEAD
     it("should be able to delete all records", async () => {
       const query = await createQuery({
         fields: {
@@ -477,50 +514,6 @@
           extra: {
             actionType: "deleteMany",
           },
-=======
-  it("should be able to updateOne by ObjectId", async () => {
-    const insertResult = await withCollection(c => c.insertOne({ name: "one" }))
-    const query = await createQuery({
-      fields: {
-        json: {
-          filter: { _id: { $eq: `ObjectId("${insertResult.insertedId}")` } },
-          update: { $set: { name: "newName" } },
-        },
-        extra: {
-          actionType: "updateOne",
-        },
-      },
-      queryVerb: "update",
-    })
-
-    const result = await config.api.query.execute(query._id!)
-
-    expect(result.data).toEqual([
-      {
-        acknowledged: true,
-        matchedCount: 1,
-        modifiedCount: 1,
-        upsertedCount: 0,
-        upsertedId: null,
-      },
-    ])
-
-    await withCollection(async collection => {
-      const doc = await collection.findOne({ name: { $eq: "newName" } })
-      expect(doc).toEqual({
-        _id: insertResult.insertedId,
-        name: "newName",
-      })
-    })
-  })
-
-  it("should be able to delete all records", async () => {
-    const query = await createQuery({
-      fields: {
-        json: {},
-        extra: {
-          actionType: "deleteMany",
->>>>>>> 74c2259f
         },
         queryVerb: "delete",
       })
