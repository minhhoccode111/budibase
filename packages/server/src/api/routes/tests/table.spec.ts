--- conflicted
+++ resolved
@@ -2,11 +2,8 @@
 import { events, context } from "@budibase/backend-core"
 import {
   FieldType,
-<<<<<<< HEAD
   SaveTableRequest,
-=======
   RelationshipType,
->>>>>>> 1bfde573
   Table,
   ViewCalculation,
 } from "@budibase/types"
