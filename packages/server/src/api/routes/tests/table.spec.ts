--- conflicted
+++ resolved
@@ -2,11 +2,8 @@
 import { events, context } from "@budibase/backend-core"
 import {
   FieldType,
-<<<<<<< HEAD
   SaveTableRequest,
-=======
   RelationshipType,
->>>>>>> f9d5855f
   Table,
   ViewCalculation,
 } from "@budibase/types"
