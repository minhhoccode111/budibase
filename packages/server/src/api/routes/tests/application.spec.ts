import { DEFAULT_TABLES } from "../../../db/defaultData/datasource_bb_default"
import { setEnv, withEnv } from "../../../environment"

import { checkBuilderEndpoint } from "./utilities/TestFunctions"
import * as setup from "./utilities"
import { AppStatus } from "../../../db/utils"
import {
  events,
  utils,
  context,
  roles,
  features,
  Header,
  db,
} from "@budibase/backend-core"
import env from "../../../environment"
import {
  type App,
  BuiltinPermissionID,
  Screen,
  WorkspaceApp,
} from "@budibase/types"
import tk from "timekeeper"
import * as uuid from "uuid"
import { structures } from "@budibase/backend-core/tests"
import nock from "nock"
import path from "path"
import {
  basicScreen,
  customScreen,
  basicTable,
  basicQuery,
  TEST_WORKSPACEAPPID_PLACEHOLDER,
} from "../../../tests/utilities/structures"
import { createAutomationBuilder } from "../../../automations/tests/utilities/AutomationTestBuilder"
import sdk from "../../../sdk"

describe.each([false, true])(
  "/applications (workspace apps flag %s)",
  workspaceAppsFlag => {
    let config = setup.getConfig()
    let app: App
    const cleanup: (() => void)[] = []

    afterAll(() => {
      setup.afterAll()
      for (const fn of cleanup) {
        fn()
      }
    })

<<<<<<< HEAD
describe.each([false, true])(
  "/applications (workspace apps flag %s)",
  workspaceAppsFlag => {
    let config = setup.getConfig()
    let app: App
    const cleanup: (() => void)[] = []

    afterAll(() => {
      setup.afterAll()
      for (const fn of cleanup) {
        fn()
      }
    })

=======
>>>>>>> cc7b9d81
    beforeAll(async () => {
      cleanup.push(setEnv({ USE_LOCAL_COMPONENT_LIBS: "0" }))

      cleanup.push(
        features.testutils.setFeatureFlags("*", {
          WORKSPACE_APPS: workspaceAppsFlag,
        })
      )
      await config.init()
    })

    async function createNewApp() {
      app = await config.newTenant()
      await config.publish()
    }

    beforeEach(async () => {
      await createNewApp()
      jest.clearAllMocks()
      nock.cleanAll()
    })

    // These need to go first for the app totals to make sense
    describe("permissions", () => {
      it("should only return apps a user has access to", async () => {
        let user = await config.createUser({
          builder: { global: false },
          admin: { global: false },
        })

        await config.withUser(user, async () => {
          const apps = await config.api.application.fetch()
          expect(apps).toHaveLength(0)
        })

        user = await config.globalUser({
          ...user,
          builder: {
            apps: [config.getProdAppId()],
          },
        })

        await config.withUser(user, async () => {
          const apps = await config.api.application.fetch()
          expect(apps).toHaveLength(1)
        })
      })

      it("should only return apps a user has access to through a custom role", async () => {
        let user = await config.createUser({
          builder: { global: false },
          admin: { global: false },
        })

        await config.withUser(user, async () => {
          const apps = await config.api.application.fetch()
          expect(apps).toHaveLength(0)
        })

        const role = await config.api.roles.save({
          name: "Test",
          inherits: "PUBLIC",
          permissionId: BuiltinPermissionID.READ_ONLY,
          version: "name",
        })

        user = await config.globalUser({
          ...user,
          roles: {
            [config.getProdAppId()]: role.name,
          },
        })

        await config.withUser(user, async () => {
          const apps = await config.api.application.fetch()
          expect(apps).toHaveLength(1)
        })
      })

      it("should only return apps a user has access to through a custom role on a group", async () => {
        let user = await config.createUser({
          builder: { global: false },
          admin: { global: false },
        })

        await config.withUser(user, async () => {
          const apps = await config.api.application.fetch()
          expect(apps).toHaveLength(0)
        })

        const roleName = uuid.v4().replace(/-/g, "")
        const role = await config.api.roles.save({
          name: roleName,
          inherits: "PUBLIC",
          permissionId: BuiltinPermissionID.READ_ONLY,
          version: "name",
        })

        const group = await config.createGroup(role._id!)

        user = await config.globalUser({
          ...user,
          userGroups: [group._id!],
        })

        await config.withUser(user, async () => {
          const apps = await config.api.application.fetch()
          expect(apps).toHaveLength(1)
        })
      })
    })

    describe("create", () => {
      const checkScreenCount = async (expectedCount: number) => {
        const res = await config.api.application.getDefinition(
          config.getAppId()
        )
        expect(res.screens.length).toEqual(expectedCount)
      }

      const checkTableCount = async (expectedCount: number) => {
        const tables = await config.api.table.fetch()
        expect(tables.length).toEqual(expectedCount)
      }

      it("creates empty app without sample data", async () => {
        const app = await config.api.application.create({ name: utils.newid() })
        expect(app._id).toBeDefined()
        expect(events.app.created).toHaveBeenCalledTimes(1)

        // Ensure we created a blank app without sample data
        await checkScreenCount(0)
        await checkTableCount(1) // users table
      })

      it("creates app with sample data when onboarding", async () => {
        const newApp = await config.api.application.create({
          name: utils.newid(),
          isOnboarding: "true",
        })
        expect(newApp._id).toBeDefined()
        expect(events.app.created).toHaveBeenCalledTimes(1)

        // Check sample resources in the newly created app context
        await config.withApp(newApp, async () => {
          const res = await config.api.application.getDefinition(newApp.appId)
          expect(res.screens.length).toEqual(1)

          const tables = await config.api.table.fetch()
          expect(tables.length).toEqual(5)
        })
      })

      it("creates app from template", async () => {
        nock("https://prod-budi-templates.s3-eu-west-1.amazonaws.com")
          .get(`/templates/app/expense-approval.tar.gz`)
          .replyWithFile(
            200,
            path.resolve(__dirname, "data", "expense-approval.tar.gz")
          )

        const newApp = await config.api.application.create({
          name: utils.newid(),
          useTemplate: "true",
          templateKey: "app/expense-approval",
        })
        expect(newApp._id).toBeDefined()
        expect(events.app.created).toHaveBeenCalledTimes(1)
        expect(events.app.templateImported).toHaveBeenCalledTimes(1)

        // Check resources from template in the newly created app context
        await config.withApp(newApp, async () => {
          const res = await config.api.application.getDefinition(newApp.appId)
          expect(res.screens.length).toEqual(6)

          const tables = await config.api.table.fetch()
          expect(tables.length).toEqual(4)
        })
      })

      it("creates app from file", async () => {
        const newApp = await config.api.application.create({
          name: utils.newid(),
          useTemplate: "true",
          fileToImport: "src/api/routes/tests/data/old-app.txt", // export.tx was empty
        })
        expect(newApp._id).toBeDefined()
        expect(events.app.created).toHaveBeenCalledTimes(1)
        expect(events.app.fileImported).toHaveBeenCalledTimes(1)

        // Check resources from import file in the newly created app context
        await config.withApp(newApp, async () => {
          const res = await config.api.application.getDefinition(newApp.appId)
          expect(res.screens.length).toEqual(1)

          const tables = await config.api.table.fetch()
          expect(tables.length).toEqual(1)
        })
      })

      it("should apply authorization to endpoint", async () => {
        await checkBuilderEndpoint({
          config,
          method: "POST",
          url: `/api/applications`,
          body: { name: "My App" },
        })
      })

      it("migrates navigation settings from old apps", async () => {
        const app = await config.api.application.create({
          name: utils.newid(),
          useTemplate: "true",
          fileToImport: "src/api/routes/tests/data/old-app.txt",
        })
        expect(app._id).toBeDefined()
        expect(app.navigation).toBeDefined()
        expect(app.navigation!.hideLogo).toBe(true)
        expect(app.navigation!.title).toBe("Custom Title")
        expect(app.navigation!.hideLogo).toBe(true)
        expect(app.navigation!.navigation).toBe("Left")
        expect(app.navigation!.navBackground).toBe(
          "var(--spectrum-global-color-blue-600)"
        )
        expect(app.navigation!.navTextColor).toBe(
          "var(--spectrum-global-color-gray-50)"
        )
        expect(events.app.created).toHaveBeenCalledTimes(1)
        expect(events.app.fileImported).toHaveBeenCalledTimes(1)
      })

      it("should reject with a known name", async () => {
        await config.api.application.create(
          { name: app.name },
          { body: { message: "App name is already in use." }, status: 400 }
        )
      })

      it("should reject with a known url", async () => {
        await config.api.application.create(
          { name: "made up", url: app!.url! },
          { body: { message: "App URL is already in use." }, status: 400 }
        )
      })
    })

    describe("fetch", () => {
      it("lists all applications", async () => {
        const apps = await config.api.application.fetch({
          status: AppStatus.DEV,
        })
        expect(apps.length).toBeGreaterThan(0)
      })
    })

    describe("fetchClientApps", () => {
      it("should return apps when workspace app are published", async () => {
        if (workspaceAppsFlag) {
          await config.api.workspaceApp.create(
            structures.workspaceApps.createRequest({
              url: "/",
            })
          )
          await config.publish()
        }

        const response = await config.api.application.fetchClientApps()
        expect(response.apps).toHaveLength(1)
        expect(response.apps[0]).toEqual(
          expect.objectContaining({
            prodId: config.getProdAppId(),
            url: app.url,
          })
        )
      })

      it("should return multiple apps when published app with workspace apps exists", async () => {
        if (workspaceAppsFlag) {
          await config.api.workspaceApp.create(
            structures.workspaceApps.createRequest({
              url: "/",
            })
          )
        }
        await config.api.workspaceApp.create(
          structures.workspaceApps.createRequest({
            name: "Test Workspace App",
            url: "/testapp",
          })
        )
        await config.publish()

        const response = await config.api.application.fetchClientApps()

        expect(response.apps.length).toBe(2)

        const testApp = response.apps.find(a => a.name === "Test Workspace App")
        expect(testApp).toEqual(
          expect.objectContaining({
            prodId: config.getProdAppId(),
            name: "Test Workspace App",
            url: `${app.url}/testapp`,
          })
        )
      })

      it("should handle creating multiple workspace apps", async () => {
        const { workspaceApp: workspaceApp1 } =
          await config.api.workspaceApp.create(
            structures.workspaceApps.createRequest({
              name: "App One",
              url: "/appone",
            })
          )

        const { workspaceApp: workspaceApp2 } =
          await config.api.workspaceApp.create(
            structures.workspaceApps.createRequest({
              name: "App Two",
              url: "/apptwo",
            })
          )
        const app = await config.publish()

        const response = await config.api.application.fetchClientApps()

        if (!workspaceAppsFlag) {
          expect(response.apps.length).toBe(3)
          expect(response.apps).toEqual(
            expect.arrayContaining([
              {
                appId: expect.stringMatching(
                  new RegExp(`^${app.appId}_workspace_app_.+`)
                ),
                name: app.name,
                prodId: app.appId,
                updatedAt: app.updatedAt,
                url: app.url,
              },
              {
                appId: `${app.appId}_${workspaceApp1._id}`,
                name: "App One",
                prodId: config.getProdAppId(),
                updatedAt: app.updatedAt,
                url: `${app.url}/appone`,
              },
              {
                appId: `${app.appId}_${workspaceApp2._id}`,
                name: "App Two",
                prodId: config.getProdAppId(),
                updatedAt: app.updatedAt,
                url: `${app.url}/apptwo`,
              },
            ])
          )
        } else {
          expect(response.apps.length).toBe(2)
          expect(response.apps).toEqual(
            expect.arrayContaining([
              {
                appId: `${app.appId}_${workspaceApp1._id}`,
                name: "App One",
                prodId: config.getProdAppId(),
                updatedAt: app.updatedAt,
                url: `${app.url}/appone`,
              },
              {
                appId: `${app.appId}_${workspaceApp2._id}`,
                name: "App Two",
                prodId: config.getProdAppId(),
                updatedAt: app.updatedAt,
                url: `${app.url}/apptwo`,
              },
            ])
          )
        }
      })

      it("should return apps from multiple published workspaces", async () => {
        if (workspaceAppsFlag) {
          await config.api.workspaceApp.create(
            structures.workspaceApps.createRequest({
              name: "Default app",
              url: "/",
            })
          )
        }
        const { workspaceApp: app1Workspace1 } =
          await config.api.workspaceApp.create(
            structures.workspaceApps.createRequest({
              name: "App One",
              url: "/appone",
            })
          )
        app = await config.publish()

        const secondApp = await tk.withFreeze(new Date(), async () => {
          // Create second app
          let secondApp = await config.api.application.create({
            name: "Second App",
          })

          await config.api.workspaceApp.create(
            structures.workspaceApps.createRequest({
              name: "App Two",
              url: "/apptwo",
              disabled: false,
            })
          )
          await config.api.application.publish(secondApp.appId)
          return secondApp
        })

        const response = await config.api.application.fetchClientApps()

        if (!workspaceAppsFlag) {
          expect(response.apps).toHaveLength(3)

          expect(response.apps).toEqual(
            expect.arrayContaining([
              {
                appId: expect.stringMatching(
                  new RegExp(`^${app.appId}_workspace_app_.+`)
                ),
                name: app.name,
                prodId: app.appId,
                updatedAt: app.updatedAt,
                url: app.url,
              },
              {
                appId: `${app.appId}_${app1Workspace1._id}`,
                name: "App One",
                prodId: config.getProdAppId(),
                updatedAt: app.updatedAt,
                url: `${app.url}/appone`,
              },
              {
                appId: expect.stringMatching(
                  new RegExp(
                    `^${db.getProdAppID(secondApp.appId)}_workspace_app_.+`
                  )
                ),
                name: secondApp.name,
                prodId: db.getProdAppID(secondApp.appId),
                updatedAt: secondApp.updatedAt,
                url: secondApp.url,
              },
            ])
          )
        } else {
          expect(response.apps).toHaveLength(2)

          expect(response.apps).toEqual(
            expect.arrayContaining([
              {
                appId: expect.stringMatching(
                  new RegExp(`^${app.appId}_workspace_app_.+`)
                ),
                name: "Default app",
                prodId: app.appId,
                updatedAt: app.updatedAt,
                url: app.url,
              },
              {
                appId: `${app.appId}_${app1Workspace1._id}`,
                name: "App One",
                prodId: config.getProdAppId(),
                updatedAt: app.updatedAt,
                url: `${app.url}/appone`,
              },
            ])
          )
        }
      })

      workspaceAppsFlag &&
        it("should not return unpublished apps", async () => {
          const { workspaceApp: app1Workspace1 } =
            await config.api.workspaceApp.create(
              structures.workspaceApps.createRequest({
                name: "App One",
                url: "/appone",
                disabled: false,
              })
            )
          app = await config.publish()

          // Non published workspace
          await config.api.workspaceApp.create(
            structures.workspaceApps.createRequest({
              name: "Another app",
              url: "/other",
              disabled: false,
            })
          )

          // Create second app
          const secondApp = await tk.withFreeze(new Date(), async () => {
            const secondApp = await config.api.application.create({
              name: "Second App",
            })

            await config.withApp(secondApp, () =>
              config.api.workspaceApp.create(
                structures.workspaceApps.createRequest({
                  name: "Default",
                  url: "/",
                })
              )
            )
            await config.api.application.publish(secondApp.appId)
            return secondApp
          })

          // Unpublished app
          const thirdApp = await config.api.application.create({
            name: "Third App",
          })
          await config.withApp(thirdApp, () =>
            config.api.workspaceApp.create(
              structures.workspaceApps.createRequest()
            )
          )

          const response = await config.api.application.fetchClientApps()

          expect(response.apps).toHaveLength(2)

          expect(response.apps).toEqual(
            expect.arrayContaining([
              {
                appId: `${app.appId}_${app1Workspace1._id}`,
                name: "App One",
                prodId: config.getProdAppId(),
                updatedAt: app.updatedAt,
                url: `${app.url}/appone`,
              },
              {
                appId: expect.stringMatching(
                  new RegExp(
                    `^${db.getProdAppID(secondApp.appId)}_workspace_app_.+`
                  )
                ),
                name: "Default",
                prodId: db.getProdAppID(secondApp.appId),
                updatedAt: secondApp.updatedAt,
                url: secondApp.url,
              },
            ])
          )
        })

      it("should not return disabled apps", async () => {
        const { workspaceApp: app1Workspace1 } =
          await config.api.workspaceApp.create(
            structures.workspaceApps.createRequest({
              name: "App One",
              url: "/appone",
              disabled: false,
            })
          )

        await config.api.workspaceApp.create(
          structures.workspaceApps.createRequest({
            name: "Another app",
            url: "/other",
            disabled: true,
          })
        )

        app = await config.publish()

        const response = await config.api.application.fetchClientApps()

        if (!workspaceAppsFlag) {
          expect(response.apps).toHaveLength(2)
          expect(response.apps).toEqual(
            expect.arrayContaining([
              {
                appId: expect.stringMatching(
                  new RegExp(`^${app.appId}_workspace_app_.+`)
                ),
                name: app.name,
                prodId: app.appId,
                updatedAt: app.updatedAt,
                url: app.url,
              },
              {
                appId: `${app.appId}_${app1Workspace1._id}`,
                name: "App One",
                prodId: config.getProdAppId(),
                updatedAt: app.updatedAt,
                url: `${app.url}/appone`,
              },
            ])
          )
        } else {
          expect(response.apps).toHaveLength(1)
          expect(response.apps).toEqual(
            expect.arrayContaining([
              {
                appId: `${app.appId}_${app1Workspace1._id}`,
                name: "App One",
                prodId: config.getProdAppId(),
                updatedAt: app.updatedAt,
                url: `${app.url}/appone`,
              },
            ])
          )
        }
      })
    })

    describe("fetchAppDefinition", () => {
      it("should be able to get an apps definition", async () => {
        const res = await config.api.application.getDefinition(app.appId)
        expect(res.libraries.length).toEqual(1)
      })
    })

    describe("fetchAppPackage", () => {
      let workspaceApp: WorkspaceApp

      beforeEach(async () => {
        if (workspaceAppsFlag) {
          const createWorkspace = await config.api.workspaceApp.create(
            structures.workspaceApps.createRequest({
              name: "Default",
              url: "/",
              disabled: false,
            })
          )
          workspaceApp = createWorkspace.workspaceApp
        }
      })

      it("should be able to fetch the app package", async () => {
        const res = await config.api.application.getAppPackage(app.appId)
        expect(res.application).toBeDefined()
        expect(res.application.appId).toEqual(config.getAppId())
      })

      it("should retrieve all the screens for builder calls", async () => {
        if (!workspaceAppsFlag) {
          await config.api.screen.save(basicScreen())
          await config.api.screen.save(basicScreen())
          await config.api.screen.save(basicScreen())
        } else {
          await config.api.screen.save({
            ...basicScreen(),
            workspaceAppId: workspaceApp._id!,
          })
          await config.api.screen.save({
            ...basicScreen(),
            workspaceAppId: workspaceApp._id!,
          })
          await config.api.screen.save({
            ...basicScreen(),
            workspaceAppId: workspaceApp._id!,
          })
        }

        const res = await config.api.application.getAppPackage(app.appId)

        expect(res.screens).toHaveLength(3) // 3 created screens
      })

      it("should retrieve all the screens for public calls", async () => {
        const [_screen1, screen2, _screen3] = await Promise.all([
          config.api.screen.save({
            ...basicScreen(),
            workspaceAppId:
              workspaceApp?._id || TEST_WORKSPACEAPPID_PLACEHOLDER,
          }),
          config.api.screen.save({
            ...customScreen({
              roleId: roles.BUILTIN_ROLE_IDS.PUBLIC,
              route: "/",
            }),
            workspaceAppId:
              workspaceApp?._id || TEST_WORKSPACEAPPID_PLACEHOLDER,
          }),
          config.api.screen.save({
            ...basicScreen(),
            workspaceAppId:
              workspaceApp?._id || TEST_WORKSPACEAPPID_PLACEHOLDER,
          }),
        ])

        await config.publish()
        const res = await config.withHeaders(
          { referer: `http://localhost:10000/app${app.url}` },
          () =>
            config.api.application.getAppPackage(app.appId, {
              publicUser: true,
            })
        )

        expect(res.screens).toHaveLength(1)
        expect(res.screens).toContainEqual(
          expect.objectContaining({ _id: screen2._id })
        )
      })

      describe("workspace apps", () => {
        describe("on", () => {
          let featureCleanup: () => void
          beforeAll(() => {
            featureCleanup = features.testutils.setFeatureFlags("*", {
              WORKSPACE_APPS: true,
            })
          })

          afterAll(() => {
            featureCleanup()
          })

          it("should retrieve all the screens for builder calls", async () => {
            await config.api.workspaceApp.create(
              structures.workspaceApps.createRequest()
            )

            const res = await config.api.application.getAppPackage(app.appId)

            expect(res.screens).toHaveLength(0)
          })

          describe("should retrieve only the screens for a given workspace app", () => {
            let workspaceAppInfo: {
              workspaceApp: WorkspaceApp
              screens: Screen[]
            }[]

            beforeEach(async () => {
              const appPackage = await config.api.application.getAppPackage(
                app.appId
              )

              let defaultWorkspaceApp: WorkspaceApp | undefined

              const { workspaceApps: allWorkspaceApps } =
                await config.api.workspaceApp.fetch()
              defaultWorkspaceApp = allWorkspaceApps[0]
              if (!defaultWorkspaceApp) {
                defaultWorkspaceApp = (
                  await config.api.workspaceApp.create(
                    structures.workspaceApps.createRequest({
                      name: "Default",
                      url: "/",
                    })
                  )
                ).workspaceApp
              }

              const { workspaceApp: workspaceApp1 } =
                await config.api.workspaceApp.create(
                  structures.workspaceApps.createRequest({
                    url: "/app1",
                  })
                )
              const { workspaceApp: workspaceApp2 } =
                await config.api.workspaceApp.create(
                  structures.workspaceApps.createRequest({
                    url: "/app2",
                  })
                )

              workspaceAppInfo = []

              async function createScreens(
                workspaceApp: WorkspaceApp,
                routes: string[]
              ) {
                const screens = []
<<<<<<< HEAD

                for (const route of routes) {
                  const screen = await config.api.screen.save({
                    ...basicScreen(route),
                    workspaceAppId: workspaceApp._id!,
                  })
                  screens.push(screen)
                }

=======

                for (const route of routes) {
                  const screen = await config.api.screen.save({
                    ...basicScreen(route),
                    workspaceAppId: workspaceApp._id!,
                  })
                  screens.push(screen)
                }

>>>>>>> cc7b9d81
                workspaceAppInfo.push({
                  workspaceApp,
                  screens,
                })
              }

              await createScreens(defaultWorkspaceApp, ["/page-1"])
              await createScreens(workspaceApp1, ["/", "/page-1", "/page-2"])
              await createScreens(workspaceApp2, ["/", "/page-1"])

              workspaceAppInfo[0].screens.unshift(...appPackage.screens)
            })

            it.each(["", "/"])(
              "should retrieve only the screens for a the workspace all with empty prefix",
              async closingChar => {
                await config.withHeaders(
                  {
                    referer: `http://localhost:10000/${config.appId}${closingChar}`,
                  },
                  async () => {
                    const res = await config.api.application.getAppPackage(
                      app.appId,
                      {
                        headers: {
                          [Header.TYPE]: "client",
                        },
                      }
                    )

                    expect(res.screens).toHaveLength(1)
                    expect(res.screens).toEqual(
                      expect.arrayContaining(
                        workspaceAppInfo[0].screens.map(s =>
                          expect.objectContaining({ _id: s._id })
                        )
                      )
                    )
                  }
                )
              }
            )

            it.each(["", "/"])(
              "should retrieve only the screens for a the workspace from the base url of it",
              async closingChar => {
                const { url } = workspaceAppInfo[1].workspaceApp
                await config.withHeaders(
                  {
                    referer: `http://localhost:10000/${config.appId}${url}${closingChar}`,
                  },
                  async () => {
                    const res = await config.api.application.getAppPackage(
                      app.appId,
                      {
                        headers: {
                          [Header.TYPE]: "client",
                        },
                      }
                    )

                    expect(res.screens).toHaveLength(3)
                    expect(res.screens).toEqual(
                      expect.arrayContaining(
                        workspaceAppInfo[1].screens.map(s =>
                          expect.objectContaining({ _id: s._id })
                        )
                      )
                    )
                  }
                )
              }
            )

            it("should retrieve only the screens for a the workspace from a page url", async () => {
              const { url } = workspaceAppInfo[1].workspaceApp
              await config.withHeaders(
                {
                  referer: `http://localhost:10000/${config.appId}${url}#page-1`,
                },
                async () => {
                  const res = await config.api.application.getAppPackage(
                    app.appId,
                    {
                      headers: {
                        [Header.TYPE]: "client",
                      },
                    }
                  )

                  expect(res.screens).toHaveLength(3)
                  expect(res.screens).toEqual(
                    expect.arrayContaining(
                      workspaceAppInfo[1].screens.map(s =>
                        expect.objectContaining({ _id: s._id })
                      )
                    )
                  )
                }
              )
            })

            it("should retrieve only the screens for a the workspace for prod app", async () => {
              await config.publish()
              await config.withProdApp(() =>
                config.withHeaders(
                  {
                    referer: `http://localhost:10000/app${config.prodApp?.url}`,
                  },
                  async () => {
                    const res = await config.api.application.getAppPackage(
                      app.appId,
                      {
                        headers: {
                          [Header.TYPE]: "client",
                        },
                      }
                    )

                    expect(res.screens).toHaveLength(1)
                    expect(res.screens).toEqual(
                      expect.arrayContaining(
                        workspaceAppInfo[0].screens.map(s =>
                          expect.objectContaining({ _id: s._id })
                        )
                      )
                    )
                  }
                )
              )
            })
          })
        })

        describe("off", () => {
          it("should retrieve all the screens", async () => {
            const res = await config.api.application.getAppPackage(app.appId)

            expect(res.screens).toHaveLength(0)
          })
        })
      })
    })

    describe("update", () => {
      it("should be able to update the app package", async () => {
        const updatedApp = await config.api.application.update(app.appId, {
          name: "TEST_APP",
        })
        expect(updatedApp._rev).toBeDefined()
        expect(events.app.updated).toHaveBeenCalledTimes(1)
      })
    })

    describe("publish", () => {
      it("should publish app with dev app ID", async () => {
        await config.api.application.publish(app.appId)
        expect(events.app.published).toHaveBeenCalledTimes(1)
      })

      it("should publish app with prod app ID", async () => {
        await config.api.application.publish(app.appId.replace("_dev", ""))
        expect(events.app.published).toHaveBeenCalledTimes(1)
      })

      // API to publish filtered resources currently disabled, skip test while not needed
      it.skip("should publish app with filtered resources, filtering by automation", async () => {
        // create data resources
        const table = await config.createTable(basicTable())
        // all internal resources are published if any used
        const tableUnused = await config.createTable(basicTable())
        const datasource = await config.createDatasource()
        const query = await config.createQuery(basicQuery(datasource._id!))

        // automation to publish
        const { automation } = await createAutomationBuilder(config)
          .onRowSaved({ tableId: table._id! })
          .executeQuery({ query: { queryId: query._id! } })
          .save()

        const rowAction = await config.api.rowAction.save(table._id!, {
          name: "test",
        })
<<<<<<< HEAD

        // create some assets that won't be published
        const unpublishedDatasource = await config.createDatasource()
        const { automation: unpublishedAutomation } =
          await createAutomationBuilder(config)
            .onRowSaved({ tableId: table._id! })
            .save()

        await config.api.application.filteredPublish(app.appId, {
          automationIds: [automation._id!],
        })

        await config.withProdApp(async () => {
          const { automations } = await config.api.automation.fetch()
          expect(
            automations.find(auto => auto._id === automation._id!)
          ).toBeDefined()
          expect(
            automations.find(auto => auto._id === unpublishedAutomation._id!)
          ).toBeUndefined()
          // row action automations should be published if row action published
          expect(
            automations.find(auto => auto._id === rowAction.automationId)
          ).toBeDefined()

          const datasources = await config.api.datasource.fetch()
          expect(
            datasources.find(ds => ds._id === datasource._id!)
          ).toBeDefined()
          expect(
            datasources.find(ds => ds._id === unpublishedDatasource._id!)
          ).toBeUndefined()

          const tables = await config.api.table.fetch()
          expect(tables.find(tbl => tbl._id === table._id)).toBeDefined()
          expect(tables.find(tbl => tbl._id === tableUnused._id)).toBeDefined()

          const { actions } = await config.api.rowAction.find(table._id!)
          expect(
            Object.values(actions).find(action => action.id === rowAction.id)
          ).toBeDefined()
=======

        // create some assets that won't be published
        const unpublishedDatasource = await config.createDatasource()
        const { automation: unpublishedAutomation } =
          await createAutomationBuilder(config)
            .onRowSaved({ tableId: table._id! })
            .save()

        await config.api.application.filteredPublish(app.appId, {
          automationIds: [automation._id!],
        })

        await config.withProdApp(async () => {
          const { automations } = await config.api.automation.fetch()
          expect(
            automations.find(auto => auto._id === automation._id!)
          ).toBeDefined()
          expect(
            automations.find(auto => auto._id === unpublishedAutomation._id!)
          ).toBeUndefined()
          // row action automations should be published if row action published
          expect(
            automations.find(auto => auto._id === rowAction.automationId)
          ).toBeDefined()

          const datasources = await config.api.datasource.fetch()
          expect(
            datasources.find(ds => ds._id === datasource._id!)
          ).toBeDefined()
          expect(
            datasources.find(ds => ds._id === unpublishedDatasource._id!)
          ).toBeUndefined()

          const tables = await config.api.table.fetch()
          expect(tables.find(tbl => tbl._id === table._id)).toBeDefined()
          expect(tables.find(tbl => tbl._id === tableUnused._id)).toBeDefined()

          const { actions } = await config.api.rowAction.find(table._id!)
          expect(
            Object.values(actions).find(action => action.id === rowAction.id)
          ).toBeDefined()
        })
      })

      // API to publish filtered resources currently disabled, skip test while not needed
      it.skip("should publish app with filtered resources, filtering by workspace app", async () => {
        // create two screens with different workspaceAppIds
        const { workspaceApp: workspaceApp1 } =
          await config.api.workspaceApp.create(
            structures.workspaceApps.createRequest()
          )
        const { workspaceApp: workspaceApp2 } =
          await config.api.workspaceApp.create(
            structures.workspaceApps.createRequest()
          )

        const publishedScreen = await config.api.screen.save({
          ...basicScreen("/published-screen"),
          workspaceAppId: workspaceApp1._id,
          name: "published-screen",
        })

        const unpublishedScreen = await config.api.screen.save({
          ...basicScreen("/unpublished-screen"),
          workspaceAppId: workspaceApp2._id,
          name: "unpublished-screen",
        })

        await config.api.application.filteredPublish(app.appId, {
          workspaceAppIds: [workspaceApp1._id],
        })

        await config.withProdApp(async () => {
          const screens = await config.api.screen.list()

          // published screen should be included
          expect(
            screens.find(screen => screen._id === publishedScreen._id)
          ).toBeDefined()

          // unpublished screen should not be included
          expect(
            screens.find(screen => screen._id === unpublishedScreen._id)
          ).toBeUndefined()
>>>>>>> cc7b9d81
        })
      })

<<<<<<< HEAD
      // API to publish filtered resources currently disabled, skip test while not needed
      it.skip("should publish app with filtered resources, filtering by workspace app", async () => {
        // create two screens with different workspaceAppIds
        const { workspaceApp: workspaceApp1 } =
          await config.api.workspaceApp.create(
            structures.workspaceApps.createRequest()
          )
        const { workspaceApp: workspaceApp2 } =
          await config.api.workspaceApp.create(
            structures.workspaceApps.createRequest()
          )

        const publishedScreen = await config.api.screen.save({
          ...basicScreen("/published-screen"),
          workspaceAppId: workspaceApp1._id,
          name: "published-screen",
        })

        const unpublishedScreen = await config.api.screen.save({
          ...basicScreen("/unpublished-screen"),
          workspaceAppId: workspaceApp2._id,
          name: "unpublished-screen",
        })

        await config.api.application.filteredPublish(app.appId, {
          workspaceAppIds: [workspaceApp1._id],
        })

        await config.withProdApp(async () => {
          const screens = await config.api.screen.list()

          // published screen should be included
          expect(
            screens.find(screen => screen._id === publishedScreen._id)
          ).toBeDefined()

          // unpublished screen should not be included
          expect(
            screens.find(screen => screen._id === unpublishedScreen._id)
          ).toBeUndefined()
        })
      })
    })

    describe("manage client library version", () => {
      it("should be able to update the app client library version", async () => {
        await config.api.application.updateClient(app.appId)
        expect(events.app.versionUpdated).toHaveBeenCalledTimes(1)
      })

      it("should be able to revert the app client library version", async () => {
        await config.api.application.updateClient(app.appId)
        await config.api.application.revertClient(app.appId)
        expect(events.app.versionReverted).toHaveBeenCalledTimes(1)
      })
    })

    describe("edited at", () => {
      it("middleware should set updatedAt", async () => {
        const app = await tk.withFreeze(
          "2021-01-01",
          async () =>
            await config.api.application.create({ name: utils.newid() })
        )
        expect(app.updatedAt).toEqual("2021-01-01T00:00:00.000Z")

        const updatedApp = await tk.withFreeze(
          "2021-02-01",
          async () =>
            await config.withApp(app, () =>
              config.api.application.update(app.appId, {
                name: "UPDATED_NAME",
              })
            )
        )
        expect(updatedApp._rev).toBeDefined()
        expect(updatedApp.updatedAt).toEqual("2021-02-01T00:00:00.000Z")

        const fetchedApp = await config.api.application.get(app.appId)
        expect(fetchedApp.updatedAt).toEqual("2021-02-01T00:00:00.000Z")
      })
    })

    describe("sync", () => {
      it("app should sync correctly", async () => {
        const { message } = await config.api.application.sync(app.appId)
        expect(message).toEqual("App sync completed successfully.")
      })

      it("app should not sync if production", async () => {
        const { message } = await config.api.application.sync(
          app.appId.replace("_dev", ""),
          { status: 400 }
        )

        expect(message).toEqual(
          "This action cannot be performed for production apps"
        )
      })

      it("app should not sync if sync is disabled", async () => {
        env._set("DISABLE_AUTO_PROD_APP_SYNC", true)
        const { message } = await config.api.application.sync(app.appId)
        expect(message).toEqual(
          "App sync disabled. You can reenable with the DISABLE_AUTO_PROD_APP_SYNC environment variable."
        )
        env._set("DISABLE_AUTO_PROD_APP_SYNC", false)
      })
    })

    describe("unpublish", () => {
      it("should unpublish app with dev app ID", async () => {
        await config.api.application.unpublish(app.appId)
        expect(events.app.unpublished).toHaveBeenCalledTimes(1)
      })

      it("should unpublish app with prod app ID", async () => {
        await config.api.application.unpublish(app.appId.replace("_dev", ""))
        expect(events.app.unpublished).toHaveBeenCalledTimes(1)
      })
    })

    describe("delete", () => {
      it("should delete published app and dev apps with dev app ID", async () => {
        const prodAppId = app.appId.replace("_dev", "")
        nock("http://localhost:10000")
          .delete(`/api/global/roles/${prodAppId}`)
          .reply(200, {})

        await config.api.application.delete(app.appId)
        expect(events.app.deleted).toHaveBeenCalledTimes(1)
        expect(events.app.unpublished).toHaveBeenCalledTimes(1)
      })

      it("should delete published app and dev app with prod app ID", async () => {
        const prodAppId = app.appId.replace("_dev", "")
        nock("http://localhost:10000")
          .delete(`/api/global/roles/${prodAppId}`)
          .reply(200, {})

        await config.api.application.delete(prodAppId)
        expect(events.app.deleted).toHaveBeenCalledTimes(1)
        expect(events.app.unpublished).toHaveBeenCalledTimes(1)
      })

      it("should remove MIGRATING_APP header if present during deletion", async () => {
        const appMigrationsModule = await import(
          "../../../appMigrations/migrations"
        )

        const migrationMock = jest.fn()
        appMigrationsModule.MIGRATIONS.push({
          id: "99999999999999_test_deletion",
          func: migrationMock,
        })

        const prodAppId = app.appId.replace("_dev", "")
        nock("http://localhost:10000")
          .delete(`/api/global/roles/${prodAppId}`)
          .reply(200, {})

        expect(migrationMock).not.toHaveBeenCalled()
        await withEnv(
          {
            SYNC_MIGRATION_CHECKS_MS: 1000,
          },
          () =>
            config.api.application.delete(app.appId, {
              headersNotPresent: [Header.MIGRATING_APP],
            })
        )

        expect(migrationMock).toHaveBeenCalledTimes(2)
        expect(events.app.deleted).toHaveBeenCalledTimes(1)

        appMigrationsModule.MIGRATIONS.pop()
      })
    })

    describe("POST /api/applications/:appId/duplicate", () => {
      it("should duplicate an existing app", async () => {
        const resp = await config.api.application.duplicateApp(
          app.appId,
          {
            name: "to-dupe copy",
            url: "/to-dupe-copy",
          },
          {
            status: 200,
          }
        )

        expect(events.app.duplicated).toHaveBeenCalled()
        expect(resp.duplicateAppId).toBeDefined()
        expect(resp.sourceAppId).toEqual(app.appId)
        expect(resp.duplicateAppId).not.toEqual(app.appId)
      })

      it("should reject an unknown app id with a 404", async () => {
        await config.api.application.duplicateApp(
          structures.db.id(),
          {
            name: "to-dupe 123",
            url: "/to-dupe-123",
          },
          {
            status: 404,
          }
        )
      })

      it("should reject with a known name", async () => {
        await config.api.application.duplicateApp(
          app.appId,
          {
            name: app.name,
            url: "/known-name",
          },
          { body: { message: "App name is already in use." }, status: 400 }
        )
        expect(events.app.duplicated).not.toHaveBeenCalled()
      })

      it("should reject with a known url", async () => {
        await config.api.application.duplicateApp(
          app.appId,
          {
            name: "this is fine",
            url: app.url,
          },
          { body: { message: "App URL is already in use." }, status: 400 }
        )
        expect(events.app.duplicated).not.toHaveBeenCalled()
      })
    })

    describe("POST /api/applications/:appId/sync", () => {
      it("should not sync automation logs", async () => {
        const automation = await config.createAutomation()
        await context.doInAppContext(app.appId, () =>
          config.createAutomationLog(automation)
        )

        await config.api.application.sync(app.appId)

        // does exist in prod
        const prodLogs = await config.getAutomationLogs()
        expect(prodLogs.data.length).toBe(1)

        await config.api.application.unpublish(app.appId)

        // doesn't exist in dev
        const devLogs = await config.getAutomationLogs()
        expect(devLogs.data.length).toBe(0)
      })
    })

    describe("POST /api/applications/:appId/sample", () => {
      it("should be able to add sample data", async () => {
        await config.api.application.addSampleData(config.getAppId())
        for (let table of DEFAULT_TABLES) {
          const res = await config.api.row.search(
            table._id!,
            { query: {} },
            { status: 200 }
          )
          expect(res.rows.length).not.toEqual(0)
        }
      })
    })
=======
    describe("manage client library version", () => {
      it("should be able to update the app client library version", async () => {
        await config.api.application.updateClient(app.appId)
        expect(events.app.versionUpdated).toHaveBeenCalledTimes(1)
      })

      it("should be able to revert the app client library version", async () => {
        await config.api.application.updateClient(app.appId)
        await config.api.application.revertClient(app.appId)
        expect(events.app.versionReverted).toHaveBeenCalledTimes(1)
      })
    })

    describe("edited at", () => {
      it("middleware should set updatedAt", async () => {
        const app = await tk.withFreeze(
          "2021-01-01",
          async () =>
            await config.api.application.create({ name: utils.newid() })
        )
        expect(app.updatedAt).toEqual("2021-01-01T00:00:00.000Z")

        const updatedApp = await tk.withFreeze(
          "2021-02-01",
          async () =>
            await config.withApp(app, () =>
              config.api.application.update(app.appId, {
                name: "UPDATED_NAME",
              })
            )
        )
        expect(updatedApp._rev).toBeDefined()
        expect(updatedApp.updatedAt).toEqual("2021-02-01T00:00:00.000Z")

        const fetchedApp = await config.api.application.get(app.appId)
        expect(fetchedApp.updatedAt).toEqual("2021-02-01T00:00:00.000Z")
      })
    })

    describe("sync", () => {
      it("app should sync correctly", async () => {
        const { message } = await config.api.application.sync(app.appId)
        expect(message).toEqual("App sync completed successfully.")
      })

      it("app should not sync if production", async () => {
        const { message } = await config.api.application.sync(
          app.appId.replace("_dev", ""),
          { status: 400 }
        )

        expect(message).toEqual(
          "This action cannot be performed for production apps"
        )
      })

      it("app should not sync if sync is disabled", async () => {
        env._set("DISABLE_AUTO_PROD_APP_SYNC", true)
        const { message } = await config.api.application.sync(app.appId)
        expect(message).toEqual(
          "App sync disabled. You can reenable with the DISABLE_AUTO_PROD_APP_SYNC environment variable."
        )
        env._set("DISABLE_AUTO_PROD_APP_SYNC", false)
      })
    })

    describe("unpublish", () => {
      it("should unpublish app with dev app ID", async () => {
        await config.api.application.unpublish(app.appId)
        expect(events.app.unpublished).toHaveBeenCalledTimes(1)
      })

      it("should unpublish app with prod app ID", async () => {
        await config.api.application.unpublish(app.appId.replace("_dev", ""))
        expect(events.app.unpublished).toHaveBeenCalledTimes(1)
      })
    })

    describe("delete", () => {
      it("should delete published app and dev apps with dev app ID", async () => {
        const prodAppId = app.appId.replace("_dev", "")
        nock("http://localhost:10000")
          .delete(`/api/global/roles/${prodAppId}`)
          .reply(200, {})

        await config.api.application.delete(app.appId)
        expect(events.app.deleted).toHaveBeenCalledTimes(1)
        expect(events.app.unpublished).toHaveBeenCalledTimes(1)
      })

      it("should delete published app and dev app with prod app ID", async () => {
        const prodAppId = app.appId.replace("_dev", "")
        nock("http://localhost:10000")
          .delete(`/api/global/roles/${prodAppId}`)
          .reply(200, {})

        await config.api.application.delete(prodAppId)
        expect(events.app.deleted).toHaveBeenCalledTimes(1)
        expect(events.app.unpublished).toHaveBeenCalledTimes(1)
      })

      it("should remove MIGRATING_APP header if present during deletion", async () => {
        const appMigrationsModule = await import(
          "../../../appMigrations/migrations"
        )

        const migrationMock = jest.fn()
        appMigrationsModule.MIGRATIONS.push({
          id: "99999999999999_test_deletion",
          func: migrationMock,
        })

        const prodAppId = app.appId.replace("_dev", "")
        nock("http://localhost:10000")
          .delete(`/api/global/roles/${prodAppId}`)
          .reply(200, {})

        expect(migrationMock).not.toHaveBeenCalled()
        await withEnv(
          {
            SYNC_MIGRATION_CHECKS_MS: 1000,
          },
          () =>
            config.api.application.delete(app.appId, {
              headersNotPresent: [Header.MIGRATING_APP],
            })
        )

        expect(migrationMock).toHaveBeenCalledTimes(2)
        expect(events.app.deleted).toHaveBeenCalledTimes(1)

        appMigrationsModule.MIGRATIONS.pop()
      })
    })

    describe("POST /api/applications/:appId/duplicate", () => {
      it("should duplicate an existing app", async () => {
        const resp = await config.api.application.duplicateApp(
          app.appId,
          {
            name: "to-dupe copy",
            url: "/to-dupe-copy",
          },
          {
            status: 200,
          }
        )

        expect(events.app.duplicated).toHaveBeenCalled()
        expect(resp.duplicateAppId).toBeDefined()
        expect(resp.sourceAppId).toEqual(app.appId)
        expect(resp.duplicateAppId).not.toEqual(app.appId)
      })

      it("should reject an unknown app id with a 404", async () => {
        await config.api.application.duplicateApp(
          structures.db.id(),
          {
            name: "to-dupe 123",
            url: "/to-dupe-123",
          },
          {
            status: 404,
          }
        )
      })

      it("should reject with a known name", async () => {
        await config.api.application.duplicateApp(
          app.appId,
          {
            name: app.name,
            url: "/known-name",
          },
          { body: { message: "App name is already in use." }, status: 400 }
        )
        expect(events.app.duplicated).not.toHaveBeenCalled()
      })

      it("should reject with a known url", async () => {
        await config.api.application.duplicateApp(
          app.appId,
          {
            name: "this is fine",
            url: app.url,
          },
          { body: { message: "App URL is already in use." }, status: 400 }
        )
        expect(events.app.duplicated).not.toHaveBeenCalled()
      })
    })

    describe("POST /api/applications/:appId/sync", () => {
      it("should not sync automation logs", async () => {
        const automation = await config.createAutomation()
        await context.doInAppContext(app.appId, () =>
          config.createAutomationLog(automation)
        )

        await config.api.application.sync(app.appId)

        // does exist in prod
        const prodLogs = await config.getAutomationLogs()
        expect(prodLogs.data.length).toBe(1)

        await config.api.application.unpublish(app.appId)

        // doesn't exist in dev
        const devLogs = await config.getAutomationLogs()
        expect(devLogs.data.length).toBe(0)
      })
    })

    describe("POST /api/applications/:appId/sample", () => {
      it("should be able to add sample data", async () => {
        await config.api.application.addSampleData(config.getAppId())
        for (let table of DEFAULT_TABLES) {
          const res = await config.api.row.search(
            table._id!,
            { query: {} },
            { status: 200 }
          )
          expect(res.rows.length).not.toEqual(0)
        }
      })
    })

    describe("seedProductionTables", () => {
      it("should seed empty production tables with development data when publishing", async () => {
        // Create a table in development
        const table = await config.api.table.save(basicTable())
        expect(table._id).toBeDefined()

        // Create some test rows in development
        const testRows = [
          { name: "Row 1" },
          { name: "Row 2" },
          { name: "Row 3" },
        ]

        for (const rowData of testRows) {
          await config.api.row.save(table._id!, rowData)
        }

        // Verify rows exist in development
        const devRows = await config.api.row.search(table._id!, { query: {} })
        expect(devRows.rows).toHaveLength(3)

        // Publish with seedProductionTables option
        await config.api.application.filteredPublish(config.getAppId(), {
          seedProductionTables: true,
        })

        // Switch to production context and verify data was seeded
        await context.doInAppContext(config.prodAppId!, async () => {
          const prodRows = await config.api.row.search(table._id!, {
            query: {},
          })
          expect(prodRows.rows).toHaveLength(3)

          // Verify the actual data was copied correctly
          const prodRowNames = prodRows.rows.map(row => row.name).sort()
          expect(prodRowNames).toEqual(["Row 1", "Row 2", "Row 3"])
        })
      })

      it("should handle seedProductionTables API option correctly", async () => {
        // Create a table in development with unique name for this test
        const table = await config.api.table.save(basicTable())
        expect(table._id).toBeDefined()

        // Create some test rows in development
        await config.api.row.save(table._id!, { name: "Dev Row 1" })
        await config.api.row.save(table._id!, { name: "Dev Row 2" })

        // Verify the API accepts seedProductionTables option without error
        const result = await config.api.application.filteredPublish(
          config.getAppId(),
          {
            seedProductionTables: true,
          }
        )

        // Check that the publish completed successfully
        expect(result).toBeDefined()

        // Verify data was published to production (since test mode publishes all data)
        await context.doInAppContext(config.prodAppId!, async () => {
          const prodRows = await config.api.row.search(table._id!, {
            query: {},
          })
          expect(prodRows.rows).toHaveLength(2)

          const prodRowNames = prodRows.rows.map(row => row.name).sort()
          expect(prodRowNames).toEqual(["Dev Row 1", "Dev Row 2"])
        })

        // Test that we can call listEmptyProductionTables without error
        const emptyTables = await context.doInAppContext(
          config.getAppId(),
          async () => {
            return await sdk.tables.listEmptyProductionTables()
          }
        )

        // The result should be an array (even if empty in test mode due to all tables being synced)
        expect(Array.isArray(emptyTables)).toBe(true)
      })
    })
>>>>>>> cc7b9d81
  }
)<|MERGE_RESOLUTION|>--- conflicted
+++ resolved
@@ -49,23 +49,6 @@
       }
     })
 
-<<<<<<< HEAD
-describe.each([false, true])(
-  "/applications (workspace apps flag %s)",
-  workspaceAppsFlag => {
-    let config = setup.getConfig()
-    let app: App
-    const cleanup: (() => void)[] = []
-
-    afterAll(() => {
-      setup.afterAll()
-      for (const fn of cleanup) {
-        fn()
-      }
-    })
-
-=======
->>>>>>> cc7b9d81
     beforeAll(async () => {
       cleanup.push(setEnv({ USE_LOCAL_COMPONENT_LIBS: "0" }))
 
@@ -840,7 +823,6 @@
                 routes: string[]
               ) {
                 const screens = []
-<<<<<<< HEAD
 
                 for (const route of routes) {
                   const screen = await config.api.screen.save({
@@ -850,17 +832,6 @@
                   screens.push(screen)
                 }
 
-=======
-
-                for (const route of routes) {
-                  const screen = await config.api.screen.save({
-                    ...basicScreen(route),
-                    workspaceAppId: workspaceApp._id!,
-                  })
-                  screens.push(screen)
-                }
-
->>>>>>> cc7b9d81
                 workspaceAppInfo.push({
                   workspaceApp,
                   screens,
@@ -1044,7 +1015,6 @@
         const rowAction = await config.api.rowAction.save(table._id!, {
           name: "test",
         })
-<<<<<<< HEAD
 
         // create some assets that won't be published
         const unpublishedDatasource = await config.createDatasource()
@@ -1086,96 +1056,9 @@
           expect(
             Object.values(actions).find(action => action.id === rowAction.id)
           ).toBeDefined()
-=======
-
-        // create some assets that won't be published
-        const unpublishedDatasource = await config.createDatasource()
-        const { automation: unpublishedAutomation } =
-          await createAutomationBuilder(config)
-            .onRowSaved({ tableId: table._id! })
-            .save()
-
-        await config.api.application.filteredPublish(app.appId, {
-          automationIds: [automation._id!],
-        })
-
-        await config.withProdApp(async () => {
-          const { automations } = await config.api.automation.fetch()
-          expect(
-            automations.find(auto => auto._id === automation._id!)
-          ).toBeDefined()
-          expect(
-            automations.find(auto => auto._id === unpublishedAutomation._id!)
-          ).toBeUndefined()
-          // row action automations should be published if row action published
-          expect(
-            automations.find(auto => auto._id === rowAction.automationId)
-          ).toBeDefined()
-
-          const datasources = await config.api.datasource.fetch()
-          expect(
-            datasources.find(ds => ds._id === datasource._id!)
-          ).toBeDefined()
-          expect(
-            datasources.find(ds => ds._id === unpublishedDatasource._id!)
-          ).toBeUndefined()
-
-          const tables = await config.api.table.fetch()
-          expect(tables.find(tbl => tbl._id === table._id)).toBeDefined()
-          expect(tables.find(tbl => tbl._id === tableUnused._id)).toBeDefined()
-
-          const { actions } = await config.api.rowAction.find(table._id!)
-          expect(
-            Object.values(actions).find(action => action.id === rowAction.id)
-          ).toBeDefined()
-        })
-      })
-
-      // API to publish filtered resources currently disabled, skip test while not needed
-      it.skip("should publish app with filtered resources, filtering by workspace app", async () => {
-        // create two screens with different workspaceAppIds
-        const { workspaceApp: workspaceApp1 } =
-          await config.api.workspaceApp.create(
-            structures.workspaceApps.createRequest()
-          )
-        const { workspaceApp: workspaceApp2 } =
-          await config.api.workspaceApp.create(
-            structures.workspaceApps.createRequest()
-          )
-
-        const publishedScreen = await config.api.screen.save({
-          ...basicScreen("/published-screen"),
-          workspaceAppId: workspaceApp1._id,
-          name: "published-screen",
-        })
-
-        const unpublishedScreen = await config.api.screen.save({
-          ...basicScreen("/unpublished-screen"),
-          workspaceAppId: workspaceApp2._id,
-          name: "unpublished-screen",
-        })
-
-        await config.api.application.filteredPublish(app.appId, {
-          workspaceAppIds: [workspaceApp1._id],
-        })
-
-        await config.withProdApp(async () => {
-          const screens = await config.api.screen.list()
-
-          // published screen should be included
-          expect(
-            screens.find(screen => screen._id === publishedScreen._id)
-          ).toBeDefined()
-
-          // unpublished screen should not be included
-          expect(
-            screens.find(screen => screen._id === unpublishedScreen._id)
-          ).toBeUndefined()
->>>>>>> cc7b9d81
-        })
-      })
-
-<<<<<<< HEAD
+        })
+      })
+
       // API to publish filtered resources currently disabled, skip test while not needed
       it.skip("should publish app with filtered resources, filtering by workspace app", async () => {
         // create two screens with different workspaceAppIds
@@ -1446,233 +1329,6 @@
         }
       })
     })
-=======
-    describe("manage client library version", () => {
-      it("should be able to update the app client library version", async () => {
-        await config.api.application.updateClient(app.appId)
-        expect(events.app.versionUpdated).toHaveBeenCalledTimes(1)
-      })
-
-      it("should be able to revert the app client library version", async () => {
-        await config.api.application.updateClient(app.appId)
-        await config.api.application.revertClient(app.appId)
-        expect(events.app.versionReverted).toHaveBeenCalledTimes(1)
-      })
-    })
-
-    describe("edited at", () => {
-      it("middleware should set updatedAt", async () => {
-        const app = await tk.withFreeze(
-          "2021-01-01",
-          async () =>
-            await config.api.application.create({ name: utils.newid() })
-        )
-        expect(app.updatedAt).toEqual("2021-01-01T00:00:00.000Z")
-
-        const updatedApp = await tk.withFreeze(
-          "2021-02-01",
-          async () =>
-            await config.withApp(app, () =>
-              config.api.application.update(app.appId, {
-                name: "UPDATED_NAME",
-              })
-            )
-        )
-        expect(updatedApp._rev).toBeDefined()
-        expect(updatedApp.updatedAt).toEqual("2021-02-01T00:00:00.000Z")
-
-        const fetchedApp = await config.api.application.get(app.appId)
-        expect(fetchedApp.updatedAt).toEqual("2021-02-01T00:00:00.000Z")
-      })
-    })
-
-    describe("sync", () => {
-      it("app should sync correctly", async () => {
-        const { message } = await config.api.application.sync(app.appId)
-        expect(message).toEqual("App sync completed successfully.")
-      })
-
-      it("app should not sync if production", async () => {
-        const { message } = await config.api.application.sync(
-          app.appId.replace("_dev", ""),
-          { status: 400 }
-        )
-
-        expect(message).toEqual(
-          "This action cannot be performed for production apps"
-        )
-      })
-
-      it("app should not sync if sync is disabled", async () => {
-        env._set("DISABLE_AUTO_PROD_APP_SYNC", true)
-        const { message } = await config.api.application.sync(app.appId)
-        expect(message).toEqual(
-          "App sync disabled. You can reenable with the DISABLE_AUTO_PROD_APP_SYNC environment variable."
-        )
-        env._set("DISABLE_AUTO_PROD_APP_SYNC", false)
-      })
-    })
-
-    describe("unpublish", () => {
-      it("should unpublish app with dev app ID", async () => {
-        await config.api.application.unpublish(app.appId)
-        expect(events.app.unpublished).toHaveBeenCalledTimes(1)
-      })
-
-      it("should unpublish app with prod app ID", async () => {
-        await config.api.application.unpublish(app.appId.replace("_dev", ""))
-        expect(events.app.unpublished).toHaveBeenCalledTimes(1)
-      })
-    })
-
-    describe("delete", () => {
-      it("should delete published app and dev apps with dev app ID", async () => {
-        const prodAppId = app.appId.replace("_dev", "")
-        nock("http://localhost:10000")
-          .delete(`/api/global/roles/${prodAppId}`)
-          .reply(200, {})
-
-        await config.api.application.delete(app.appId)
-        expect(events.app.deleted).toHaveBeenCalledTimes(1)
-        expect(events.app.unpublished).toHaveBeenCalledTimes(1)
-      })
-
-      it("should delete published app and dev app with prod app ID", async () => {
-        const prodAppId = app.appId.replace("_dev", "")
-        nock("http://localhost:10000")
-          .delete(`/api/global/roles/${prodAppId}`)
-          .reply(200, {})
-
-        await config.api.application.delete(prodAppId)
-        expect(events.app.deleted).toHaveBeenCalledTimes(1)
-        expect(events.app.unpublished).toHaveBeenCalledTimes(1)
-      })
-
-      it("should remove MIGRATING_APP header if present during deletion", async () => {
-        const appMigrationsModule = await import(
-          "../../../appMigrations/migrations"
-        )
-
-        const migrationMock = jest.fn()
-        appMigrationsModule.MIGRATIONS.push({
-          id: "99999999999999_test_deletion",
-          func: migrationMock,
-        })
-
-        const prodAppId = app.appId.replace("_dev", "")
-        nock("http://localhost:10000")
-          .delete(`/api/global/roles/${prodAppId}`)
-          .reply(200, {})
-
-        expect(migrationMock).not.toHaveBeenCalled()
-        await withEnv(
-          {
-            SYNC_MIGRATION_CHECKS_MS: 1000,
-          },
-          () =>
-            config.api.application.delete(app.appId, {
-              headersNotPresent: [Header.MIGRATING_APP],
-            })
-        )
-
-        expect(migrationMock).toHaveBeenCalledTimes(2)
-        expect(events.app.deleted).toHaveBeenCalledTimes(1)
-
-        appMigrationsModule.MIGRATIONS.pop()
-      })
-    })
-
-    describe("POST /api/applications/:appId/duplicate", () => {
-      it("should duplicate an existing app", async () => {
-        const resp = await config.api.application.duplicateApp(
-          app.appId,
-          {
-            name: "to-dupe copy",
-            url: "/to-dupe-copy",
-          },
-          {
-            status: 200,
-          }
-        )
-
-        expect(events.app.duplicated).toHaveBeenCalled()
-        expect(resp.duplicateAppId).toBeDefined()
-        expect(resp.sourceAppId).toEqual(app.appId)
-        expect(resp.duplicateAppId).not.toEqual(app.appId)
-      })
-
-      it("should reject an unknown app id with a 404", async () => {
-        await config.api.application.duplicateApp(
-          structures.db.id(),
-          {
-            name: "to-dupe 123",
-            url: "/to-dupe-123",
-          },
-          {
-            status: 404,
-          }
-        )
-      })
-
-      it("should reject with a known name", async () => {
-        await config.api.application.duplicateApp(
-          app.appId,
-          {
-            name: app.name,
-            url: "/known-name",
-          },
-          { body: { message: "App name is already in use." }, status: 400 }
-        )
-        expect(events.app.duplicated).not.toHaveBeenCalled()
-      })
-
-      it("should reject with a known url", async () => {
-        await config.api.application.duplicateApp(
-          app.appId,
-          {
-            name: "this is fine",
-            url: app.url,
-          },
-          { body: { message: "App URL is already in use." }, status: 400 }
-        )
-        expect(events.app.duplicated).not.toHaveBeenCalled()
-      })
-    })
-
-    describe("POST /api/applications/:appId/sync", () => {
-      it("should not sync automation logs", async () => {
-        const automation = await config.createAutomation()
-        await context.doInAppContext(app.appId, () =>
-          config.createAutomationLog(automation)
-        )
-
-        await config.api.application.sync(app.appId)
-
-        // does exist in prod
-        const prodLogs = await config.getAutomationLogs()
-        expect(prodLogs.data.length).toBe(1)
-
-        await config.api.application.unpublish(app.appId)
-
-        // doesn't exist in dev
-        const devLogs = await config.getAutomationLogs()
-        expect(devLogs.data.length).toBe(0)
-      })
-    })
-
-    describe("POST /api/applications/:appId/sample", () => {
-      it("should be able to add sample data", async () => {
-        await config.api.application.addSampleData(config.getAppId())
-        for (let table of DEFAULT_TABLES) {
-          const res = await config.api.row.search(
-            table._id!,
-            { query: {} },
-            { status: 200 }
-          )
-          expect(res.rows.length).not.toEqual(0)
-        }
-      })
-    })
 
     describe("seedProductionTables", () => {
       it("should seed empty production tables with development data when publishing", async () => {
@@ -1756,6 +1412,5 @@
         expect(Array.isArray(emptyTables)).toBe(true)
       })
     })
->>>>>>> cc7b9d81
   }
 )