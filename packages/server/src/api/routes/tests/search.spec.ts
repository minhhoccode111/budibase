import { tableForDatasource } from "../../../tests/utilities/structures"
import {
  DatabaseName,
  datasourceDescribe,
} from "../../../integrations/tests/utils"
import {
  context,
  db as dbCore,
  docIds,
  MAX_VALID_DATE,
  MIN_VALID_DATE,
  SQLITE_DESIGN_DOC_ID,
  utils,
  withEnv as withCoreEnv,
} from "@budibase/backend-core"

import {
  AIOperationEnum,
  AutoFieldSubType,
  BBReferenceFieldSubType,
  Datasource,
  EmptyFilterOption,
  FieldType,
  JsonFieldSubType,
  LogicalOperator,
  RelationshipType,
  RequiredKeys,
  Row,
  RowSearchParams,
  SearchFilters,
  SearchResponse,
  SearchRowRequest,
  SortOrder,
  SortType,
  Table,
  TableSchema,
  User,
  ViewV2Schema,
} from "@budibase/types"
import _ from "lodash"
import tk from "timekeeper"
import { encodeJSBinding } from "@budibase/string-templates"
import { dataFilters } from "@budibase/shared-core"
import { Knex } from "knex"
import { generator, structures, mocks } from "@budibase/backend-core/tests"
import { DEFAULT_EMPLOYEE_TABLE_SCHEMA } from "../../../db/defaultData/datasource_bb_default"
import { generateRowIdField } from "../../../integrations/utils"
import { cloneDeep } from "lodash/fp"

jest.mock("@budibase/pro", () => ({
  ...jest.requireActual("@budibase/pro"),
  ai: {
    LargeLanguageModel: {
      forCurrentTenant: async () => ({
        initialised: true,
        run: jest.fn(() => `Mock LLM Response`),
        buildPromptFromAIOperation: jest.fn(),
      }),
    },
  },
}))

const descriptions = datasourceDescribe({ exclude: [DatabaseName.MONGODB] })

if (descriptions.length) {
  describe.each(descriptions)(
    "search ($dbName)",
    ({ config, dsProvider, isInternal, isOracle, isSql }) => {
      let datasource: Datasource | undefined
      let client: Knex | undefined
      let tableOrViewId: string
      let rows: Row[]

      async function basicRelationshipTables(type: RelationshipType) {
        const relatedTable = await createTable({
          name: { name: "name", type: FieldType.STRING },
        })
        const tableId = await createTable({
          name: { name: "name", type: FieldType.STRING },
          //@ts-ignore - API accepts this structure, will build out rest of definition
          productCat: {
            type: FieldType.LINK,
            relationshipType: type,
            name: "productCat",
            fieldName: "product",
            tableId: relatedTable,
            constraints: {
              type: "array",
            },
          },
        })
        return {
          relatedTable: await config.api.table.get(relatedTable),
          tableId,
        }
      }

      beforeAll(async () => {
        const ds = await dsProvider()
        datasource = ds.datasource
        client = ds.client

        config.app = await config.api.application.update(config.getAppId(), {
          snippets: [
            {
              name: "WeeksAgo",
              code: `
              return function (weeks) {
                const currentTime = new Date(${Date.now()});
                currentTime.setDate(currentTime.getDate()-(7 * (weeks || 1)));
                return currentTime.toISOString();
              }
            `,
            },
          ],
        })
      })

      async function createTable(schema?: TableSchema) {
        const table = await config.api.table.save(
          tableForDatasource(datasource, { schema })
        )
        return table._id!
      }

      async function createView(tableId: string, schema?: ViewV2Schema) {
        const view = await config.api.viewV2.create({
          tableId: tableId,
          name: generator.guid(),
          schema,
        })
        return view.id
      }

      async function createRows(arr: Record<string, any>[]) {
        // Shuffling to avoid false positives given a fixed order
        for (const row of _.shuffle(arr)) {
          await config.api.row.save(tableOrViewId, row)
        }
        rows = await config.api.row.fetch(tableOrViewId)
      }

      async function getTable(tableOrViewId: string): Promise<Table> {
        if (docIds.isViewId(tableOrViewId)) {
          const view = await config.api.viewV2.get(tableOrViewId)
          return await config.api.table.get(view.tableId)
        } else {
          return await config.api.table.get(tableOrViewId)
        }
      }

      async function assertTableExists(nameOrTable: string | Table) {
        const name =
          typeof nameOrTable === "string" ? nameOrTable : nameOrTable.name
        expect(await client!.schema.hasTable(name)).toBeTrue()
      }

      async function assertTableNumRows(
        nameOrTable: string | Table,
        numRows: number
      ) {
        const name =
          typeof nameOrTable === "string" ? nameOrTable : nameOrTable.name
        const row = await client!.from(name).count()
        const count = parseInt(Object.values(row[0])[0] as string)
        expect(count).toEqual(numRows)
      }

      describe.each([true, false])("in-memory: %s", isInMemory => {
        // We only run the in-memory tests during the SQS (isInternal) run
        if (isInMemory && !isInternal) {
          return
        }

        type CreateFn = (schema?: TableSchema) => Promise<string>
        let tableOrView: [string, CreateFn][] = [["table", createTable]]

        if (!isInMemory) {
          tableOrView.push([
            "view",
            async (schema?: TableSchema) => {
              const tableId = await createTable(schema)
              const viewId = await createView(
                tableId,
                Object.keys(schema || {}).reduce<ViewV2Schema>(
                  (viewSchema, fieldName) => {
                    const field = schema![fieldName]
                    viewSchema[fieldName] = {
                      visible: field.visible ?? true,
                      readonly: false,
                    }
                    return viewSchema
                  },
                  {}
                )
              )
              return viewId
            },
          ])
        }

<<<<<<< HEAD
          private async performSearch(): Promise<SearchResponse<Row>> {
            if (isInMemory) {
              const query: RequiredKeys<Omit<RowSearchParams, "tableId">> = {
                sort: this.query.sort,
                query: this.query.query || {},
                paginate: this.query.paginate,
                bookmark: this.query.bookmark ?? undefined,
                limit: this.query.limit,
                sortOrder: this.query.sortOrder,
                sortType: this.query.sortType,
                version: this.query.version,
                disableEscaping: this.query.disableEscaping,
                countRows: this.query.countRows,
                viewId: undefined,
                fields: undefined,
                indexer: undefined,
                rows: undefined,
              }
              return dataFilters.search(_.cloneDeep(rows), query)
            } else {
              return config.api.row.search(tableOrViewId, this.query)
            }
          }
=======
        describe.each(tableOrView)(
          "from %s",
          (sourceType, createTableOrView) => {
            const isView = sourceType === "view"
>>>>>>> 3ddc4f7d

            class SearchAssertion {
              constructor(private readonly query: SearchRowRequest) {}

              private async performSearch(): Promise<SearchResponse<Row>> {
                if (isInMemory) {
                  return dataFilters.search(_.cloneDeep(rows), {
                    ...this.query,
                  })
                } else {
                  return config.api.row.search(tableOrViewId, this.query)
                }
              }

              // We originally used _.isMatch to compare rows, but found that when
              // comparing arrays it would return true if the source array was a subset of
              // the target array. This would sometimes create false matches. This
              // function is a more strict version of _.isMatch that only returns true if
              // the source array is an exact match of the target.
              //
              // _.isMatch("100", "1") also returns true which is not what we want.
              private isMatch<T extends Record<string, any>>(
                expected: T,
                found: T
              ) {
                if (!expected) {
                  throw new Error("Expected is undefined")
                }
                if (!found) {
                  return false
                }

                for (const key of Object.keys(expected)) {
                  if (Array.isArray(expected[key])) {
                    if (!Array.isArray(found[key])) {
                      return false
                    }
                    if (expected[key].length !== found[key].length) {
                      return false
                    }
                    if (!_.isMatch(found[key], expected[key])) {
                      return false
                    }
                  } else if (typeof expected[key] === "object") {
                    if (!this.isMatch(expected[key], found[key])) {
                      return false
                    }
                  } else {
                    if (expected[key] !== found[key]) {
                      return false
                    }
                  }
                }
                return true
              }

              // This function exists to ensure that the same row is not matched twice.
              // When a row gets matched, we make sure to remove it from the list of rows
              // we're matching against.
              private popRow<T extends { [key: string]: any }>(
                expectedRow: T,
                foundRows: T[]
              ): NonNullable<T> {
                const row = foundRows.find(row =>
                  this.isMatch(expectedRow, row)
                )
                if (!row) {
                  const fields = Object.keys(expectedRow)
                  // To make the error message more readable, we only include the fields
                  // that are present in the expected row.
                  const searchedObjects = foundRows.map(row =>
                    _.pick(row, fields)
                  )
                  throw new Error(
                    `Failed to find row:\n\n${JSON.stringify(
                      expectedRow,
                      null,
                      2
                    )}\n\nin\n\n${JSON.stringify(searchedObjects, null, 2)}`
                  )
                }

                foundRows.splice(foundRows.indexOf(row), 1)
                return row
              }

              // Asserts that the query returns rows matching exactly the set of rows
              // passed in. The order of the rows matters. Rows returned in an order
              // different to the one passed in will cause the assertion to fail.  Extra
              // rows returned by the query will also cause the assertion to fail.
              async toMatchExactly(expectedRows: any[]) {
                const response = await this.performSearch()
                const cloned = cloneDeep(response)
                const foundRows = response.rows

                // eslint-disable-next-line jest/no-standalone-expect
                expect(foundRows).toHaveLength(expectedRows.length)
                // eslint-disable-next-line jest/no-standalone-expect
                expect([...foundRows]).toEqual(
                  expectedRows.map((expectedRow: any) =>
                    expect.objectContaining(this.popRow(expectedRow, foundRows))
                  )
                )
                return cloned
              }

              // Asserts that the query returns rows matching exactly the set of rows
              // passed in. The order of the rows is not important, but extra rows will
              // cause the assertion to fail.
              async toContainExactly(expectedRows: any[]) {
                const response = await this.performSearch()
                const cloned = cloneDeep(response)
                const foundRows = response.rows

                // eslint-disable-next-line jest/no-standalone-expect
                expect(foundRows).toHaveLength(expectedRows.length)
                // eslint-disable-next-line jest/no-standalone-expect
                expect([...foundRows]).toEqual(
                  expect.arrayContaining(
                    expectedRows.map((expectedRow: any) =>
                      expect.objectContaining(
                        this.popRow(expectedRow, foundRows)
                      )
                    )
                  )
                )
                return cloned
              }

              // Asserts that the query returns some property values - this cannot be used
              // to check row values, however this shouldn't be important for checking properties
              // typing for this has to be any, Jest doesn't expose types for matchers like expect.any(...)
              async toMatch(properties: Record<string, any>) {
                const response = await this.performSearch()
                const cloned = cloneDeep(response)
                const keys = Object.keys(properties) as Array<
                  keyof SearchResponse<Row>
                >
                for (let key of keys) {
                  // eslint-disable-next-line jest/no-standalone-expect
                  expect(response[key]).toBeDefined()
                  if (properties[key]) {
                    // eslint-disable-next-line jest/no-standalone-expect
                    expect(response[key]).toEqual(properties[key])
                  }
                }
                return cloned
              }

              // Asserts that the query doesn't return a property, e.g. pagination parameters.
              async toNotHaveProperty(
                properties: (keyof SearchResponse<Row>)[]
              ) {
                const response = await this.performSearch()
                const cloned = cloneDeep(response)
                for (let property of properties) {
                  // eslint-disable-next-line jest/no-standalone-expect
                  expect(response[property]).toBeUndefined()
                }
                return cloned
              }

              // Asserts that the query returns rows matching the set of rows passed in.
              // The order of the rows is not important. Extra rows will not cause the
              // assertion to fail.
              async toContain(expectedRows: any[]) {
                const response = await this.performSearch()
                const cloned = cloneDeep(response)
                const foundRows = response.rows

                // eslint-disable-next-line jest/no-standalone-expect
                expect([...foundRows]).toEqual(
                  expect.arrayContaining(
                    expectedRows.map((expectedRow: any) =>
                      expect.objectContaining(
                        this.popRow(expectedRow, foundRows)
                      )
                    )
                  )
                )
                return cloned
              }

              async toFindNothing() {
                await this.toContainExactly([])
              }

              async toHaveLength(length: number) {
                const { rows: foundRows } = await this.performSearch()

                // eslint-disable-next-line jest/no-standalone-expect
                expect(foundRows).toHaveLength(length)
              }
            }

            function expectSearch(query: SearchRowRequest) {
              return new SearchAssertion(query)
            }

            function expectQuery(query: SearchFilters) {
              return expectSearch({ query })
            }

            describe("boolean", () => {
              beforeAll(async () => {
                tableOrViewId = await createTableOrView({
                  isTrue: { name: "isTrue", type: FieldType.BOOLEAN },
                })
                await createRows([{ isTrue: true }, { isTrue: false }])
              })

              describe("equal", () => {
                it("successfully finds true row", async () => {
                  await expectQuery({ equal: { isTrue: true } }).toMatchExactly(
                    [{ isTrue: true }]
                  )
                })

                it("successfully finds false row", async () => {
                  await expectQuery({
                    equal: { isTrue: false },
                  }).toMatchExactly([{ isTrue: false }])
                })
              })

              describe("notEqual", () => {
                it("successfully finds false row", async () => {
                  await expectQuery({
                    notEqual: { isTrue: true },
                  }).toContainExactly([{ isTrue: false }])
                })

                it("successfully finds true row", async () => {
                  await expectQuery({
                    notEqual: { isTrue: false },
                  }).toContainExactly([{ isTrue: true }])
                })
              })

              describe("oneOf", () => {
                it("successfully finds true row", async () => {
                  await expectQuery({
                    oneOf: { isTrue: [true] },
                  }).toContainExactly([{ isTrue: true }])
                })

                it("successfully finds false row", async () => {
                  await expectQuery({
                    oneOf: { isTrue: [false] },
                  }).toContainExactly([{ isTrue: false }])
                })
              })

              describe("sort", () => {
                it("sorts ascending", async () => {
                  await expectSearch({
                    query: {},
                    sort: "isTrue",
                    sortOrder: SortOrder.ASCENDING,
                  }).toMatchExactly([{ isTrue: false }, { isTrue: true }])
                })

                it("sorts descending", async () => {
                  await expectSearch({
                    query: {},
                    sort: "isTrue",
                    sortOrder: SortOrder.DESCENDING,
                  }).toMatchExactly([{ isTrue: true }, { isTrue: false }])
                })
              })
            })

            !isInMemory &&
              describe("bindings", () => {
                let globalUsers: any = []

                const serverTime = new Date()

                // In MariaDB and MySQL we only store dates to second precision, so we need
                // to remove milliseconds from the server time to ensure searches work as
                // expected.
                serverTime.setMilliseconds(0)

                const future = new Date(
                  serverTime.getTime() + 1000 * 60 * 60 * 24 * 30
                )

                const rows = (currentUser: User) => {
                  return [
                    { name: "foo", appointment: "1982-01-05T00:00:00.000Z" },
                    { name: "bar", appointment: "1995-05-06T00:00:00.000Z" },
                    {
                      name: currentUser.firstName,
                      appointment: future.toISOString(),
                    },
                    {
                      name: "serverDate",
                      appointment: serverTime.toISOString(),
                    },
                    {
                      name: "single user, session user",
                      single_user: currentUser,
                    },
                    {
                      name: "single user",
                      single_user: globalUsers[0],
                    },
                    {
                      name: "deprecated single user, session user",
                      deprecated_single_user: [currentUser],
                    },
                    {
                      name: "deprecated single user",
                      deprecated_single_user: [globalUsers[0]],
                    },
                    {
                      name: "multi user",
                      multi_user: globalUsers,
                    },
                    {
                      name: "multi user with session user",
                      multi_user: [...globalUsers, currentUser],
                    },
                    {
                      name: "deprecated multi user",
                      deprecated_multi_user: globalUsers,
                    },
                    {
                      name: "deprecated multi user with session user",
                      deprecated_multi_user: [...globalUsers, currentUser],
                    },
                  ]
                }

                beforeAll(async () => {
                  // Set up some global users
                  globalUsers = await Promise.all(
                    Array(2)
                      .fill(0)
                      .map(async () => {
                        const globalUser = await config.globalUser()
                        const userMedataId = globalUser._id
                          ? dbCore.generateUserMetadataID(globalUser._id)
                          : null
                        return {
                          _id: globalUser._id,
                          _meta: userMedataId,
                        }
                      })
                  )

                  tableOrViewId = await createTableOrView({
                    name: { name: "name", type: FieldType.STRING },
                    appointment: {
                      name: "appointment",
                      type: FieldType.DATETIME,
                    },
                    single_user: {
                      name: "single_user",
                      type: FieldType.BB_REFERENCE_SINGLE,
                      subtype: BBReferenceFieldSubType.USER,
                    },
                    deprecated_single_user: {
                      name: "deprecated_single_user",
                      type: FieldType.BB_REFERENCE,
                      subtype: BBReferenceFieldSubType.USER,
                    },
                    multi_user: {
                      name: "multi_user",
                      type: FieldType.BB_REFERENCE,
                      subtype: BBReferenceFieldSubType.USER,
                      constraints: {
                        type: "array",
                      },
                    },
                    deprecated_multi_user: {
                      name: "deprecated_multi_user",
                      type: FieldType.BB_REFERENCE,
                      subtype: BBReferenceFieldSubType.USERS,
                      constraints: {
                        type: "array",
                      },
                    },
                  })
                  await createRows(rows(config.getUser()))
                })

                // !! Current User is auto generated per run
                it("should return all rows matching the session user firstname", async () => {
                  await expectQuery({
                    equal: { name: "{{ [user].firstName }}" },
                  }).toContainExactly([
                    {
                      name: config.getUser().firstName,
                      appointment: future.toISOString(),
                    },
                  ])
                })

                it("should return all rows matching the session user firstname when logical operator used", async () => {
                  await expectQuery({
                    $and: {
                      conditions: [
                        { equal: { name: "{{ [user].firstName }}" } },
                      ],
                    },
                  }).toContainExactly([
                    {
                      name: config.getUser().firstName,
                      appointment: future.toISOString(),
                    },
                  ])
                })

                it("should parse the date binding and return all rows after the resolved value", async () => {
                  await tk.withFreeze(serverTime, async () => {
                    await expectQuery({
                      range: {
                        appointment: {
                          low: "{{ [now] }}",
                          high: "9999-00-00T00:00:00.000Z",
                        },
                      },
                    }).toContainExactly([
                      {
                        name: config.getUser().firstName,
                        appointment: future.toISOString(),
                      },
                      {
                        name: "serverDate",
                        appointment: serverTime.toISOString(),
                      },
                    ])
                  })
                })

                it("should parse the date binding and return all rows before the resolved value", async () => {
                  await expectQuery({
                    range: {
                      appointment: {
                        low: "0000-00-00T00:00:00.000Z",
                        high: "{{ [now] }}",
                      },
                    },
                  }).toContainExactly([
                    { name: "foo", appointment: "1982-01-05T00:00:00.000Z" },
                    { name: "bar", appointment: "1995-05-06T00:00:00.000Z" },
                    {
                      name: "serverDate",
                      appointment: serverTime.toISOString(),
                    },
                  ])
                })

                it("should parse the encoded js snippet. Return rows with appointments up to 1 week in the past", async () => {
                  const jsBinding = "return snippets.WeeksAgo();"
                  const encodedBinding = encodeJSBinding(jsBinding)

                  await expectQuery({
                    range: {
                      appointment: {
                        low: "0000-00-00T00:00:00.000Z",
                        high: encodedBinding,
                      },
                    },
                  }).toContainExactly([
                    { name: "foo", appointment: "1982-01-05T00:00:00.000Z" },
                    { name: "bar", appointment: "1995-05-06T00:00:00.000Z" },
                  ])
                })

                it("should parse the encoded js binding. Return rows with appointments 2 weeks in the past", async () => {
                  const jsBinding = `const currentTime = new Date(${Date.now()})\ncurrentTime.setDate(currentTime.getDate()-14);\nreturn currentTime.toISOString();`
                  const encodedBinding = encodeJSBinding(jsBinding)

                  await expectQuery({
                    range: {
                      appointment: {
                        low: "0000-00-00T00:00:00.000Z",
                        high: encodedBinding,
                      },
                    },
                  }).toContainExactly([
                    { name: "foo", appointment: "1982-01-05T00:00:00.000Z" },
                    { name: "bar", appointment: "1995-05-06T00:00:00.000Z" },
                  ])
                })

                it("should match a single user row by the session user id", async () => {
                  await expectQuery({
                    equal: { single_user: "{{ [user]._id }}" },
                  }).toContainExactly([
                    {
                      name: "single user, session user",
                      single_user: { _id: config.getUser()._id },
                    },
                  ])
                })

                it("should match a deprecated single user row by the session user id", async () => {
                  await expectQuery({
                    equal: { deprecated_single_user: "{{ [user]._id }}" },
                  }).toContainExactly([
                    {
                      name: "deprecated single user, session user",
                      deprecated_single_user: [{ _id: config.getUser()._id }],
                    },
                  ])
                })

                it("should match the session user id in a multi user field", async () => {
                  const allUsers = [...globalUsers, config.getUser()].map(
                    (user: any) => {
                      return { _id: user._id }
                    }
                  )

                  await expectQuery({
                    contains: { multi_user: ["{{ [user]._id }}"] },
                  }).toContainExactly([
                    {
                      name: "multi user with session user",
                      multi_user: allUsers,
                    },
                  ])
                })

                it("should match the session user id in a deprecated multi user field", async () => {
                  const allUsers = [...globalUsers, config.getUser()].map(
                    (user: any) => {
                      return { _id: user._id }
                    }
                  )

                  await expectQuery({
                    contains: { deprecated_multi_user: ["{{ [user]._id }}"] },
                  }).toContainExactly([
                    {
                      name: "deprecated multi user with session user",
                      deprecated_multi_user: allUsers,
                    },
                  ])
                })

                it("should not match the session user id in a multi user field", async () => {
                  await expectQuery({
                    notContains: { multi_user: ["{{ [user]._id }}"] },
                    notEmpty: { multi_user: true },
                  }).toContainExactly([
                    {
                      name: "multi user",
                      multi_user: globalUsers.map((user: any) => {
                        return { _id: user._id }
                      }),
                    },
                  ])
                })

                it("should not match the session user id in a deprecated multi user field", async () => {
                  await expectQuery({
                    notContains: {
                      deprecated_multi_user: ["{{ [user]._id }}"],
                    },
                    notEmpty: { deprecated_multi_user: true },
                  }).toContainExactly([
                    {
                      name: "deprecated multi user",
                      deprecated_multi_user: globalUsers.map((user: any) => {
                        return { _id: user._id }
                      }),
                    },
                  ])
                })

                it("should match the session user id and a user table row id using helpers, user binding and a static user id.", async () => {
                  await expectQuery({
                    oneOf: {
                      single_user: [
                        "{{ default [user]._id '_empty_' }}",
                        globalUsers[0]._id,
                      ],
                    },
                  }).toContainExactly([
                    {
                      name: "single user, session user",
                      single_user: { _id: config.getUser()._id },
                    },
                    {
                      name: "single user",
                      single_user: { _id: globalUsers[0]._id },
                    },
                  ])
                })

                it("should match the session user id and a user table row id using helpers, user binding and a static user id. (deprecated single user)", async () => {
                  await expectQuery({
                    oneOf: {
                      deprecated_single_user: [
                        "{{ default [user]._id '_empty_' }}",
                        globalUsers[0]._id,
                      ],
                    },
                  }).toContainExactly([
                    {
                      name: "deprecated single user, session user",
                      deprecated_single_user: [{ _id: config.getUser()._id }],
                    },
                    {
                      name: "deprecated single user",
                      deprecated_single_user: [{ _id: globalUsers[0]._id }],
                    },
                  ])
                })

                it("should resolve 'default' helper to '_empty_' when binding resolves to nothing", async () => {
                  await expectQuery({
                    oneOf: {
                      single_user: [
                        "{{ default [user]._idx '_empty_' }}",
                        globalUsers[0]._id,
                      ],
                    },
                  }).toContainExactly([
                    {
                      name: "single user",
                      single_user: { _id: globalUsers[0]._id },
                    },
                  ])
                })

                it("should resolve 'default' helper to '_empty_' when binding resolves to nothing (deprecated single user)", async () => {
                  await expectQuery({
                    oneOf: {
                      deprecated_single_user: [
                        "{{ default [user]._idx '_empty_' }}",
                        globalUsers[0]._id,
                      ],
                    },
                  }).toContainExactly([
                    {
                      name: "deprecated single user",
                      deprecated_single_user: [{ _id: globalUsers[0]._id }],
                    },
                  ])
                })
              })

            const stringTypes = [FieldType.STRING, FieldType.LONGFORM] as const
            describe.each(stringTypes)("%s", type => {
              beforeAll(async () => {
                tableOrViewId = await createTableOrView({
                  name: { name: "name", type },
                })
                await createRows([{ name: "foo" }, { name: "bar" }])
              })

              describe("misc", () => {
                it("should return all if no query is passed", async () => {
                  await expectSearch({} as RowSearchParams).toContainExactly([
                    { name: "foo" },
                    { name: "bar" },
                  ])
                })

                it("should return all if empty query is passed", async () => {
                  await expectQuery({}).toContainExactly([
                    { name: "foo" },
                    { name: "bar" },
                  ])
                })

                it("should return all if onEmptyFilter is RETURN_ALL", async () => {
                  await expectQuery({
                    onEmptyFilter: EmptyFilterOption.RETURN_ALL,
                  }).toContainExactly([{ name: "foo" }, { name: "bar" }])
                })

                // onEmptyFilter cannot be sent to view searches
                !isView &&
                  it("should return nothing if onEmptyFilter is RETURN_NONE", async () => {
                    await expectQuery({
                      onEmptyFilter: EmptyFilterOption.RETURN_NONE,
                    }).toFindNothing()
                  })

                it("should respect limit", async () => {
                  await expectSearch({
                    limit: 1,
                    paginate: true,
                    query: {},
                  }).toHaveLength(1)
                })
              })

              describe("equal", () => {
                it("successfully finds a row", async () => {
                  await expectQuery({
                    equal: { name: "foo" },
                  }).toContainExactly([{ name: "foo" }])
                })

                it("fails to find nonexistent row", async () => {
                  await expectQuery({ equal: { name: "none" } }).toFindNothing()
                })

                it("works as an or condition", async () => {
                  await expectQuery({
                    allOr: true,
                    equal: { name: "foo" },
                    oneOf: { name: ["bar"] },
                  }).toContainExactly([{ name: "foo" }, { name: "bar" }])
                })

                it("can have multiple values for same column", async () => {
                  await expectQuery({
                    allOr: true,
                    equal: { "1:name": "foo", "2:name": "bar" },
                  }).toContainExactly([{ name: "foo" }, { name: "bar" }])
                })
              })

              describe("notEqual", () => {
                it("successfully finds a row", async () => {
                  await expectQuery({
                    notEqual: { name: "foo" },
                  }).toContainExactly([{ name: "bar" }])
                })

                it("fails to find nonexistent row", async () => {
                  await expectQuery({
                    notEqual: { name: "bar" },
                  }).toContainExactly([{ name: "foo" }])
                })
              })

              describe("oneOf", () => {
                it("successfully finds a row", async () => {
                  await expectQuery({
                    oneOf: { name: ["foo"] },
                  }).toContainExactly([{ name: "foo" }])
                })

                it("fails to find nonexistent row", async () => {
                  await expectQuery({
                    oneOf: { name: ["none"] },
                  }).toFindNothing()
                })

                it("can have multiple values for same column", async () => {
                  await expectQuery({
                    oneOf: {
                      name: ["foo", "bar"],
                    },
                  }).toContainExactly([{ name: "foo" }, { name: "bar" }])
                })

                it("splits comma separated strings", async () => {
                  await expectQuery({
                    oneOf: {
                      // @ts-ignore
                      name: "foo,bar",
                    },
                  }).toContainExactly([{ name: "foo" }, { name: "bar" }])
                })

                it("trims whitespace", async () => {
                  await expectQuery({
                    oneOf: {
                      // @ts-ignore
                      name: "foo, bar",
                    },
                  }).toContainExactly([{ name: "foo" }, { name: "bar" }])
                })

                it("empty arrays returns all when onEmptyFilter is set to return 'all'", async () => {
                  await expectQuery({
                    onEmptyFilter: EmptyFilterOption.RETURN_ALL,
                    oneOf: { name: [] },
                  }).toContainExactly([{ name: "foo" }, { name: "bar" }])
                })

                // onEmptyFilter cannot be sent to view searches
                !isView &&
                  it("empty arrays returns all when onEmptyFilter is set to return 'none'", async () => {
                    await expectQuery({
                      onEmptyFilter: EmptyFilterOption.RETURN_NONE,
                      oneOf: { name: [] },
                    }).toContainExactly([])
                  })
              })

              describe("fuzzy", () => {
                it("successfully finds a row", async () => {
                  await expectQuery({ fuzzy: { name: "oo" } }).toContainExactly(
                    [{ name: "foo" }]
                  )
                })

                it("fails to find nonexistent row", async () => {
                  await expectQuery({ fuzzy: { name: "none" } }).toFindNothing()
                })
              })

              describe("string", () => {
                it("successfully finds a row", async () => {
                  await expectQuery({
                    string: { name: "fo" },
                  }).toContainExactly([{ name: "foo" }])
                })

                it("fails to find nonexistent row", async () => {
                  await expectQuery({
                    string: { name: "none" },
                  }).toFindNothing()
                })

                it("is case-insensitive", async () => {
                  await expectQuery({
                    string: { name: "FO" },
                  }).toContainExactly([{ name: "foo" }])
                })
              })

              describe("range", () => {
                it("successfully finds multiple rows", async () => {
                  await expectQuery({
                    range: { name: { low: "a", high: "z" } },
                  }).toContainExactly([{ name: "bar" }, { name: "foo" }])
                })

                it("successfully finds a row with a high bound", async () => {
                  await expectQuery({
                    range: { name: { low: "a", high: "c" } },
                  }).toContainExactly([{ name: "bar" }])
                })

                it("successfully finds a row with a low bound", async () => {
                  await expectQuery({
                    range: { name: { low: "f", high: "z" } },
                  }).toContainExactly([{ name: "foo" }])
                })

                it("successfully finds no rows", async () => {
                  await expectQuery({
                    range: { name: { low: "g", high: "h" } },
                  }).toFindNothing()
                })

                it("ignores low if it's an empty object", async () => {
                  await expectQuery({
                    // @ts-ignore
                    range: { name: { low: {}, high: "z" } },
                  }).toContainExactly([{ name: "foo" }, { name: "bar" }])
                })

                it("ignores high if it's an empty object", async () => {
                  await expectQuery({
                    // @ts-ignore
                    range: { name: { low: "a", high: {} } },
                  }).toContainExactly([{ name: "foo" }, { name: "bar" }])
                })
              })

              describe("empty", () => {
                it("finds no empty rows", async () => {
                  await expectQuery({ empty: { name: null } }).toFindNothing()
                })

                it("should not be affected by when filter empty behaviour", async () => {
                  await expectQuery({
                    empty: { name: null },
                    onEmptyFilter: EmptyFilterOption.RETURN_ALL,
                  }).toFindNothing()
                })
              })

              describe("notEmpty", () => {
                it("finds all non-empty rows", async () => {
                  await expectQuery({
                    notEmpty: { name: null },
                  }).toContainExactly([{ name: "foo" }, { name: "bar" }])
                })

                it("should not be affected by when filter empty behaviour", async () => {
                  await expectQuery({
                    notEmpty: { name: null },
                    onEmptyFilter: EmptyFilterOption.RETURN_NONE,
                  }).toContainExactly([{ name: "foo" }, { name: "bar" }])
                })
              })

              describe("sort", () => {
                it("sorts ascending", async () => {
                  await expectSearch({
                    query: {},
                    sort: "name",
                    sortOrder: SortOrder.ASCENDING,
                  }).toMatchExactly([{ name: "bar" }, { name: "foo" }])
                })

                it("sorts descending", async () => {
                  await expectSearch({
                    query: {},
                    sort: "name",
                    sortOrder: SortOrder.DESCENDING,
                  }).toMatchExactly([{ name: "foo" }, { name: "bar" }])
                })

                describe("sortType STRING", () => {
                  it("sorts ascending", async () => {
                    await expectSearch({
                      query: {},
                      sort: "name",
                      sortType: SortType.STRING,
                      sortOrder: SortOrder.ASCENDING,
                    }).toMatchExactly([{ name: "bar" }, { name: "foo" }])
                  })

                  it("sorts descending", async () => {
                    await expectSearch({
                      query: {},
                      sort: "name",
                      sortType: SortType.STRING,
                      sortOrder: SortOrder.DESCENDING,
                    }).toMatchExactly([{ name: "foo" }, { name: "bar" }])
                  })
                })

                !isInternal &&
                  !isInMemory &&
                  // This test was added because we automatically add in a sort by the
                  // primary key, and we used to do this unconditionally which caused
                  // problems because it was possible for the primary key to appear twice
                  // in the resulting SQL ORDER BY clause, resulting in an SQL error.
                  // We now check first to make sure that the primary key isn't already
                  // in the sort before adding it.
                  describe("sort on primary key", () => {
                    beforeAll(async () => {
                      const tableName = structures.uuid().substring(0, 10)
                      await client!.schema.createTable(tableName, t => {
                        t.string("name").primary()
                      })
                      const resp = await config.api.datasource.fetchSchema({
                        datasourceId: datasource!._id!,
                      })

                      tableOrViewId = resp.datasource.entities![tableName]._id!

                      await createRows([{ name: "foo" }, { name: "bar" }])
                    })

                    it("should be able to sort by a primary key column ascending", async () =>
                      expectSearch({
                        query: {},
                        sort: "name",
                        sortOrder: SortOrder.ASCENDING,
                      }).toMatchExactly([{ name: "bar" }, { name: "foo" }]))

                    it("should be able to sort by a primary key column descending", async () =>
                      expectSearch({
                        query: {},
                        sort: "name",
                        sortOrder: SortOrder.DESCENDING,
                      }).toMatchExactly([{ name: "foo" }, { name: "bar" }]))
                  })
              })
            })

            describe("numbers", () => {
              beforeAll(async () => {
                tableOrViewId = await createTableOrView({
                  age: { name: "age", type: FieldType.NUMBER },
                })
                await createRows([{ age: 1 }, { age: 10 }])
              })

              describe("equal", () => {
                it("successfully finds a row", async () => {
                  await expectQuery({ equal: { age: 1 } }).toContainExactly([
                    { age: 1 },
                  ])
                })

                it("fails to find nonexistent row", async () => {
                  await expectQuery({ equal: { age: 2 } }).toFindNothing()
                })
              })

              describe("notEqual", () => {
                it("successfully finds a row", async () => {
                  await expectQuery({ notEqual: { age: 1 } }).toContainExactly([
                    { age: 10 },
                  ])
                })

                it("fails to find nonexistent row", async () => {
                  await expectQuery({ notEqual: { age: 10 } }).toContainExactly(
                    [{ age: 1 }]
                  )
                })
              })

              describe("oneOf", () => {
                it("successfully finds a row", async () => {
                  await expectQuery({ oneOf: { age: [1] } }).toContainExactly([
                    { age: 1 },
                  ])
                })

                it("fails to find nonexistent row", async () => {
                  await expectQuery({ oneOf: { age: [2] } }).toFindNothing()
                })

                it("can convert from a string", async () => {
                  await expectQuery({
                    oneOf: {
                      // @ts-ignore
                      age: "1",
                    },
                  }).toContainExactly([{ age: 1 }])
                })

                it("can find multiple values for same column", async () => {
                  await expectQuery({
                    oneOf: {
                      // @ts-ignore
                      age: "1,10",
                    },
                  }).toContainExactly([{ age: 1 }, { age: 10 }])
                })
              })

              describe("range", () => {
                it("successfully finds a row", async () => {
                  await expectQuery({
                    range: { age: { low: 1, high: 5 } },
                  }).toContainExactly([{ age: 1 }])
                })

                it("successfully finds multiple rows", async () => {
                  await expectQuery({
                    range: { age: { low: 1, high: 10 } },
                  }).toContainExactly([{ age: 1 }, { age: 10 }])
                })

                it("successfully finds a row with a high bound", async () => {
                  await expectQuery({
                    range: { age: { low: 5, high: 10 } },
                  }).toContainExactly([{ age: 10 }])
                })

                it("successfully finds no rows", async () => {
                  await expectQuery({
                    range: { age: { low: 5, high: 9 } },
                  }).toFindNothing()
                })

                it("greater than equal to", async () => {
                  await expectQuery({
                    range: {
                      age: { low: 10, high: Number.MAX_SAFE_INTEGER },
                    },
                  }).toContainExactly([{ age: 10 }])
                })

                it("greater than", async () => {
                  await expectQuery({
                    range: {
                      age: { low: 5, high: Number.MAX_SAFE_INTEGER },
                    },
                  }).toContainExactly([{ age: 10 }])
                })

                it("less than equal to", async () => {
                  await expectQuery({
                    range: {
                      age: { high: 1, low: Number.MIN_SAFE_INTEGER },
                    },
                  }).toContainExactly([{ age: 1 }])
                })

                it("less than", async () => {
                  await expectQuery({
                    range: {
                      age: { high: 5, low: Number.MIN_SAFE_INTEGER },
                    },
                  }).toContainExactly([{ age: 1 }])
                })
              })

              describe("sort", () => {
                it("sorts ascending", async () => {
                  await expectSearch({
                    query: {},
                    sort: "age",
                    sortOrder: SortOrder.ASCENDING,
                  }).toMatchExactly([{ age: 1 }, { age: 10 }])
                })

                it("sorts descending", async () => {
                  await expectSearch({
                    query: {},
                    sort: "age",
                    sortOrder: SortOrder.DESCENDING,
                  }).toMatchExactly([{ age: 10 }, { age: 1 }])
                })
              })

              describe("sortType NUMBER", () => {
                it("sorts ascending", async () => {
                  await expectSearch({
                    query: {},
                    sort: "age",
                    sortType: SortType.NUMBER,
                    sortOrder: SortOrder.ASCENDING,
                  }).toMatchExactly([{ age: 1 }, { age: 10 }])
                })

                it("sorts descending", async () => {
                  await expectSearch({
                    query: {},
                    sort: "age",
                    sortType: SortType.NUMBER,
                    sortOrder: SortOrder.DESCENDING,
                  }).toMatchExactly([{ age: 10 }, { age: 1 }])
                })
              })
            })

            describe("dates", () => {
              const JAN_1ST = "2020-01-01T00:00:00.000Z"
              const JAN_2ND = "2020-01-02T00:00:00.000Z"
              const JAN_5TH = "2020-01-05T00:00:00.000Z"
              const JAN_9TH = "2020-01-09T00:00:00.000Z"
              const JAN_10TH = "2020-01-10T00:00:00.000Z"

              beforeAll(async () => {
                tableOrViewId = await createTableOrView({
                  dob: { name: "dob", type: FieldType.DATETIME },
                })

                await createRows([{ dob: JAN_1ST }, { dob: JAN_10TH }])
              })

              describe("equal", () => {
                it("successfully finds a row", async () => {
                  await expectQuery({
                    equal: { dob: JAN_1ST },
                  }).toContainExactly([{ dob: JAN_1ST }])
                })

                it("fails to find nonexistent row", async () => {
                  await expectQuery({ equal: { dob: JAN_2ND } }).toFindNothing()
                })
              })

              describe("notEqual", () => {
                it("successfully finds a row", async () => {
                  await expectQuery({
                    notEqual: { dob: JAN_1ST },
                  }).toContainExactly([{ dob: JAN_10TH }])
                })

                it("fails to find nonexistent row", async () => {
                  await expectQuery({
                    notEqual: { dob: JAN_10TH },
                  }).toContainExactly([{ dob: JAN_1ST }])
                })
              })

              describe("oneOf", () => {
                it("successfully finds a row", async () => {
                  await expectQuery({
                    oneOf: { dob: [JAN_1ST] },
                  }).toContainExactly([{ dob: JAN_1ST }])
                })

                it("fails to find nonexistent row", async () => {
                  await expectQuery({
                    oneOf: { dob: [JAN_2ND] },
                  }).toFindNothing()
                })
              })

              describe("range", () => {
                it("successfully finds a row", async () => {
                  await expectQuery({
                    range: { dob: { low: JAN_1ST, high: JAN_5TH } },
                  }).toContainExactly([{ dob: JAN_1ST }])
                })

                it("successfully finds multiple rows", async () => {
                  await expectQuery({
                    range: { dob: { low: JAN_1ST, high: JAN_10TH } },
                  }).toContainExactly([{ dob: JAN_1ST }, { dob: JAN_10TH }])
                })

                it("successfully finds a row with a high bound", async () => {
                  await expectQuery({
                    range: { dob: { low: JAN_5TH, high: JAN_10TH } },
                  }).toContainExactly([{ dob: JAN_10TH }])
                })

                it("successfully finds no rows", async () => {
                  await expectQuery({
                    range: { dob: { low: JAN_5TH, high: JAN_9TH } },
                  }).toFindNothing()
                })

                it("greater than equal to", async () => {
                  await expectQuery({
                    range: {
                      dob: {
                        low: JAN_10TH,
                        high: MAX_VALID_DATE.toISOString(),
                      },
                    },
                  }).toContainExactly([{ dob: JAN_10TH }])
                })

                it("greater than", async () => {
                  await expectQuery({
                    range: {
                      dob: { low: JAN_5TH, high: MAX_VALID_DATE.toISOString() },
                    },
                  }).toContainExactly([{ dob: JAN_10TH }])
                })

                it("less than equal to", async () => {
                  await expectQuery({
                    range: {
                      dob: { high: JAN_1ST, low: MIN_VALID_DATE.toISOString() },
                    },
                  }).toContainExactly([{ dob: JAN_1ST }])
                })

                it("less than", async () => {
                  await expectQuery({
                    range: {
                      dob: { high: JAN_5TH, low: MIN_VALID_DATE.toISOString() },
                    },
                  }).toContainExactly([{ dob: JAN_1ST }])
                })
              })

              describe("sort", () => {
                it("sorts ascending", async () => {
                  await expectSearch({
                    query: {},
                    sort: "dob",
                    sortOrder: SortOrder.ASCENDING,
                  }).toMatchExactly([{ dob: JAN_1ST }, { dob: JAN_10TH }])
                })

                it("sorts descending", async () => {
                  await expectSearch({
                    query: {},
                    sort: "dob",
                    sortOrder: SortOrder.DESCENDING,
                  }).toMatchExactly([{ dob: JAN_10TH }, { dob: JAN_1ST }])
                })

                describe("sortType STRING", () => {
                  it("sorts ascending", async () => {
                    await expectSearch({
                      query: {},
                      sort: "dob",
                      sortType: SortType.STRING,
                      sortOrder: SortOrder.ASCENDING,
                    }).toMatchExactly([{ dob: JAN_1ST }, { dob: JAN_10TH }])
                  })

                  it("sorts descending", async () => {
                    await expectSearch({
                      query: {},
                      sort: "dob",
                      sortType: SortType.STRING,
                      sortOrder: SortOrder.DESCENDING,
                    }).toMatchExactly([{ dob: JAN_10TH }, { dob: JAN_1ST }])
                  })
                })
              })
            })

            !isInternal &&
              describe("datetime - time only", () => {
                const T_1000 = "10:00:00"
                const T_1045 = "10:45:00"
                const T_1200 = "12:00:00"
                const T_1530 = "15:30:00"
                const T_0000 = "00:00:00"

                const UNEXISTING_TIME = "10:01:00"

                const NULL_TIME__ID = `null_time__id`

                beforeAll(async () => {
                  tableOrViewId = await createTableOrView({
                    timeid: { name: "timeid", type: FieldType.STRING },
                    time: {
                      name: "time",
                      type: FieldType.DATETIME,
                      timeOnly: true,
                    },
                  })

                  await createRows([
                    { timeid: NULL_TIME__ID, time: null },
                    { time: T_1000 },
                    { time: T_1045 },
                    { time: T_1200 },
                    { time: T_1530 },
                    { time: T_0000 },
                  ])
                })

                describe("equal", () => {
                  it("successfully finds a row", async () => {
                    await expectQuery({
                      equal: { time: T_1000 },
                    }).toContainExactly([{ time: "10:00:00" }])
                  })

                  it("fails to find nonexistent row", async () => {
                    await expectQuery({
                      equal: { time: UNEXISTING_TIME },
                    }).toFindNothing()
                  })
                })

                describe("notEqual", () => {
                  it("successfully finds a row", async () => {
                    await expectQuery({
                      notEqual: { time: T_1000 },
                    }).toContainExactly([
                      { timeid: NULL_TIME__ID },
                      { time: "10:45:00" },
                      { time: "12:00:00" },
                      { time: "15:30:00" },
                      { time: "00:00:00" },
                    ])
                  })

                  it("return all when requesting non-existing", async () => {
                    await expectQuery({
                      notEqual: { time: UNEXISTING_TIME },
                    }).toContainExactly([
                      { timeid: NULL_TIME__ID },
                      { time: "10:00:00" },
                      { time: "10:45:00" },
                      { time: "12:00:00" },
                      { time: "15:30:00" },
                      { time: "00:00:00" },
                    ])
                  })
                })

                describe("oneOf", () => {
                  it("successfully finds a row", async () => {
                    await expectQuery({
                      oneOf: { time: [T_1000] },
                    }).toContainExactly([{ time: "10:00:00" }])
                  })

                  it("fails to find nonexistent row", async () => {
                    await expectQuery({
                      oneOf: { time: [UNEXISTING_TIME] },
                    }).toFindNothing()
                  })
                })

                describe("range", () => {
                  it("successfully finds a row", async () => {
                    await expectQuery({
                      range: { time: { low: T_1045, high: T_1045 } },
                    }).toContainExactly([{ time: "10:45:00" }])
                  })

                  it("successfully finds multiple rows", async () => {
                    await expectQuery({
                      range: { time: { low: T_1045, high: T_1530 } },
                    }).toContainExactly([
                      { time: "10:45:00" },
                      { time: "12:00:00" },
                      { time: "15:30:00" },
                    ])
                  })

                  it("successfully finds no rows", async () => {
                    await expectQuery({
                      range: {
                        time: { low: UNEXISTING_TIME, high: UNEXISTING_TIME },
                      },
                    }).toFindNothing()
                  })
                })

                describe("sort", () => {
                  it("sorts ascending", async () => {
                    await expectSearch({
                      query: {},
                      sort: "time",
                      sortOrder: SortOrder.ASCENDING,
                    }).toMatchExactly([
                      { timeid: NULL_TIME__ID },
                      { time: "00:00:00" },
                      { time: "10:00:00" },
                      { time: "10:45:00" },
                      { time: "12:00:00" },
                      { time: "15:30:00" },
                    ])
                  })

                  it("sorts descending", async () => {
                    await expectSearch({
                      query: {},
                      sort: "time",
                      sortOrder: SortOrder.DESCENDING,
                    }).toMatchExactly([
                      { time: "15:30:00" },
                      { time: "12:00:00" },
                      { time: "10:45:00" },
                      { time: "10:00:00" },
                      { time: "00:00:00" },
                      { timeid: NULL_TIME__ID },
                    ])
                  })

                  describe("sortType STRING", () => {
                    it("sorts ascending", async () => {
                      await expectSearch({
                        query: {},
                        sort: "time",
                        sortType: SortType.STRING,
                        sortOrder: SortOrder.ASCENDING,
                      }).toMatchExactly([
                        { timeid: NULL_TIME__ID },
                        { time: "00:00:00" },
                        { time: "10:00:00" },
                        { time: "10:45:00" },
                        { time: "12:00:00" },
                        { time: "15:30:00" },
                      ])
                    })

                    it("sorts descending", async () => {
                      await expectSearch({
                        query: {},
                        sort: "time",
                        sortType: SortType.STRING,
                        sortOrder: SortOrder.DESCENDING,
                      }).toMatchExactly([
                        { time: "15:30:00" },
                        { time: "12:00:00" },
                        { time: "10:45:00" },
                        { time: "10:00:00" },
                        { time: "00:00:00" },
                        { timeid: NULL_TIME__ID },
                      ])
                    })
                  })
                })
              })

            isInternal &&
              !isInMemory &&
              describe("AI Column", () => {
                const UNEXISTING_AI_COLUMN = "Real LLM Response"

                beforeAll(async () => {
                  mocks.licenses.useBudibaseAI()
                  mocks.licenses.useAICustomConfigs()

                  tableOrViewId = await createTableOrView({
                    product: { name: "product", type: FieldType.STRING },
                    ai: {
                      name: "AI",
                      type: FieldType.AI,
                      operation: AIOperationEnum.PROMPT,
                      prompt: "Translate '{{ product }}' into German",
                    },
                  })

                  await createRows([
                    { product: "Big Mac" },
                    { product: "McCrispy" },
                  ])
                })

                describe("equal", () => {
                  it("successfully finds rows based on AI column", async () => {
                    await expectQuery({
                      equal: { ai: "Mock LLM Response" },
                    }).toContainExactly([
                      { product: "Big Mac" },
                      { product: "McCrispy" },
                    ])
                  })

                  it("fails to find nonexistent row", async () => {
                    await expectQuery({
                      equal: { ai: UNEXISTING_AI_COLUMN },
                    }).toFindNothing()
                  })
                })

                describe("notEqual", () => {
                  it("Returns nothing when searching notEqual on the mock AI response", async () => {
                    await expectQuery({
                      notEqual: { ai: "Mock LLM Response" },
                    }).toContainExactly([])
                  })

                  it("return all when requesting non-existing response", async () => {
                    await expectQuery({
                      notEqual: { ai: "Real LLM Response" },
                    }).toContainExactly([
                      { product: "Big Mac" },
                      { product: "McCrispy" },
                    ])
                  })
                })

                describe("oneOf", () => {
                  it("successfully finds a row", async () => {
                    await expectQuery({
                      oneOf: {
                        ai: ["Mock LLM Response", "Other LLM Response"],
                      },
                    }).toContainExactly([
                      { product: "Big Mac" },
                      { product: "McCrispy" },
                    ])
                  })

                  it("fails to find nonexistent row", async () => {
                    await expectQuery({
                      oneOf: { ai: ["Whopper"] },
                    }).toFindNothing()
                  })
                })
              })

            describe("arrays", () => {
              beforeAll(async () => {
                tableOrViewId = await createTableOrView({
                  numbers: {
                    name: "numbers",
                    type: FieldType.ARRAY,
                    constraints: {
                      type: JsonFieldSubType.ARRAY,
                      inclusion: ["one", "two", "three"],
                    },
                  },
                })
                await createRows([
                  { numbers: ["one", "two"] },
                  { numbers: ["three"] },
                ])
              })

              describe("contains", () => {
                it("successfully finds a row", async () => {
                  await expectQuery({
                    contains: { numbers: ["one"] },
                  }).toContainExactly([{ numbers: ["one", "two"] }])
                })

                it("fails to find nonexistent row", async () => {
                  await expectQuery({
                    contains: { numbers: ["none"] },
                  }).toFindNothing()
                })

                it("fails to find row containing all", async () => {
                  await expectQuery({
                    contains: { numbers: ["one", "two", "three"] },
                  }).toFindNothing()
                })

                it("finds all with empty list", async () => {
                  await expectQuery({
                    contains: { numbers: [] },
                  }).toContainExactly([
                    { numbers: ["one", "two"] },
                    { numbers: ["three"] },
                  ])
                })
              })

              describe("notContains", () => {
                it("successfully finds a row", async () => {
                  await expectQuery({
                    notContains: { numbers: ["one"] },
                  }).toContainExactly([{ numbers: ["three"] }])
                })

                it("fails to find nonexistent row", async () => {
                  await expectQuery({
                    notContains: { numbers: ["one", "two", "three"] },
                  }).toContainExactly([
                    { numbers: ["one", "two"] },
                    { numbers: ["three"] },
                  ])
                })

                // Not sure if this is correct behaviour but changing it would be a
                // breaking change.
                it("finds all with empty list", async () => {
                  await expectQuery({
                    notContains: { numbers: [] },
                  }).toContainExactly([
                    { numbers: ["one", "two"] },
                    { numbers: ["three"] },
                  ])
                })
              })

              describe("containsAny", () => {
                it("successfully finds rows", async () => {
                  await expectQuery({
                    containsAny: { numbers: ["one", "two", "three"] },
                  }).toContainExactly([
                    { numbers: ["one", "two"] },
                    { numbers: ["three"] },
                  ])
                })

                it("fails to find nonexistent row", async () => {
                  await expectQuery({
                    containsAny: { numbers: ["none"] },
                  }).toFindNothing()
                })

                it("finds all with empty list", async () => {
                  await expectQuery({
                    containsAny: { numbers: [] },
                  }).toContainExactly([
                    { numbers: ["one", "two"] },
                    { numbers: ["three"] },
                  ])
                })
              })
            })

            describe("bigints", () => {
              const SMALL = "1"
              const MEDIUM = "10000000"

              // Our bigints are int64s in most datasources.
              let BIG = "9223372036854775807"

              beforeAll(async () => {
                tableOrViewId = await createTableOrView({
                  num: { name: "num", type: FieldType.BIGINT },
                })
                await createRows([
                  { num: SMALL },
                  { num: MEDIUM },
                  { num: BIG },
                ])
              })

              describe("equal", () => {
                it("successfully finds a row", async () => {
                  await expectQuery({ equal: { num: SMALL } }).toContainExactly(
                    [{ num: SMALL }]
                  )
                })

                it("successfully finds a big value", async () => {
                  await expectQuery({ equal: { num: BIG } }).toContainExactly([
                    { num: BIG },
                  ])
                })

                it("fails to find nonexistent row", async () => {
                  await expectQuery({ equal: { num: "2" } }).toFindNothing()
                })
              })

              describe("notEqual", () => {
                it("successfully finds a row", async () => {
                  await expectQuery({
                    notEqual: { num: SMALL },
                  }).toContainExactly([{ num: MEDIUM }, { num: BIG }])
                })

                it("fails to find nonexistent row", async () => {
                  await expectQuery({ notEqual: { num: 10 } }).toContainExactly(
                    [{ num: SMALL }, { num: MEDIUM }, { num: BIG }]
                  )
                })
              })

              describe("oneOf", () => {
                it("successfully finds a row", async () => {
                  await expectQuery({
                    oneOf: { num: [SMALL] },
                  }).toContainExactly([{ num: SMALL }])
                })

                it("successfully finds all rows", async () => {
                  await expectQuery({
                    oneOf: { num: [SMALL, MEDIUM, BIG] },
                  }).toContainExactly([
                    { num: SMALL },
                    { num: MEDIUM },
                    { num: BIG },
                  ])
                })

                it("fails to find nonexistent row", async () => {
                  await expectQuery({ oneOf: { num: [2] } }).toFindNothing()
                })
              })

              describe("range", () => {
                it("successfully finds a row", async () => {
                  await expectQuery({
                    range: { num: { low: SMALL, high: "5" } },
                  }).toContainExactly([{ num: SMALL }])
                })

                it("successfully finds multiple rows", async () => {
                  await expectQuery({
                    range: { num: { low: SMALL, high: MEDIUM } },
                  }).toContainExactly([{ num: SMALL }, { num: MEDIUM }])
                })

                it("successfully finds a row with a high bound", async () => {
                  await expectQuery({
                    range: { num: { low: MEDIUM, high: BIG } },
                  }).toContainExactly([{ num: MEDIUM }, { num: BIG }])
                })

                it("successfully finds no rows", async () => {
                  await expectQuery({
                    range: { num: { low: "5", high: "5" } },
                  }).toFindNothing()
                })

                it("can search using just a low value", async () => {
                  await expectQuery({
                    range: { num: { low: MEDIUM } },
                  }).toContainExactly([{ num: MEDIUM }, { num: BIG }])
                })

                it("can search using just a high value", async () => {
                  await expectQuery({
                    range: { num: { high: MEDIUM } },
                  }).toContainExactly([{ num: SMALL }, { num: MEDIUM }])
                })
              })
            })

            isInternal &&
              describe("auto", () => {
                beforeAll(async () => {
                  tableOrViewId = await createTableOrView({
                    auto: {
                      name: "auto",
                      type: FieldType.AUTO,
                      autocolumn: true,
                      subtype: AutoFieldSubType.AUTO_ID,
                    },
                  })
                  await createRows(new Array(10).fill({}))
                })

                describe("equal", () => {
                  it("successfully finds a row", async () => {
                    await expectQuery({ equal: { auto: 1 } }).toContainExactly([
                      { auto: 1 },
                    ])
                  })

                  it("fails to find nonexistent row", async () => {
                    await expectQuery({ equal: { auto: 0 } }).toFindNothing()
                  })
                })

                describe("not equal", () => {
                  it("successfully finds a row", async () => {
                    await expectQuery({
                      notEqual: { auto: 1 },
                    }).toContainExactly([
                      { auto: 2 },
                      { auto: 3 },
                      { auto: 4 },
                      { auto: 5 },
                      { auto: 6 },
                      { auto: 7 },
                      { auto: 8 },
                      { auto: 9 },
                      { auto: 10 },
                    ])
                  })

                  it("fails to find nonexistent row", async () => {
                    await expectQuery({
                      notEqual: { auto: 0 },
                    }).toContainExactly([
                      { auto: 1 },
                      { auto: 2 },
                      { auto: 3 },
                      { auto: 4 },
                      { auto: 5 },
                      { auto: 6 },
                      { auto: 7 },
                      { auto: 8 },
                      { auto: 9 },
                      { auto: 10 },
                    ])
                  })
                })

                describe("oneOf", () => {
                  it("successfully finds a row", async () => {
                    await expectQuery({
                      oneOf: { auto: [1] },
                    }).toContainExactly([{ auto: 1 }])
                  })

                  it("fails to find nonexistent row", async () => {
                    await expectQuery({ oneOf: { auto: [0] } }).toFindNothing()
                  })
                })

                describe("range", () => {
                  it("successfully finds a row", async () => {
                    await expectQuery({
                      range: { auto: { low: 1, high: 1 } },
                    }).toContainExactly([{ auto: 1 }])
                  })

                  it("successfully finds multiple rows", async () => {
                    await expectQuery({
                      range: { auto: { low: 1, high: 2 } },
                    }).toContainExactly([{ auto: 1 }, { auto: 2 }])
                  })

                  it("successfully finds a row with a high bound", async () => {
                    await expectQuery({
                      range: { auto: { low: 2, high: 2 } },
                    }).toContainExactly([{ auto: 2 }])
                  })

                  it("successfully finds no rows", async () => {
                    await expectQuery({
                      range: { auto: { low: 0, high: 0 } },
                    }).toFindNothing()
                  })

                  it("can search using just a low value", async () => {
                    await expectQuery({
                      range: { auto: { low: 9 } },
                    }).toContainExactly([{ auto: 9 }, { auto: 10 }])
                  })

                  it("can search using just a high value", async () => {
                    await expectQuery({
                      range: { auto: { high: 2 } },
                    }).toContainExactly([{ auto: 1 }, { auto: 2 }])
                  })
                })

                describe("sort", () => {
                  it("sorts ascending", async () => {
                    await expectSearch({
                      query: {},
                      sort: "auto",
                      sortOrder: SortOrder.ASCENDING,
                      sortType: SortType.NUMBER,
                    }).toMatchExactly([
                      { auto: 1 },
                      { auto: 2 },
                      { auto: 3 },
                      { auto: 4 },
                      { auto: 5 },
                      { auto: 6 },
                      { auto: 7 },
                      { auto: 8 },
                      { auto: 9 },
                      { auto: 10 },
                    ])
                  })

                  it("sorts descending", async () => {
                    await expectSearch({
                      query: {},
                      sort: "auto",
                      sortOrder: SortOrder.DESCENDING,
                      sortType: SortType.NUMBER,
                    }).toMatchExactly([
                      { auto: 10 },
                      { auto: 9 },
                      { auto: 8 },
                      { auto: 7 },
                      { auto: 6 },
                      { auto: 5 },
                      { auto: 4 },
                      { auto: 3 },
                      { auto: 2 },
                      { auto: 1 },
                    ])
                  })

                  // This is important for pagination. The order of results must always
                  // be stable or pagination will break. We don't want the user to need
                  // to specify an order for pagination to work.
                  it("is stable without a sort specified", async () => {
                    let { rows: fullRowList } = await config.api.row.search(
                      tableOrViewId,
                      {
                        tableId: tableOrViewId,
                        query: {},
                      }
                    )

                    // repeat the search many times to check the first row is always the same
                    let bookmark: string | number | undefined,
                      hasNextPage: boolean | undefined = true,
                      rowCount: number = 0
                    do {
                      const response = await config.api.row.search(
                        tableOrViewId,
                        {
                          tableId: tableOrViewId,
                          limit: 1,
                          paginate: true,
                          query: {},
                          bookmark,
                        }
                      )
                      bookmark = response.bookmark
                      hasNextPage = response.hasNextPage
                      expect(response.rows.length).toEqual(1)
                      const foundRow = response.rows[0]
                      expect(foundRow).toEqual(fullRowList[rowCount++])
                    } while (hasNextPage)
                  })
                })

                describe("pagination", () => {
                  it("should paginate through all rows", async () => {
                    // @ts-ignore
                    let bookmark: string | number = undefined
                    let rows: Row[] = []

                    // eslint-disable-next-line no-constant-condition
                    while (true) {
                      const response = await config.api.row.search(
                        tableOrViewId,
                        {
                          tableId: tableOrViewId,
                          limit: 3,
                          query: {},
                          bookmark,
                          paginate: true,
                        }
                      )

                      rows.push(...response.rows)

                      if (!response.bookmark || !response.hasNextPage) {
                        break
                      }
                      bookmark = response.bookmark
                    }

                    const autoValues = rows
                      .map(row => row.auto)
                      .sort((a, b) => a - b)
                    expect(autoValues).toEqual([1, 2, 3, 4, 5, 6, 7, 8, 9, 10])
                  })
                })
              })

            describe("field name 1:name", () => {
              beforeAll(async () => {
                tableOrViewId = await createTableOrView({
                  "1:name": { name: "1:name", type: FieldType.STRING },
                })
                await createRows([{ "1:name": "bar" }, { "1:name": "foo" }])
              })

              it("successfully finds a row", async () => {
                await expectQuery({
                  equal: { "1:1:name": "bar" },
                }).toContainExactly([{ "1:name": "bar" }])
              })

              it("fails to find nonexistent row", async () => {
                await expectQuery({
                  equal: { "1:1:name": "none" },
                }).toFindNothing()
              })
            })

            isSql &&
              describe("related formulas", () => {
                beforeAll(async () => {
                  const arrayTable = await createTable({
                    name: { name: "name", type: FieldType.STRING },
                    array: {
                      name: "array",
                      type: FieldType.ARRAY,
                      constraints: {
                        type: JsonFieldSubType.ARRAY,
                        inclusion: ["option 1", "option 2"],
                      },
                    },
                  })
                  tableOrViewId = await createTableOrView({
                    relationship: {
                      type: FieldType.LINK,
                      relationshipType: RelationshipType.MANY_TO_ONE,
                      name: "relationship",
                      fieldName: "relate",
                      tableId: arrayTable,
                      constraints: {
                        type: "array",
                      },
                    },
                    formula: {
                      type: FieldType.FORMULA,
                      name: "formula",
                      formula: encodeJSBinding(
                        `let array = [];$("relationship").forEach(rel => array = array.concat(rel.array));return array.sort().join(",")`
                      ),
                    },
                  })
                  const arrayRows = await Promise.all([
                    config.api.row.save(arrayTable, {
                      name: "foo",
                      array: ["option 1"],
                    }),
                    config.api.row.save(arrayTable, {
                      name: "bar",
                      array: ["option 2"],
                    }),
                  ])
                  await Promise.all([
                    config.api.row.save(tableOrViewId, {
                      relationship: [arrayRows[0]._id, arrayRows[1]._id],
                    }),
                  ])
                })

                it("formula is correct with relationship arrays", async () => {
                  await expectQuery({}).toContain([
                    { formula: "option 1,option 2" },
                  ])
                })
              })

            describe("user", () => {
              let user1: User
              let user2: User

              beforeAll(async () => {
                user1 = await config.createUser({ _id: `us_${utils.newid()}` })
                user2 = await config.createUser({ _id: `us_${utils.newid()}` })

                tableOrViewId = await createTableOrView({
                  user: {
                    name: "user",
                    type: FieldType.BB_REFERENCE_SINGLE,
                    subtype: BBReferenceFieldSubType.USER,
                  },
                })

                await createRows([
                  { user: user1 },
                  { user: user2 },
                  { user: null },
                ])
              })

              describe("equal", () => {
                it("successfully finds a row", async () => {
                  await expectQuery({
                    equal: { user: user1._id },
                  }).toContainExactly([{ user: { _id: user1._id } }])
                })

                it("fails to find nonexistent row", async () => {
                  await expectQuery({
                    equal: { user: "us_none" },
                  }).toFindNothing()
                })
              })

              describe("notEqual", () => {
                it("successfully finds a row", async () => {
                  await expectQuery({
                    notEqual: { user: user1._id },
                  }).toContainExactly([{ user: { _id: user2._id } }, {}])
                })

                it("fails to find nonexistent row", async () => {
                  await expectQuery({
                    notEqual: { user: "us_none" },
                  }).toContainExactly([
                    { user: { _id: user1._id } },
                    { user: { _id: user2._id } },
                    {},
                  ])
                })
              })

              describe("oneOf", () => {
                it("successfully finds a row", async () => {
                  await expectQuery({
                    oneOf: { user: [user1._id] },
                  }).toContainExactly([{ user: { _id: user1._id } }])
                })

                it("fails to find nonexistent row", async () => {
                  await expectQuery({
                    oneOf: { user: ["us_none"] },
                  }).toFindNothing()
                })
              })

              describe("empty", () => {
                it("finds empty rows", async () => {
                  await expectQuery({ empty: { user: null } }).toContainExactly(
                    [{}]
                  )
                })
              })

              describe("notEmpty", () => {
                it("finds non-empty rows", async () => {
                  await expectQuery({
                    notEmpty: { user: null },
                  }).toContainExactly([
                    { user: { _id: user1._id } },
                    { user: { _id: user2._id } },
                  ])
                })
              })
            })

            describe("multi user", () => {
              let user1: User
              let user2: User

              beforeAll(async () => {
                user1 = await config.createUser({ _id: `us_${utils.newid()}` })
                user2 = await config.createUser({ _id: `us_${utils.newid()}` })

                tableOrViewId = await createTableOrView({
                  users: {
                    name: "users",
                    type: FieldType.BB_REFERENCE,
                    subtype: BBReferenceFieldSubType.USER,
                    constraints: { type: "array" },
                  },
                  number: {
                    name: "number",
                    type: FieldType.NUMBER,
                  },
                })

                await createRows([
                  { number: 1, users: [user1] },
                  { number: 2, users: [user2] },
                  { number: 3, users: [user1, user2] },
                  { number: 4, users: [] },
                ])
              })

              describe("contains", () => {
                it("successfully finds a row", async () => {
                  await expectQuery({
                    contains: { users: [user1._id] },
                  }).toContainExactly([
                    { users: [{ _id: user1._id }] },
                    { users: [{ _id: user1._id }, { _id: user2._id }] },
                  ])
                })

                it("successfully finds a row searching with a string", async () => {
                  await expectQuery({
                    // @ts-expect-error this test specifically goes against the type to
                    // test that we coerce the string to an array.
                    contains: { "1:users": user1._id },
                  }).toContainExactly([
                    { users: [{ _id: user1._id }] },
                    { users: [{ _id: user1._id }, { _id: user2._id }] },
                  ])
                })

                it("fails to find nonexistent row", async () => {
                  await expectQuery({
                    contains: { users: ["us_none"] },
                  }).toFindNothing()
                })
              })

              describe("notContains", () => {
                it("successfully finds a row", async () => {
                  await expectQuery({
                    notContains: { users: [user1._id] },
                  }).toContainExactly([{ users: [{ _id: user2._id }] }, {}])
                })

                it("fails to find nonexistent row", async () => {
                  await expectQuery({
                    notContains: { users: ["us_none"] },
                  }).toContainExactly([
                    { users: [{ _id: user1._id }] },
                    { users: [{ _id: user2._id }] },
                    { users: [{ _id: user1._id }, { _id: user2._id }] },
                    {},
                  ])
                })
              })

              describe("containsAny", () => {
                it("successfully finds rows", async () => {
                  await expectQuery({
                    containsAny: { users: [user1._id, user2._id] },
                  }).toContainExactly([
                    { users: [{ _id: user1._id }] },
                    { users: [{ _id: user2._id }] },
                    { users: [{ _id: user1._id }, { _id: user2._id }] },
                  ])
                })

                it("fails to find nonexistent row", async () => {
                  await expectQuery({
                    containsAny: { users: ["us_none"] },
                  }).toFindNothing()
                })
              })

              describe("multi-column equals", () => {
                it("successfully finds a row", async () => {
                  await expectQuery({
                    equal: { number: 1 },
                    contains: { users: [user1._id] },
                  }).toContainExactly([
                    { users: [{ _id: user1._id }], number: 1 },
                  ])
                })

                it("fails to find nonexistent row", async () => {
                  await expectQuery({
                    equal: { number: 2 },
                    contains: { users: [user1._id] },
                  }).toFindNothing()
                })
              })
            })

            // It also can't work for in-memory searching because the related table name
            // isn't available.
            !isInMemory &&
              describe.each([
                RelationshipType.ONE_TO_MANY,
                RelationshipType.MANY_TO_ONE,
                RelationshipType.MANY_TO_MANY,
              ])("relations (%s)", relationshipType => {
                let productCategoryTable: Table, productCatRows: Row[]

                beforeAll(async () => {
                  const { relatedTable, tableId } =
                    await basicRelationshipTables(relationshipType)
                  tableOrViewId = tableId
                  productCategoryTable = relatedTable

                  productCatRows = await Promise.all([
                    config.api.row.save(productCategoryTable._id!, {
                      name: "foo",
                    }),
                    config.api.row.save(productCategoryTable._id!, {
                      name: "bar",
                    }),
                  ])

                  await Promise.all([
                    config.api.row.save(tableOrViewId, {
                      name: "foo",
                      productCat: [productCatRows[0]._id],
                    }),
                    config.api.row.save(tableOrViewId, {
                      name: "bar",
                      productCat: [productCatRows[1]._id],
                    }),
                    config.api.row.save(tableOrViewId, {
                      name: "baz",
                      productCat: [],
                    }),
                  ])
                })

                it("should be able to filter by relationship using column name", async () => {
                  await expectQuery({
                    equal: { ["productCat.name"]: "foo" },
                  }).toContainExactly([
                    {
                      name: "foo",
                      productCat: [{ _id: productCatRows[0]._id }],
                    },
                  ])
                })

                it("should be able to filter by relationship using table name", async () => {
                  await expectQuery({
                    equal: { [`${productCategoryTable.name}.name`]: "foo" },
                  }).toContainExactly([
                    {
                      name: "foo",
                      productCat: [{ _id: productCatRows[0]._id }],
                    },
                  ])
                })

                it("shouldn't return any relationship for last row", async () => {
                  await expectQuery({
                    equal: { ["name"]: "baz" },
                  }).toContainExactly([{ name: "baz", productCat: undefined }])
                })

                describe("logical filters", () => {
                  const logicalOperators = [
                    LogicalOperator.AND,
                    LogicalOperator.OR,
                  ]

                  describe("$and", () => {
                    it("should allow single conditions", async () => {
                      await expectQuery({
                        $and: {
                          conditions: [
                            {
                              equal: { ["productCat.name"]: "foo" },
                            },
                          ],
                        },
                      }).toContainExactly([
                        {
                          name: "foo",
                          productCat: [{ _id: productCatRows[0]._id }],
                        },
                      ])
                    })

                    it("should allow exclusive conditions", async () => {
                      await expectQuery({
                        $and: {
                          conditions: [
                            {
                              equal: { ["productCat.name"]: "foo" },
                              notEqual: { ["productCat.name"]: "foo" },
                            },
                          ],
                        },
                      }).toContainExactly([])
                    })

                    it.each([logicalOperators])(
                      "should allow nested ands with single conditions (with %s as root)",
                      async rootOperator => {
                        await expectQuery({
                          [rootOperator]: {
                            conditions: [
                              {
                                $and: {
                                  conditions: [
                                    {
                                      equal: { ["productCat.name"]: "foo" },
                                    },
                                  ],
                                },
                              },
                            ],
                          },
                        }).toContainExactly([
                          {
                            name: "foo",
                            productCat: [{ _id: productCatRows[0]._id }],
                          },
                        ])
                      }
                    )

                    it.each([logicalOperators])(
                      "should allow nested ands with exclusive conditions (with %s as root)",
                      async rootOperator => {
                        await expectQuery({
                          [rootOperator]: {
                            conditions: [
                              {
                                $and: {
                                  conditions: [
                                    {
                                      equal: { ["productCat.name"]: "foo" },
                                      notEqual: { ["productCat.name"]: "foo" },
                                    },
                                  ],
                                },
                              },
                            ],
                          },
                        }).toContainExactly([])
                      }
                    )

                    it.each([logicalOperators])(
                      "should allow nested ands with multiple conditions (with %s as root)",
                      async rootOperator => {
                        await expectQuery({
                          [rootOperator]: {
                            conditions: [
                              {
                                $and: {
                                  conditions: [
                                    {
                                      equal: { ["productCat.name"]: "foo" },
                                    },
                                  ],
                                },
                                notEqual: { ["productCat.name"]: "foo" },
                              },
                            ],
                          },
                        }).toContainExactly([])
                      }
                    )
                  })

                  describe("$ors", () => {
                    it("should allow single conditions", async () => {
                      await expectQuery({
                        $or: {
                          conditions: [
                            {
                              equal: { ["productCat.name"]: "foo" },
                            },
                          ],
                        },
                      }).toContainExactly([
                        {
                          name: "foo",
                          productCat: [{ _id: productCatRows[0]._id }],
                        },
                      ])
                    })

                    it("should allow exclusive conditions", async () => {
                      await expectQuery({
                        $or: {
                          conditions: [
                            {
                              equal: { ["productCat.name"]: "foo" },
                              notEqual: { ["productCat.name"]: "foo" },
                            },
                          ],
                        },
                      }).toContainExactly([
                        {
                          name: "foo",
                          productCat: [{ _id: productCatRows[0]._id }],
                        },
                        {
                          name: "bar",
                          productCat: [{ _id: productCatRows[1]._id }],
                        },
                        { name: "baz", productCat: undefined },
                      ])
                    })

                    it.each([logicalOperators])(
                      "should allow nested ors with single conditions (with %s as root)",
                      async rootOperator => {
                        await expectQuery({
                          [rootOperator]: {
                            conditions: [
                              {
                                $or: {
                                  conditions: [
                                    {
                                      equal: { ["productCat.name"]: "foo" },
                                    },
                                  ],
                                },
                              },
                            ],
                          },
                        }).toContainExactly([
                          {
                            name: "foo",
                            productCat: [{ _id: productCatRows[0]._id }],
                          },
                        ])
                      }
                    )

                    it.each([logicalOperators])(
                      "should allow nested ors with exclusive conditions (with %s as root)",
                      async rootOperator => {
                        await expectQuery({
                          [rootOperator]: {
                            conditions: [
                              {
                                $or: {
                                  conditions: [
                                    {
                                      equal: { ["productCat.name"]: "foo" },
                                      notEqual: { ["productCat.name"]: "foo" },
                                    },
                                  ],
                                },
                              },
                            ],
                          },
                        }).toContainExactly([
                          {
                            name: "foo",
                            productCat: [{ _id: productCatRows[0]._id }],
                          },
                          {
                            name: "bar",
                            productCat: [{ _id: productCatRows[1]._id }],
                          },
                          { name: "baz", productCat: undefined },
                        ])
                      }
                    )

                    it("should allow nested ors with multiple conditions", async () => {
                      await expectQuery({
                        $or: {
                          conditions: [
                            {
                              $or: {
                                conditions: [
                                  {
                                    equal: { ["productCat.name"]: "foo" },
                                  },
                                ],
                              },
                              notEqual: { ["productCat.name"]: "foo" },
                            },
                          ],
                        },
                      }).toContainExactly([
                        {
                          name: "foo",
                          productCat: [{ _id: productCatRows[0]._id }],
                        },
                        {
                          name: "bar",
                          productCat: [{ _id: productCatRows[1]._id }],
                        },
                        { name: "baz", productCat: undefined },
                      ])
                    })
                  })
                })
              })

            isSql &&
              describe.each([
                RelationshipType.MANY_TO_ONE,
                RelationshipType.MANY_TO_MANY,
              ])("big relations (%s)", relationshipType => {
                beforeAll(async () => {
                  const { relatedTable, tableId } =
                    await basicRelationshipTables(relationshipType)
                  tableOrViewId = tableId
                  const mainRow = await config.api.row.save(tableOrViewId, {
                    name: "foo",
                  })
                  for (let i = 0; i < 11; i++) {
                    await config.api.row.save(relatedTable._id!, {
                      name: i,
                      product: [mainRow._id!],
                    })
                  }
                })

                it("can only pull 10 related rows", async () => {
                  await withCoreEnv(
                    { SQL_MAX_RELATED_ROWS: "10" },
                    async () => {
                      const response = await expectQuery({}).toContain([
                        { name: "foo" },
                      ])
                      expect(response.rows[0].productCat).toBeArrayOfSize(10)
                    }
                  )
                })

                it("can pull max rows when env not set (defaults to 500)", async () => {
                  const response = await expectQuery({}).toContain([
                    { name: "foo" },
                  ])
                  expect(response.rows[0].productCat).toBeArrayOfSize(11)
                })
              })

            isSql &&
              describe("relations to same table", () => {
                let relatedTable: string, relatedRows: Row[]

                beforeAll(async () => {
                  relatedTable = await createTable({
                    name: { name: "name", type: FieldType.STRING },
                  })
                  tableOrViewId = await createTableOrView({
                    name: { name: "name", type: FieldType.STRING },
                    related1: {
                      type: FieldType.LINK,
                      name: "related1",
                      fieldName: "main1",
                      tableId: relatedTable,
                      relationshipType: RelationshipType.MANY_TO_MANY,
                    },
                    related2: {
                      type: FieldType.LINK,
                      name: "related2",
                      fieldName: "main2",
                      tableId: relatedTable,
                      relationshipType: RelationshipType.MANY_TO_MANY,
                    },
                  })
                  relatedRows = await Promise.all([
                    config.api.row.save(relatedTable, { name: "foo" }),
                    config.api.row.save(relatedTable, { name: "bar" }),
                    config.api.row.save(relatedTable, { name: "baz" }),
                    config.api.row.save(relatedTable, { name: "boo" }),
                  ])
                  await Promise.all([
                    config.api.row.save(tableOrViewId, {
                      name: "test",
                      related1: [relatedRows[0]._id!],
                      related2: [relatedRows[1]._id!],
                    }),
                    config.api.row.save(tableOrViewId, {
                      name: "test2",
                      related1: [relatedRows[2]._id!],
                      related2: [relatedRows[3]._id!],
                    }),
                    config.api.row.save(tableOrViewId, {
                      name: "test3",
                      related1: [relatedRows[1]._id],
                      related2: [relatedRows[2]._id!],
                    }),
                  ])
                })

                it("should be able to relate to same table", async () => {
                  await expectSearch({
                    query: {},
                  }).toContainExactly([
                    {
                      name: "test",
                      related1: [{ _id: relatedRows[0]._id }],
                      related2: [{ _id: relatedRows[1]._id }],
                    },
                    {
                      name: "test2",
                      related1: [{ _id: relatedRows[2]._id }],
                      related2: [{ _id: relatedRows[3]._id }],
                    },
                    {
                      name: "test3",
                      related1: [{ _id: relatedRows[1]._id }],
                      related2: [{ _id: relatedRows[2]._id }],
                    },
                  ])
                })

                it("should be able to filter via the first relation field with equal", async () => {
                  await expectSearch({
                    query: {
                      equal: {
                        ["related1.name"]: "baz",
                      },
                    },
                  }).toContainExactly([
                    {
                      name: "test2",
                      related1: [{ _id: relatedRows[2]._id }],
                    },
                  ])
                })

                it("should be able to filter via the second relation field with not equal", async () => {
                  await expectSearch({
                    query: {
                      notEqual: {
                        ["1:related2.name"]: "foo",
                        ["2:related2.name"]: "baz",
                        ["3:related2.name"]: "boo",
                      },
                    },
                  }).toContainExactly([
                    {
                      name: "test",
                    },
                  ])
                })

                it("should be able to filter on both fields", async () => {
                  await expectSearch({
                    query: {
                      notEqual: {
                        ["related1.name"]: "foo",
                        ["related2.name"]: "baz",
                      },
                    },
                  }).toContainExactly([
                    {
                      name: "test2",
                    },
                  ])
                })
              })

            isInternal &&
              describe("no column error backwards compat", () => {
                beforeAll(async () => {
                  tableOrViewId = await createTableOrView({
                    name: {
                      name: "name",
                      type: FieldType.STRING,
                    },
                  })
                })

                it("shouldn't error when column doesn't exist", async () => {
                  await expectSearch({
                    query: {
                      string: {
                        "1:something": "a",
                      },
                    },
                  }).toMatch({ rows: [] })
                })
              })

            describe("row counting", () => {
              beforeAll(async () => {
                tableOrViewId = await createTableOrView({
                  name: {
                    name: "name",
                    type: FieldType.STRING,
                  },
                })
                await createRows([{ name: "a" }, { name: "b" }])
              })

              it("should be able to count rows when option set", async () => {
                await expectSearch({
                  countRows: true,
                  query: {
                    notEmpty: {
                      name: true,
                    },
                  },
                }).toMatch({ totalRows: 2, rows: expect.any(Array) })
              })

              it("shouldn't count rows when option is not set", async () => {
                await expectSearch({
                  countRows: false,
                  query: {
                    notEmpty: {
                      name: true,
                    },
                  },
                }).toNotHaveProperty(["totalRows"])
              })
            })

            describe("Invalid column definitions", () => {
              beforeAll(async () => {
                // need to create an invalid table - means ignoring typescript
                tableOrViewId = await createTableOrView({
                  // @ts-ignore
                  invalid: {
                    type: FieldType.STRING,
                  },
                  name: {
                    name: "name",
                    type: FieldType.STRING,
                  },
                })
                await createRows([
                  { name: "foo", invalid: "id1" },
                  { name: "bar", invalid: "id2" },
                ])
              })

              it("can get rows with all table data", async () => {
                await expectSearch({
                  query: {},
                }).toContain([
                  { name: "foo", invalid: "id1" },
                  { name: "bar", invalid: "id2" },
                ])
              })
            })

            describe.each([
              "data_name_test",
              "name_data_test",
              "name_test_data_",
            ])("special (%s) case", column => {
              beforeAll(async () => {
                tableOrViewId = await createTableOrView({
                  [column]: {
                    name: column,
                    type: FieldType.STRING,
                  },
                })
                await createRows([{ [column]: "a" }, { [column]: "b" }])
              })

              it("should be able to query a column with data_ in it", async () => {
                await expectSearch({
                  query: {
                    equal: {
                      [`1:${column}`]: "a",
                    },
                  },
                }).toContainExactly([{ [column]: "a" }])
              })
            })

            isInternal &&
              describe("sample data", () => {
                beforeAll(async () => {
                  await config.api.application.addSampleData(config.appId!)
                  tableOrViewId = DEFAULT_EMPLOYEE_TABLE_SCHEMA._id!
                  rows = await config.api.row.fetch(tableOrViewId)
                })

                it("should be able to search sample data", async () => {
                  await expectSearch({
                    query: {},
                  }).toContain([
                    {
                      "First Name": "Mandy",
                    },
                  ])
                })
              })

            describe.each([
              {
                low: "2024-07-03T00:00:00.000Z",
                high: "9999-00-00T00:00:00.000Z",
              },
              {
                low: "2024-07-03T00:00:00.000Z",
                high: "9998-00-00T00:00:00.000Z",
              },
              {
                low: "0000-00-00T00:00:00.000Z",
                high: "2024-07-04T00:00:00.000Z",
              },
              {
                low: "0001-00-00T00:00:00.000Z",
                high: "2024-07-04T00:00:00.000Z",
              },
            ])("date special cases", ({ low, high }) => {
              const earlyDate = "2024-07-03T10:00:00.000Z",
                laterDate = "2024-07-03T11:00:00.000Z"
              beforeAll(async () => {
                tableOrViewId = await createTableOrView({
                  date: {
                    name: "date",
                    type: FieldType.DATETIME,
                  },
                })
                await createRows([{ date: earlyDate }, { date: laterDate }])
              })

              it("should be able to handle a date search", async () => {
                await expectSearch({
                  query: {
                    range: {
                      "1:date": { low, high },
                    },
                  },
                }).toContainExactly([{ date: earlyDate }, { date: laterDate }])
              })
            })

            describe.each([
              "名前", // Japanese for "name"
              "Benutzer-ID", // German for "user ID", includes a hyphen
              "numéro", // French for "number", includes an accent
              "år", // Swedish for "year", includes a ring above
              "naïve", // English word borrowed from French, includes an umlaut
              "الاسم", // Arabic for "name"
              "оплата", // Russian for "payment"
              "पता", // Hindi for "address"
              "用戶名", // Chinese for "username"
              "çalışma_zamanı", // Turkish for "runtime", includes an underscore and a cedilla
              "preço", // Portuguese for "price", includes a cedilla
              "사용자명", // Korean for "username"
              "usuario_ñoño", // Spanish, uses an underscore and includes "ñ"
              "файл", // Bulgarian for "file"
              "δεδομένα", // Greek for "data"
              "geändert_am", // German for "modified on", includes an umlaut
              "ব্যবহারকারীর_নাম", // Bengali for "user name", includes an underscore
              "São_Paulo", // Portuguese, includes an underscore and a tilde
              "età", // Italian for "age", includes an accent
              "ชื่อผู้ใช้", // Thai for "username"
            ])("non-ascii column name: %s", name => {
              beforeAll(async () => {
                tableOrViewId = await createTableOrView({
                  [name]: {
                    name,
                    type: FieldType.STRING,
                  },
                })
                await createRows([{ [name]: "a" }, { [name]: "b" }])
              })

              it("should be able to query a column with non-ascii characters", async () => {
                await expectSearch({
                  query: {
                    equal: {
                      [`1:${name}`]: "a",
                    },
                  },
                }).toContainExactly([{ [name]: "a" }])
              })
            })

            // This is currently not supported in external datasources, it produces SQL
            // errors at time of writing. We supported it (potentially by accident) in
            // Lucene, though, so we need to make sure it's supported in SQS as well. We
            // found real cases in production of column names ending in a space.
            isInternal &&
              describe("space at end of column name", () => {
                beforeAll(async () => {
                  tableOrViewId = await createTableOrView({
                    "name ": {
                      name: "name ",
                      type: FieldType.STRING,
                    },
                  })
                  await createRows([{ ["name "]: "foo" }, { ["name "]: "bar" }])
                })

                it("should be able to query a column that ends with a space", async () => {
                  await expectSearch({
                    query: {
                      string: {
                        "name ": "foo",
                      },
                    },
                  }).toContainExactly([{ ["name "]: "foo" }])
                })

                it("should be able to query a column that ends with a space using numeric notation", async () => {
                  await expectSearch({
                    query: {
                      string: {
                        "1:name ": "foo",
                      },
                    },
                  }).toContainExactly([{ ["name "]: "foo" }])
                })
              })

            isInternal &&
              describe("space at start of column name", () => {
                beforeAll(async () => {
                  tableOrViewId = await createTableOrView({
                    " name": {
                      name: " name",
                      type: FieldType.STRING,
                    },
                  })
                  await createRows([{ [" name"]: "foo" }, { [" name"]: "bar" }])
                })

                it("should be able to query a column that starts with a space", async () => {
                  await expectSearch({
                    query: {
                      string: {
                        " name": "foo",
                      },
                    },
                  }).toContainExactly([{ [" name"]: "foo" }])
                })

                it("should be able to query a column that starts with a space using numeric notation", async () => {
                  await expectSearch({
                    query: {
                      string: {
                        "1: name": "foo",
                      },
                    },
                  }).toContainExactly([{ [" name"]: "foo" }])
                })
              })

            isInternal &&
              !isView &&
              describe("duplicate columns", () => {
                beforeAll(async () => {
                  tableOrViewId = await createTableOrView({
                    name: {
                      name: "name",
                      type: FieldType.STRING,
                    },
                  })
                  await context.doInAppContext(config.getAppId(), async () => {
                    const db = context.getAppDB()
                    const tableDoc = await db.get<Table>(tableOrViewId)
                    tableDoc.schema.Name = {
                      name: "Name",
                      type: FieldType.STRING,
                    }
                    try {
                      // remove the SQLite definitions so that they can be rebuilt as part of the search
                      const sqliteDoc = await db.get(SQLITE_DESIGN_DOC_ID)
                      await db.remove(sqliteDoc)
                    } catch (err) {
                      // no-op
                    }
                  })
                  await createRows([{ name: "foo", Name: "bar" }])
                })

                it("should handle invalid duplicate column names", async () => {
                  await expectSearch({
                    query: {},
                  }).toContainExactly([{ name: "foo" }])
                })
              })

            !isInMemory &&
              describe("search by _id", () => {
                let row: Row

                beforeAll(async () => {
                  const toRelateTable = await createTable({
                    name: {
                      name: "name",
                      type: FieldType.STRING,
                    },
                  })
                  tableOrViewId = await createTableOrView({
                    name: {
                      name: "name",
                      type: FieldType.STRING,
                    },
                    rel: {
                      name: "rel",
                      type: FieldType.LINK,
                      relationshipType: RelationshipType.MANY_TO_MANY,
                      tableId: toRelateTable,
                      fieldName: "rel",
                    },
                  })
                  const [row1, row2] = await Promise.all([
                    config.api.row.save(toRelateTable, { name: "tag 1" }),
                    config.api.row.save(toRelateTable, { name: "tag 2" }),
                  ])
                  row = await config.api.row.save(tableOrViewId, {
                    name: "product 1",
                    rel: [row1._id, row2._id],
                  })
                })

                it("can filter by the row ID with limit 1", async () => {
                  await expectSearch({
                    query: {
                      equal: { _id: row._id },
                    },
                    limit: 1,
                  }).toContainExactly([row])
                })
              })

            !isInternal &&
              describe("search by composite key", () => {
                beforeAll(async () => {
                  const table = await config.api.table.save(
                    tableForDatasource(datasource, {
                      schema: {
                        idColumn1: {
                          name: "idColumn1",
                          type: FieldType.NUMBER,
                        },
                        idColumn2: {
                          name: "idColumn2",
                          type: FieldType.NUMBER,
                        },
                      },
                      primary: ["idColumn1", "idColumn2"],
                    })
                  )
                  tableOrViewId = table._id!
                  await createRows([{ idColumn1: 1, idColumn2: 2 }])
                })

                it("can filter by the row ID with limit 1", async () => {
                  await expectSearch({
                    query: {
                      equal: { _id: generateRowIdField([1, 2]) },
                    },
                    limit: 1,
                  }).toContain([
                    {
                      idColumn1: 1,
                      idColumn2: 2,
                    },
                  ])
                })
              })

            isSql &&
              describe("primaryDisplay", () => {
                beforeAll(async () => {
                  let toRelateTableId = await createTable({
                    name: {
                      name: "name",
                      type: FieldType.STRING,
                    },
                  })
                  tableOrViewId = await createTableOrView({
                    name: {
                      name: "name",
                      type: FieldType.STRING,
                    },
                    link: {
                      name: "link",
                      type: FieldType.LINK,
                      relationshipType: RelationshipType.MANY_TO_ONE,
                      tableId: toRelateTableId,
                      fieldName: "link",
                    },
                  })

                  const toRelateTable = await config.api.table.get(
                    toRelateTableId
                  )
                  await config.api.table.save({
                    ...toRelateTable,
                    primaryDisplay: "link",
                  })
                  const relatedRows = await Promise.all([
                    config.api.row.save(toRelateTable._id!, {
                      name: "related",
                    }),
                  ])
                  await config.api.row.save(tableOrViewId, {
                    name: "test",
                    link: relatedRows.map(row => row._id),
                  })
                })

                it("should be able to query, primary display on related table shouldn't be used", async () => {
                  // this test makes sure that if a relationship has been specified as the primary display on a table
                  // it is ignored and another column is used instead
                  await expectQuery({}).toContain([
                    { name: "test", link: [{ primaryDisplay: "related" }] },
                  ])
                })
              })

            describe("$and", () => {
              beforeAll(async () => {
                tableOrViewId = await createTableOrView({
                  age: { name: "age", type: FieldType.NUMBER },
                  name: { name: "name", type: FieldType.STRING },
                })
                await createRows([
                  { age: 1, name: "Jane" },
                  { age: 10, name: "Jack" },
                  { age: 7, name: "Hanna" },
                  { age: 8, name: "Jan" },
                ])
              })

              it("successfully finds a row for one level condition", async () => {
                await expectQuery({
                  $and: {
                    conditions: [
                      { equal: { age: 10 } },
                      { equal: { name: "Jack" } },
                    ],
                  },
                }).toContainExactly([{ age: 10, name: "Jack" }])
              })

              it("successfully finds a row for one level with multiple conditions", async () => {
                await expectQuery({
                  $and: {
                    conditions: [
                      { equal: { age: 10 } },
                      { equal: { name: "Jack" } },
                    ],
                  },
                }).toContainExactly([{ age: 10, name: "Jack" }])
              })

              it("successfully finds multiple rows for one level with multiple conditions", async () => {
                await expectQuery({
                  $and: {
                    conditions: [
                      { range: { age: { low: 1, high: 9 } } },
                      { string: { name: "Ja" } },
                    ],
                  },
                }).toContainExactly([
                  { age: 1, name: "Jane" },
                  { age: 8, name: "Jan" },
                ])
              })

              it("successfully finds rows for nested filters", async () => {
                await expectQuery({
                  $and: {
                    conditions: [
                      {
                        $and: {
                          conditions: [
                            {
                              range: { age: { low: 1, high: 10 } },
                            },
                            { string: { name: "Ja" } },
                          ],
                        },
                        equal: { name: "Jane" },
                      },
                    ],
                  },
                }).toContainExactly([{ age: 1, name: "Jane" }])
              })

              it("returns nothing when filtering out all data", async () => {
                await expectQuery({
                  $and: {
                    conditions: [
                      { equal: { age: 7 } },
                      { equal: { name: "Jack" } },
                    ],
                  },
                }).toFindNothing()
              })

              !isInMemory &&
                it("validates conditions that are not objects", async () => {
                  await expect(
                    expectQuery({
                      $and: {
                        conditions: [
                          { equal: { age: 10 } },
                          "invalidCondition" as any,
                        ],
                      },
                    }).toFindNothing()
                  ).rejects.toThrow(
                    'Invalid body - "query.$and.conditions[1]" must be of type object'
                  )
                })

              !isInMemory &&
                it("validates $and without conditions", async () => {
                  await expect(
                    expectQuery({
                      $and: {
                        conditions: [
                          { equal: { age: 10 } },
                          {
                            $and: {
                              conditions: undefined as any,
                            },
                          },
                        ],
                      },
                    }).toFindNothing()
                  ).rejects.toThrow(
                    'Invalid body - "query.$and.conditions[1].$and.conditions" is required'
                  )
                })

              // onEmptyFilter cannot be sent to view searches
              !isView &&
                it("returns no rows when onEmptyFilter set to none", async () => {
                  await expectSearch({
                    query: {
                      onEmptyFilter: EmptyFilterOption.RETURN_NONE,
                      $and: {
                        conditions: [{ equal: { name: "" } }],
                      },
                    },
                  }).toFindNothing()
                })

              it("returns all rows when onEmptyFilter set to all", async () => {
                await expectSearch({
                  query: {
                    onEmptyFilter: EmptyFilterOption.RETURN_ALL,
                    $and: {
                      conditions: [{ equal: { name: "" } }],
                    },
                  },
                }).toHaveLength(4)
              })
            })

            describe("$or", () => {
              beforeAll(async () => {
                tableOrViewId = await createTableOrView({
                  age: { name: "age", type: FieldType.NUMBER },
                  name: { name: "name", type: FieldType.STRING },
                })
                await createRows([
                  { age: 1, name: "Jane" },
                  { age: 10, name: "Jack" },
                  { age: 7, name: "Hanna" },
                  { age: 8, name: "Jan" },
                ])
              })

              it("successfully finds a row for one level condition", async () => {
                await expectQuery({
                  $or: {
                    conditions: [
                      { equal: { age: 7 } },
                      { equal: { name: "Jack" } },
                    ],
                  },
                }).toContainExactly([
                  { age: 10, name: "Jack" },
                  { age: 7, name: "Hanna" },
                ])
              })

              it("successfully finds a row for one level with multiple conditions", async () => {
                await expectQuery({
                  $or: {
                    conditions: [
                      { equal: { age: 7 } },
                      { equal: { name: "Jack" } },
                    ],
                  },
                }).toContainExactly([
                  { age: 10, name: "Jack" },
                  { age: 7, name: "Hanna" },
                ])
              })

              it("successfully finds multiple rows for one level with multiple conditions", async () => {
                await expectQuery({
                  $or: {
                    conditions: [
                      { range: { age: { low: 1, high: 9 } } },
                      { string: { name: "Jan" } },
                    ],
                  },
                }).toContainExactly([
                  { age: 1, name: "Jane" },
                  { age: 7, name: "Hanna" },
                  { age: 8, name: "Jan" },
                ])
              })

              it("successfully finds rows for nested filters", async () => {
                await expectQuery({
                  $or: {
                    conditions: [
                      {
                        $or: {
                          conditions: [
                            {
                              range: { age: { low: 1, high: 7 } },
                            },
                            { string: { name: "Jan" } },
                          ],
                        },
                        equal: { name: "Jane" },
                      },
                    ],
                  },
                }).toContainExactly([
                  { age: 1, name: "Jane" },
                  { age: 7, name: "Hanna" },
                  { age: 8, name: "Jan" },
                ])
              })

              it("returns nothing when filtering out all data", async () => {
                await expectQuery({
                  $or: {
                    conditions: [
                      { equal: { age: 6 } },
                      { equal: { name: "John" } },
                    ],
                  },
                }).toFindNothing()
              })

              it("can nest $and under $or filters", async () => {
                await expectQuery({
                  $or: {
                    conditions: [
                      {
                        $and: {
                          conditions: [
                            {
                              range: { age: { low: 1, high: 8 } },
                            },
                            { equal: { name: "Jan" } },
                          ],
                        },
                        equal: { name: "Jane" },
                      },
                    ],
                  },
                }).toContainExactly([
                  { age: 1, name: "Jane" },
                  { age: 8, name: "Jan" },
                ])
              })

              it("can nest $or under $and filters", async () => {
                await expectQuery({
                  $and: {
                    conditions: [
                      {
                        $or: {
                          conditions: [
                            {
                              range: { age: { low: 1, high: 8 } },
                            },
                            { equal: { name: "Jan" } },
                          ],
                        },
                        equal: { name: "Jane" },
                      },
                    ],
                  },
                }).toContainExactly([{ age: 1, name: "Jane" }])
              })

              // onEmptyFilter cannot be sent to view searches
              !isView &&
                it("returns no rows when onEmptyFilter set to none", async () => {
                  await expectSearch({
                    query: {
                      onEmptyFilter: EmptyFilterOption.RETURN_NONE,
                      $or: {
                        conditions: [{ equal: { name: "" } }],
                      },
                    },
                  }).toFindNothing()
                })

              it("returns all rows when onEmptyFilter set to all", async () => {
                await expectSearch({
                  query: {
                    onEmptyFilter: EmptyFilterOption.RETURN_ALL,
                    $or: {
                      conditions: [{ equal: { name: "" } }],
                    },
                  },
                }).toHaveLength(4)
              })
            })

            isSql &&
              describe("max related columns", () => {
                let relatedRows: Row[]

                beforeAll(async () => {
                  const relatedSchema: TableSchema = {}
                  const row: Row = {}
                  for (let i = 0; i < 100; i++) {
                    const name = `column${i}`
                    relatedSchema[name] = { name, type: FieldType.NUMBER }
                    row[name] = i
                  }
                  const relatedTable = await createTable(relatedSchema)
                  tableOrViewId = await createTableOrView({
                    name: { name: "name", type: FieldType.STRING },
                    related1: {
                      type: FieldType.LINK,
                      name: "related1",
                      fieldName: "main1",
                      tableId: relatedTable,
                      relationshipType: RelationshipType.MANY_TO_MANY,
                    },
                  })
                  relatedRows = await Promise.all([
                    config.api.row.save(relatedTable, row),
                  ])
                  await config.api.row.save(tableOrViewId, {
                    name: "foo",
                    related1: [relatedRows[0]._id],
                  })
                })

                it("retrieve the row with relationships", async () => {
                  await expectQuery({}).toContainExactly([
                    {
                      name: "foo",
                      related1: [{ _id: relatedRows[0]._id }],
                    },
                  ])
                })
              })

            !isInternal &&
              describe("SQL injection", () => {
                const badStrings = [
                  "1; DROP TABLE %table_name%;",
                  "1; DELETE FROM %table_name%;",
                  "1; UPDATE %table_name% SET name = 'foo';",
                  "1; INSERT INTO %table_name% (name) VALUES ('foo');",
                  "' OR '1'='1' --",
                  "'; DROP TABLE %table_name%; --",
                  "' OR 1=1 --",
                  "' UNION SELECT null, null, null; --",
                  "' AND (SELECT COUNT(*) FROM %table_name%) > 0 --",
                  "\"; EXEC xp_cmdshell('dir'); --",
                  "\"' OR 'a'='a",
                  "OR 1=1;",
                  "'; SHUTDOWN --",
                ]

                describe.each(badStrings)(
                  "bad string: %s",
                  badStringTemplate => {
                    // The SQL that knex generates when you try to use a double quote in a
                    // field name is always invalid and never works, so we skip it for these
                    // tests.
                    const skipFieldNameCheck =
                      isOracle && badStringTemplate.includes('"')

                    !skipFieldNameCheck &&
                      it("should not allow SQL injection as a field name", async () => {
                        const tableOrViewId = await createTableOrView()
                        const table = await getTable(tableOrViewId)
                        const badString = badStringTemplate.replace(
                          /%table_name%/g,
                          table.name
                        )

                        await config.api.table.save({
                          ...table,
                          schema: {
                            ...table.schema,
                            [badString]: {
                              name: badString,
                              type: FieldType.STRING,
                            },
                          },
                        })

                        if (docIds.isViewId(tableOrViewId)) {
                          const view = await config.api.viewV2.get(
                            tableOrViewId
                          )
                          await config.api.viewV2.update({
                            ...view,
                            schema: {
                              [badString]: { visible: true },
                            },
                          })
                        }

                        await config.api.row.save(tableOrViewId, {
                          [badString]: "foo",
                        })

                        await assertTableExists(table)
                        await assertTableNumRows(table, 1)

                        const { rows } = await config.api.row.search(
                          tableOrViewId,
                          { query: {} },
                          { status: 200 }
                        )

                        expect(rows).toHaveLength(1)

                        await assertTableExists(table)
                        await assertTableNumRows(table, 1)
                      })

                    it("should not allow SQL injection as a field value", async () => {
                      const tableOrViewId = await createTableOrView({
                        foo: {
                          name: "foo",
                          type: FieldType.STRING,
                        },
                      })
                      const table = await getTable(tableOrViewId)
                      const badString = badStringTemplate.replace(
                        /%table_name%/g,
                        table.name
                      )

                      await config.api.row.save(tableOrViewId, { foo: "foo" })

                      await assertTableExists(table)
                      await assertTableNumRows(table, 1)

                      const { rows } = await config.api.row.search(
                        tableOrViewId,
                        { query: { equal: { foo: badString } } },
                        { status: 200 }
                      )

                      expect(rows).toBeEmpty()
                      await assertTableExists(table)
                      await assertTableNumRows(table, 1)
                    })
                  }
                )
              })
          }
        )
      })
    }
  )
}<|MERGE_RESOLUTION|>--- conflicted
+++ resolved
@@ -199,36 +199,10 @@
           ])
         }
 
-<<<<<<< HEAD
-          private async performSearch(): Promise<SearchResponse<Row>> {
-            if (isInMemory) {
-              const query: RequiredKeys<Omit<RowSearchParams, "tableId">> = {
-                sort: this.query.sort,
-                query: this.query.query || {},
-                paginate: this.query.paginate,
-                bookmark: this.query.bookmark ?? undefined,
-                limit: this.query.limit,
-                sortOrder: this.query.sortOrder,
-                sortType: this.query.sortType,
-                version: this.query.version,
-                disableEscaping: this.query.disableEscaping,
-                countRows: this.query.countRows,
-                viewId: undefined,
-                fields: undefined,
-                indexer: undefined,
-                rows: undefined,
-              }
-              return dataFilters.search(_.cloneDeep(rows), query)
-            } else {
-              return config.api.row.search(tableOrViewId, this.query)
-            }
-          }
-=======
         describe.each(tableOrView)(
           "from %s",
           (sourceType, createTableOrView) => {
             const isView = sourceType === "view"
->>>>>>> 3ddc4f7d
 
             class SearchAssertion {
               constructor(private readonly query: SearchRowRequest) {}
