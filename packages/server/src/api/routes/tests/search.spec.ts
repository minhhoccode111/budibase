--- conflicted
+++ resolved
@@ -1647,7 +1647,6 @@
         })
       })
 
-<<<<<<< HEAD
     isSqs &&
       describe("AI Column", () => {
         const UNEXISTING_AI_COLUMN = "Real LLM Response"
@@ -1721,8 +1720,6 @@
         })
       })
 
-=======
->>>>>>> bb9da049
     describe("arrays", () => {
       beforeAll(async () => {
         tableOrViewId = await createTableOrView({
