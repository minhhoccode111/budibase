--- conflicted
+++ resolved
@@ -2282,11 +2282,7 @@
         RelationshipType.ONE_TO_MANY,
         RelationshipType.MANY_TO_ONE,
         RelationshipType.MANY_TO_MANY,
-<<<<<<< HEAD
-      ])("relations", relationshipType => {
-=======
       ])("relations (%s)", relationshipType => {
->>>>>>> 4b7adeca
         let productCategoryTable: Table, productCatRows: Row[]
 
         beforeAll(async () => {
