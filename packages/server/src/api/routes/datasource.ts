--- conflicted
+++ resolved
@@ -2,11 +2,10 @@
 import authorized from "../../middleware/authorized"
 import { permissions } from "@budibase/backend-core"
 import { datasourceValidator } from "./utils/validators"
-<<<<<<< HEAD
 import recaptcha from "../../middleware/recaptcha"
-import { builderRoutes, customEndpointGroups } from "./endpointGroups"
+import { builderRoutes, endpointGroupList } from "./endpointGroups"
 
-const authorizedRoutes = customEndpointGroups.group(
+const authorizedRoutes = endpointGroupList.group(
   {
     middleware: authorized(
       permissions.PermissionType.TABLE,
@@ -16,17 +15,6 @@
   },
   recaptcha
 )
-=======
-import { builderRoutes, endpointGroupList } from "./endpointGroups"
-
-const authorizedRoutes = endpointGroupList.group({
-  middleware: authorized(
-    permissions.PermissionType.TABLE,
-    permissions.PermissionLevel.READ
-  ),
-  first: false,
-})
->>>>>>> 2f5da933
 
 builderRoutes
   .get("/api/datasources", datasourceController.fetch)
