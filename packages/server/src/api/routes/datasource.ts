import * as datasourceController from "../controllers/datasource"
import authorized from "../../middleware/authorized"
import recaptcha from "../../middleware/recaptcha"
import { permissions } from "@budibase/backend-core"
import { datasourceValidator } from "./utils/validators"
import { builderRoutes, customEndpointGroups } from "./endpointGroups"

const authorizedRoutes = customEndpointGroups.group({
  middleware: authorized(
    permissions.PermissionType.TABLE,
    permissions.PermissionLevel.READ
  ),
  first: false,
})

<<<<<<< HEAD
router
  .get(
    "/api/datasources",
    authorized(permissions.BUILDER),
    datasourceController.fetch
  )
  .post(
    "/api/datasources/verify",
    authorized(permissions.BUILDER),
    datasourceController.verify
  )
  .post(
    "/api/datasources/info",
    authorized(permissions.BUILDER),
    datasourceController.information
  )
  .get(
    "/api/datasources/:datasourceId",
    recaptcha,
    authorized(
      permissions.PermissionType.TABLE,
      permissions.PermissionLevel.READ
    ),
    datasourceController.find
  )
  .put(
    "/api/datasources/:datasourceId",
    authorized(permissions.BUILDER),
    datasourceController.update
  )
=======
builderRoutes
  .get("/api/datasources", datasourceController.fetch)
  .post("/api/datasources/verify", datasourceController.verify)
  .post("/api/datasources/info", datasourceController.information)
>>>>>>> a3cea2f1
  .post(
    "/api/datasources/:datasourceId/schema",
    datasourceController.buildSchemaFromSource
  )
  .post("/api/datasources", datasourceValidator(), datasourceController.save)
  .delete("/api/datasources/:datasourceId/:revId", datasourceController.destroy)
  .get(
    "/api/datasources/:datasourceId/schema/external",
    datasourceController.getExternalSchema
  )

authorizedRoutes
  .get("/api/datasources/:datasourceId", datasourceController.find)
  .put("/api/datasources/:datasourceId", datasourceController.update)<|MERGE_RESOLUTION|>--- conflicted
+++ resolved
@@ -1,55 +1,25 @@
 import * as datasourceController from "../controllers/datasource"
 import authorized from "../../middleware/authorized"
-import recaptcha from "../../middleware/recaptcha"
 import { permissions } from "@budibase/backend-core"
 import { datasourceValidator } from "./utils/validators"
+import recaptcha from "../../middleware/recaptcha"
 import { builderRoutes, customEndpointGroups } from "./endpointGroups"
 
-const authorizedRoutes = customEndpointGroups.group({
-  middleware: authorized(
-    permissions.PermissionType.TABLE,
-    permissions.PermissionLevel.READ
-  ),
-  first: false,
-})
-
-<<<<<<< HEAD
-router
-  .get(
-    "/api/datasources",
-    authorized(permissions.BUILDER),
-    datasourceController.fetch
-  )
-  .post(
-    "/api/datasources/verify",
-    authorized(permissions.BUILDER),
-    datasourceController.verify
-  )
-  .post(
-    "/api/datasources/info",
-    authorized(permissions.BUILDER),
-    datasourceController.information
-  )
-  .get(
-    "/api/datasources/:datasourceId",
-    recaptcha,
-    authorized(
+const authorizedRoutes = customEndpointGroups.group(
+  {
+    middleware: authorized(
       permissions.PermissionType.TABLE,
       permissions.PermissionLevel.READ
     ),
-    datasourceController.find
-  )
-  .put(
-    "/api/datasources/:datasourceId",
-    authorized(permissions.BUILDER),
-    datasourceController.update
-  )
-=======
+    first: false,
+  },
+  recaptcha
+)
+
 builderRoutes
   .get("/api/datasources", datasourceController.fetch)
   .post("/api/datasources/verify", datasourceController.verify)
   .post("/api/datasources/info", datasourceController.information)
->>>>>>> a3cea2f1
   .post(
     "/api/datasources/:datasourceId/schema",
     datasourceController.buildSchemaFromSource
