<<<<<<< HEAD
import authRoutes from "./auth"
import layoutRoutes from "./layout"
import screenRoutes from "./screen"
import userRoutes from "./user"
import applicationRoutes from "./application"
import tableRoutes from "./table"
import rowRoutes from "./row"
import viewRoutes from "./view"
import componentRoutes from "./component"
import automationRoutes from "./automation"
import webhookRoutes from "./webhook"
import roleRoutes from "./role"
import deployRoutes from "./deploy"
import apiKeysRoutes from "./apikeys"
import templatesRoutes from "./templates"
import analyticsRoutes from "./analytics"
import routingRoutes from "./routing"
import integrationRoutes from "./integration"
import permissionRoutes from "./permission"
import datasourceRoutes from "./datasource"
import queryRoutes from "./query"
import backupRoutes from "./backup"
import metadataRoutes from "./metadata"
import devRoutes from "./dev"
import cloudRoutes from "./cloud"
import migrationRoutes from "./migrations"
=======
const authRoutes = require("./auth")
const layoutRoutes = require("./layout")
const screenRoutes = require("./screen")
const userRoutes = require("./user")
const applicationRoutes = require("./application")
const tableRoutes = require("./table")
const rowRoutes = require("./row")
const viewRoutes = require("./view")
const staticRoutes = require("./static")
const componentRoutes = require("./component")
const automationRoutes = require("./automation")
const webhookRoutes = require("./webhook")
const roleRoutes = require("./role")
const deployRoutes = require("./deploy")
const apiKeysRoutes = require("./apikeys")
const templatesRoutes = require("./templates")
const analyticsRoutes = require("./analytics")
const routingRoutes = require("./routing")
const integrationRoutes = require("./integration")
const permissionRoutes = require("./permission")
const datasourceRoutes = require("./datasource")
const queryRoutes = require("./query")
const backupRoutes = require("./backup")
const metadataRoutes = require("./metadata")
const devRoutes = require("./dev")
const cloudRoutes = require("./cloud")
const migrationRoutes = require("./migrations")
const publicRoutes = require("./public")
>>>>>>> b067b5ac

export { default as staticRoutes } from "./static"

export const mainRoutes = [
  authRoutes,
  deployRoutes,
  layoutRoutes,
  screenRoutes,
  userRoutes,
  applicationRoutes,
  automationRoutes,
  viewRoutes,
  componentRoutes,
  roleRoutes,
  apiKeysRoutes,
  templatesRoutes,
  analyticsRoutes,
  webhookRoutes,
  routingRoutes,
  integrationRoutes,
  permissionRoutes,
  datasourceRoutes,
  queryRoutes,
  backupRoutes,
  metadataRoutes,
  devRoutes,
  cloudRoutes,
  // these need to be handled last as they still use /api/:tableId
  // this could be breaking as koa may recognise other routes as this
  tableRoutes,
  rowRoutes,
  migrationRoutes,
<<<<<<< HEAD
]
=======
]

exports.publicRoutes = publicRoutes
exports.staticRoutes = staticRoutes
>>>>>>> b067b5ac
<|MERGE_RESOLUTION|>--- conflicted
+++ resolved
@@ -1,4 +1,3 @@
-<<<<<<< HEAD
 import authRoutes from "./auth"
 import layoutRoutes from "./layout"
 import screenRoutes from "./screen"
@@ -25,38 +24,9 @@
 import devRoutes from "./dev"
 import cloudRoutes from "./cloud"
 import migrationRoutes from "./migrations"
-=======
-const authRoutes = require("./auth")
-const layoutRoutes = require("./layout")
-const screenRoutes = require("./screen")
-const userRoutes = require("./user")
-const applicationRoutes = require("./application")
-const tableRoutes = require("./table")
-const rowRoutes = require("./row")
-const viewRoutes = require("./view")
-const staticRoutes = require("./static")
-const componentRoutes = require("./component")
-const automationRoutes = require("./automation")
-const webhookRoutes = require("./webhook")
-const roleRoutes = require("./role")
-const deployRoutes = require("./deploy")
-const apiKeysRoutes = require("./apikeys")
-const templatesRoutes = require("./templates")
-const analyticsRoutes = require("./analytics")
-const routingRoutes = require("./routing")
-const integrationRoutes = require("./integration")
-const permissionRoutes = require("./permission")
-const datasourceRoutes = require("./datasource")
-const queryRoutes = require("./query")
-const backupRoutes = require("./backup")
-const metadataRoutes = require("./metadata")
-const devRoutes = require("./dev")
-const cloudRoutes = require("./cloud")
-const migrationRoutes = require("./migrations")
-const publicRoutes = require("./public")
->>>>>>> b067b5ac
 
 export { default as staticRoutes } from "./static"
+export { default as publicRoutes } from "./public"
 
 export const mainRoutes = [
   authRoutes,
@@ -87,11 +57,4 @@
   tableRoutes,
   rowRoutes,
   migrationRoutes,
-<<<<<<< HEAD
-]
-=======
-]
-
-exports.publicRoutes = publicRoutes
-exports.staticRoutes = staticRoutes
->>>>>>> b067b5ac
+]