import { generator, mocks, structures } from "@budibase/backend-core/tests"

// init the licensing mock
import * as pro from "@budibase/pro"
import { init as dbInit } from "../../db"
import env from "../../environment"
import {
  basicAutomation,
  basicAutomationResults,
  basicDatasource,
  basicLayout,
  basicQuery,
  basicRole,
  basicRow,
  basicScreen,
  basicTable,
  basicWebhook,
} from "./structures"
import {
  cache,
  constants,
  context,
  db as dbCore,
  encryption,
  env as coreEnv,
  roles,
  sessions,
  tenancy,
} from "@budibase/backend-core"
import {
  app as appController,
  deploy as deployController,
  role as roleController,
  automation as automationController,
  webhook as webhookController,
  query as queryController,
  screen as screenController,
  layout as layoutController,
  view as viewController,
} from "./controllers"

import { cleanup } from "../../utilities/fileSystem"
import newid from "../../db/newid"
import { generateUserMetadataID } from "../../db/utils"
import { startup } from "../../startup"
import supertest from "supertest"
import {
  App,
  AuthToken,
  Automation,
  CreateViewRequest,
  Ctx,
  Datasource,
  FieldType,
  INTERNAL_TABLE_SOURCE_ID,
  Layout,
  Query,
  RelationshipFieldMetadata,
  RelationshipType,
  Row,
  Screen,
  SearchParams,
  SourceName,
  Table,
  TableSourceType,
  User,
  UserCtx,
  View,
  Webhook,
  WithRequired,
} from "@budibase/types"

import API from "./api"
import { cloneDeep } from "lodash"
import jwt, { Secret } from "jsonwebtoken"
import { Server } from "http"

mocks.licenses.init(pro)

// use unlimited license by default
mocks.licenses.useUnlimited()

dbInit()

export interface TableToBuild extends Omit<Table, "sourceId" | "sourceType"> {
  sourceId?: string
  sourceType?: TableSourceType
}

export default class TestConfiguration {
  server?: Server
  request?: supertest.SuperTest<supertest.Test>
  started: boolean
  appId?: string
  allApps: App[]
  app?: App
  prodApp?: App
  prodAppId?: string
  user?: User
  userMetadataId?: string
  table?: Table
  automation?: Automation
  datasource?: Datasource
  tenantId?: string
  api: API
  csrfToken?: string

  constructor(openServer = true) {
    if (openServer) {
      // use a random port because it doesn't matter
      env.PORT = "0"
      this.server = require("../../app").getServer()
      // we need the request for logging in, involves cookies, hard to fake
      this.request = supertest(this.server)
      this.started = true
    } else {
      this.started = false
    }
    this.appId = undefined
    this.allApps = []

    this.api = new API(this)
  }

  getRequest() {
    return this.request
  }

  getApp() {
    if (!this.app) {
      throw new Error("app has not been initialised, call config.init() first")
    }
    return this.app
  }

  getProdApp() {
    if (!this.prodApp) {
      throw new Error(
        "prodApp has not been initialised, call config.init() first"
      )
    }
    return this.prodApp
  }

  getAppId() {
    if (!this.appId) {
      throw new Error(
        "appId has not been initialised, call config.init() first"
      )
    }
    return this.appId
  }

  getProdAppId() {
    if (!this.prodAppId) {
      throw new Error(
        "prodAppId has not been initialised, call config.init() first"
      )
    }
    return this.prodAppId
  }

  getUser(): User {
    if (!this.user) {
      throw new Error("User has not been initialised, call config.init() first")
    }
    return this.user
  }

  getUserDetails() {
    const user = this.getUser()
    return {
      globalId: user._id!,
      email: user.email,
      firstName: user.firstName,
      lastName: user.lastName,
    }
  }

  getAutomation() {
    if (!this.automation) {
      throw new Error(
        "automation has not been initialised, call config.init() first"
      )
    }
    return this.automation
  }

  getDatasource() {
    if (!this.datasource) {
      throw new Error(
        "datasource has not been initialised, call config.init() first"
      )
    }
    return this.datasource
  }

  async doInContext<T>(
    appId: string | undefined,
    task: () => Promise<T>
  ): Promise<T> {
    const tenant = this.getTenantId()
    return tenancy.doInTenant(tenant, () => {
      if (!appId) {
        appId = this.appId
      }

      // check if already in a context
      if (context.getAppId() == null && appId) {
        return context.doInAppContext(appId, async () => {
          return task()
        })
      } else {
        return task()
      }
    })
  }

  // SETUP /  TEARDOWN

  // use a new id as the name to avoid name collisions
  async init(appName = newid()) {
    if (!this.started) {
      await startup()
    }
    return this.newTenant(appName)
  }

  end() {
    if (!this) {
      return
    }
    if (this.server) {
      this.server.close()
    } else {
      require("../../app").getServer().close()
    }
    if (this.allApps) {
      cleanup(this.allApps.map(app => app.appId))
    }
  }

  async withEnv(newEnvVars: Partial<typeof env>, f: () => Promise<void>) {
    let cleanup = this.setEnv(newEnvVars)
    try {
      await f()
    } finally {
      cleanup()
    }
  }

  /*
   * Sets the environment variables to the given values and returns a function
   * that can be called to reset the environment variables to their original values.
   */
  setEnv(newEnvVars: Partial<typeof env>): () => void {
    const oldEnv = cloneDeep(env)

    let key: keyof typeof newEnvVars
    for (key in newEnvVars) {
      env._set(key, newEnvVars[key])
    }

    return () => {
      for (const [key, value] of Object.entries(oldEnv)) {
        env._set(key, value)
      }
    }
  }

  async withCoreEnv(
    newEnvVars: Partial<typeof coreEnv>,
    f: () => Promise<void>
  ) {
    let cleanup = this.setCoreEnv(newEnvVars)
    try {
      await f()
    } finally {
      cleanup()
    }
  }

  /*
   * Sets the environment variables to the given values and returns a function
   * that can be called to reset the environment variables to their original values.
   */
  setCoreEnv(newEnvVars: Partial<typeof coreEnv>): () => void {
    const oldEnv = cloneDeep(env)

    let key: keyof typeof newEnvVars
    for (key in newEnvVars) {
      coreEnv._set(key, newEnvVars[key])
    }

    return () => {
      for (const [key, value] of Object.entries(oldEnv)) {
        coreEnv._set(key, value)
      }
    }
  }

  // UTILS

  _req<Req extends Record<string, any> | void, Res>(
    handler: (ctx: UserCtx<Req, Res>) => Promise<void>,
    body?: Req,
    params?: Record<string, string | undefined>
  ): Promise<Res> {
    // create a fake request ctx
    const request: any = {}
    const appId = this.appId
    request.appId = appId
    // fake cookies, we don't need them
    request.cookies = { set: () => {}, get: () => {} }
    request.user = { appId, tenantId: this.getTenantId() }
    request.query = {}
    request.request = {
      body,
    }
    if (params) {
      request.params = params
    }
    request.throw = (status: number, message: string) => {
      throw new Error(`Error ${status} - ${message}`)
    }
    return this.doInContext(appId, async () => {
      await handler(request)
      return request.body
    })
  }

  // USER / AUTH
  async globalUser(config: Partial<User> = {}): Promise<User> {
    const {
      _id = `us_${newid()}`,
      firstName = generator.first(),
      lastName = generator.last(),
      builder = { global: true },
      admin = { global: false },
      email = generator.email(),
      tenantId = this.getTenantId(),
      roles = {},
    } = config

    const db = tenancy.getTenantDB(this.getTenantId())
    let existing: Partial<User> = {}
    try {
      existing = await db.get<User>(_id)
    } catch (err) {
      // ignore
    }
    const user: User = {
      _id,
      ...existing,
      ...config,
      email,
      roles,
      tenantId,
      firstName,
      lastName,
      builder,
      admin,
    }
    await sessions.createASession(_id, {
      sessionId: "sessionid",
      tenantId: this.getTenantId(),
      csrfToken: this.csrfToken,
    })
    const resp = await db.put(user)
    return {
      _rev: resp.rev,
      ...user,
    }
  }

  async createUser(user: Partial<User> = {}): Promise<User> {
    const resp = await this.globalUser(user)
    await cache.user.invalidateUser(resp._id!)
    return resp
  }

  async createGroup(roleId: string = roles.BUILTIN_ROLE_IDS.BASIC) {
    return context.doInTenant(this.tenantId!, async () => {
      const baseGroup = structures.userGroups.userGroup()
      baseGroup.roles = {
        [this.getProdAppId()]: roleId,
      }
      const { id, rev } = await pro.sdk.groups.save(baseGroup)
      return {
        _id: id,
        _rev: rev,
        ...baseGroup,
      }
    })
  }

  async addUserToGroup(groupId: string, userId: string) {
    return context.doInTenant(this.tenantId!, async () => {
      await pro.sdk.groups.addUsers(groupId, [userId])
    })
  }

  async removeUserFromGroup(groupId: string, userId: string) {
    return context.doInTenant(this.tenantId!, async () => {
      await pro.sdk.groups.removeUsers(groupId, [userId])
    })
  }

  async login({
    roleId,
    userId,
    builder,
    prodApp,
  }: {
    roleId?: string
    userId: string
    builder: boolean
    prodApp: boolean
  }) {
    const appId = prodApp ? this.getProdAppId() : this.getAppId()
    return context.doInAppContext(appId, async () => {
      userId = !userId ? `us_uuid1` : userId
      if (!this.request) {
        throw "Server has not been opened, cannot login."
      }
      // make sure the user exists in the global DB
      if (roleId !== roles.BUILTIN_ROLE_IDS.PUBLIC) {
        await this.globalUser({
          _id: userId,
          builder: { global: builder },
          roles: { [appId]: roleId || roles.BUILTIN_ROLE_IDS.BASIC },
        })
      }
      await sessions.createASession(userId, {
        sessionId: "sessionid",
        tenantId: this.getTenantId(),
      })
      // have to fake this
      const authObj = {
        userId,
        sessionId: "sessionid",
        tenantId: this.getTenantId(),
      }
      const authToken = jwt.sign(authObj, coreEnv.JWT_SECRET as Secret)

      // returning necessary request headers
      await cache.user.invalidateUser(userId)
      return {
        Accept: "application/json",
        Cookie: [`${constants.Cookie.Auth}=${authToken}`],
        [constants.Header.APP_ID]: appId,
      }
    })
  }

  // HEADERS

  defaultHeaders(extras = {}, prodApp = false) {
    const tenantId = this.getTenantId()
    const user = this.getUser()
    const authObj: AuthToken = {
      userId: user._id!,
      sessionId: "sessionid",
      tenantId,
    }
    const authToken = jwt.sign(authObj, coreEnv.JWT_SECRET as Secret)

    const headers: any = {
      Accept: "application/json",
      Cookie: [`${constants.Cookie.Auth}=${authToken}`],
      [constants.Header.CSRF_TOKEN]: this.csrfToken,
      Host: this.tenantHost(),
      ...extras,
    }

    if (prodApp) {
      headers[constants.Header.APP_ID] = this.prodAppId
    } else if (this.appId) {
      headers[constants.Header.APP_ID] = this.appId
    }
    return headers
  }

  publicHeaders({ prodApp = true } = {}) {
    const appId = prodApp ? this.prodAppId : this.appId

    const headers: any = {
      Accept: "application/json",
    }
    if (appId) {
      headers[constants.Header.APP_ID] = appId
    }

    headers[constants.Header.TENANT_ID] = this.getTenantId()

    return headers
  }

  async basicRoleHeaders() {
    return await this.roleHeaders({
      email: generator.email(),
      builder: false,
      prodApp: true,
      roleId: roles.BUILTIN_ROLE_IDS.BASIC,
    })
  }

  async roleHeaders({
    email = generator.email(),
    roleId = roles.BUILTIN_ROLE_IDS.ADMIN,
    builder = false,
    prodApp = true,
  } = {}) {
    return this.login({ userId: email, roleId, builder, prodApp })
  }

  // TENANCY

  tenantHost() {
    const tenantId = this.getTenantId()
    const platformHost = new URL(coreEnv.PLATFORM_URL).host.split(":")[0]
    return `${tenantId}.${platformHost}`
  }

  getTenantId() {
    if (!this.tenantId) {
      throw new Error("no test tenant id - init has not been called")
    }
    return this.tenantId
  }

  async newTenant(appName = newid()): Promise<App> {
    this.csrfToken = generator.hash()

    this.tenantId = structures.tenant.id()
    this.user = await this.globalUser()
    this.userMetadataId = generateUserMetadataID(this.user._id!)

    return this.createApp(appName)
  }

  doInTenant<T>(task: () => T) {
    return context.doInTenant(this.getTenantId(), task)
  }

  // API

  async generateApiKey(userId?: string) {
    const user = this.getUser()
    if (!userId) {
      userId = user._id!
    }
    const db = tenancy.getTenantDB(this.getTenantId())
    const id = dbCore.generateDevInfoID(userId)
    let devInfo: any
    try {
      devInfo = await db.get(id)
    } catch (err) {
      devInfo = { _id: id, userId }
    }
    devInfo.apiKey = encryption.encrypt(
      `${this.getTenantId()}${dbCore.SEPARATOR}${newid()}`
    )
    await db.put(devInfo)
    return devInfo.apiKey
  }

  // APP
  async createApp(appName: string, url?: string): Promise<App> {
    // create dev app
    // clear any old app
<<<<<<< HEAD
    this.appId = null
    this.app = await context.doInTenant(this.tenantId!, async () => {
      const app = await this._req(
        { name: appName, url },
        null,
        appController.create
      )
      this.appId = app.appId!
      return app
    })
    return await context.doInAppContext(this.getAppId(), async () => {
=======
    this.appId = undefined
    this.app = await context.doInTenant(
      this.tenantId!,
      async () =>
        (await this._req(appController.create, {
          name: appName,
        })) as App
    )
    this.appId = this.app.appId
    return await context.doInAppContext(this.app.appId!, async () => {
>>>>>>> 33f03f91
      // create production app
      this.prodApp = await this.publish()

      this.allApps.push(this.prodApp)
      this.allApps.push(this.app!)

      return this.app!
    })
  }

  async publish() {
    await this._req(deployController.publishApp)
    // @ts-ignore
    const prodAppId = this.getAppId().replace("_dev", "")
    this.prodAppId = prodAppId

    return context.doInAppContext(prodAppId, async () => {
      const db = context.getProdAppDB()
      return await db.get<App>(dbCore.DocumentType.APP_METADATA)
    })
  }

  async unpublish() {
    const response = await this._req(appController.unpublish, {
      appId: this.appId,
    })
    this.prodAppId = undefined
    this.prodApp = undefined
    return response
  }

  // TABLE

  async upsertTable(
    config?: TableToBuild,
    { skipReassigning } = { skipReassigning: false }
  ): Promise<Table> {
    config = config || basicTable()
    const response = await this.api.table.save({
      ...config,
      sourceType: config.sourceType || TableSourceType.INTERNAL,
      sourceId: config.sourceId || INTERNAL_TABLE_SOURCE_ID,
    })
    if (!skipReassigning) {
      this.table = response
    }
    return response
  }

  async createTable(
    config?: TableToBuild,
    options = { skipReassigning: false }
  ) {
    if (config != null && config._id) {
      delete config._id
    }
    config = config || basicTable()
    if (!config.sourceId) {
      config.sourceId = INTERNAL_TABLE_SOURCE_ID
    }
    return this.upsertTable(config, options)
  }

  async createExternalTable(
    config?: TableToBuild,
    options = { skipReassigning: false }
  ) {
    if (config != null && config._id) {
      delete config._id
    }
    config = config || basicTable()
    if (this.datasource?._id) {
      config.sourceId = this.datasource._id
      config.sourceType = TableSourceType.EXTERNAL
    }
    return this.upsertTable(config, options)
  }

  async getTable(tableId?: string) {
    tableId = tableId || this.table!._id!
    return this.api.table.get(tableId)
  }

  async createLinkedTable(
    relationshipType = RelationshipType.ONE_TO_MANY,
    links: any = ["link"],
    config?: TableToBuild
  ) {
    if (!this.table) {
      throw "Must have created a table first."
    }
    const tableConfig = config || basicTable()
    if (!tableConfig.sourceId) {
      tableConfig.sourceId = INTERNAL_TABLE_SOURCE_ID
    }
    tableConfig.primaryDisplay = "name"
    for (let link of links) {
      tableConfig.schema[link] = {
        type: FieldType.LINK,
        fieldName: link,
        tableId: this.table._id!,
        name: link,
        relationshipType,
      } as RelationshipFieldMetadata
    }

    if (this.datasource?._id) {
      tableConfig.sourceId = this.datasource._id
      tableConfig.sourceType = TableSourceType.EXTERNAL
    }

    return await this.createTable(tableConfig)
  }

  async createAttachmentTable() {
    const table: any = basicTable()
    table.schema.attachment = {
      type: "attachment",
    }
    return this.createTable(table)
  }

  // ROW

  async createRow(config?: Row): Promise<Row> {
    if (!this.table) {
      throw "Test requires table to be configured."
    }
    const tableId = (config && config.tableId) || this.table._id!
    config = config || basicRow(tableId!)
    return this.api.row.save(tableId, config)
  }

  async getRow(tableId: string, rowId: string): Promise<Row> {
    const res = await this.api.row.get(tableId, rowId)
    return res.body
  }

  async getRows(tableId: string) {
    if (!tableId && this.table) {
      tableId = this.table._id!
    }
    return this.api.row.fetch(tableId)
  }

  async searchRows(tableId: string, searchParams?: SearchParams) {
    if (!tableId && this.table) {
      tableId = this.table._id!
    }
    return this.api.row.search(tableId, searchParams)
  }

  // ROLE

  async createRole(config?: any) {
    return this._req(roleController.save, config || basicRole())
  }

  // VIEW

  async createLegacyView(config?: View) {
    if (!this.table && !config) {
      throw "Test requires table to be configured."
    }
    const view = config || {
      tableId: this.table!._id,
      name: generator.guid(),
    }
    return this._req(viewController.v1.save, view)
  }

  async createView(
    config?: Omit<CreateViewRequest, "tableId" | "name"> & {
      name?: string
      tableId?: string
    }
  ) {
    if (!this.table && !config?.tableId) {
      throw "Test requires table to be configured."
    }

    const view: CreateViewRequest = {
      ...config,
      tableId: config?.tableId || this.table!._id!,
      name: config?.name || generator.word(),
    }

    return await this.api.viewV2.create(view)
  }

  // AUTOMATION

  async createAutomation(config?: Automation) {
    config = config || basicAutomation()
    if (config._rev) {
      delete config._rev
    }
    const res = await this._req(automationController.create, config)
    this.automation = res.automation
    return this.automation
  }

  async getAllAutomations() {
    return this._req(automationController.fetch)
  }

  async deleteAutomation(automation?: Automation) {
    automation = automation || this.automation
    if (!automation) {
      return
    }
    return this._req(automationController.destroy, undefined, {
      id: automation._id,
      rev: automation._rev,
    })
  }

  async createWebhook(config?: Webhook) {
    if (!this.automation) {
      throw "Must create an automation before creating webhook."
    }
    config = config || basicWebhook(this.automation._id!)

    return (await this._req(webhookController.save, config)).webhook
  }

  // DATASOURCE

  async createDatasource(config?: {
    datasource: Datasource
  }): Promise<WithRequired<Datasource, "_id">> {
    config = config || basicDatasource()
    const response = await this.api.datasource.create(config.datasource)
    this.datasource = response
    return { ...this.datasource, _id: this.datasource!._id! }
  }

  async updateDatasource(
    datasource: Datasource
  ): Promise<WithRequired<Datasource, "_id">> {
    const response = await this.api.datasource.update(datasource)
    this.datasource = response
    return { ...this.datasource, _id: this.datasource!._id! }
  }

  async restDatasource(cfg?: Record<string, any>) {
    return this.createDatasource({
      datasource: {
        ...basicDatasource().datasource,
        source: SourceName.REST,
        config: cfg || {},
      },
    })
  }

  async dynamicVariableDatasource() {
    let datasource = await this.restDatasource()

    const basedOnQuery = await this.createQuery({
      ...basicQuery(datasource._id!),
      fields: {
        path: "www.google.com",
      },
    })
    datasource = await this.updateDatasource({
      ...datasource,
      config: {
        dynamicVariables: [
          {
            queryId: basedOnQuery._id,
            name: "variable3",
            value: "{{ data.0.[value] }}",
          },
        ],
      },
    })
    return { datasource, query: basedOnQuery }
  }

  // AUTOMATION LOG

  async createAutomationLog(automation: Automation, appId?: string) {
    appId = appId || this.getProdAppId()
    return await context.doInAppContext(appId!, async () => {
      return await pro.sdk.automations.logs.storeLog(
        automation,
        basicAutomationResults(automation._id!)
      )
    })
  }

  async getAutomationLogs() {
    return context.doInAppContext(this.getAppId(), async () => {
      const now = new Date()
      return await pro.sdk.automations.logs.logSearch({
        startDate: new Date(now.getTime() - 100000).toISOString(),
      })
    })
  }

  // QUERY

  async createQuery(config?: Query) {
    return this._req(
      queryController.save,
      config || basicQuery(this.getDatasource()._id!)
    )
  }

  // SCREEN

  async createScreen(config?: Screen) {
    config = config || basicScreen()
    return this._req(screenController.save, config)
  }

  // LAYOUT

  async createLayout(config?: Layout) {
    config = config || basicLayout()
    return await this._req(layoutController.save, config)
  }
}

module.exports = TestConfiguration<|MERGE_RESOLUTION|>--- conflicted
+++ resolved
@@ -569,19 +569,6 @@
   async createApp(appName: string, url?: string): Promise<App> {
     // create dev app
     // clear any old app
-<<<<<<< HEAD
-    this.appId = null
-    this.app = await context.doInTenant(this.tenantId!, async () => {
-      const app = await this._req(
-        { name: appName, url },
-        null,
-        appController.create
-      )
-      this.appId = app.appId!
-      return app
-    })
-    return await context.doInAppContext(this.getAppId(), async () => {
-=======
     this.appId = undefined
     this.app = await context.doInTenant(
       this.tenantId!,
@@ -592,7 +579,6 @@
     )
     this.appId = this.app.appId
     return await context.doInAppContext(this.app.appId!, async () => {
->>>>>>> 33f03f91
       // create production app
       this.prodApp = await this.publish()
 
