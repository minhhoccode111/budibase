--- conflicted
+++ resolved
@@ -345,18 +345,11 @@
       _id = `us_${newid()}`,
       firstName = generator.first(),
       lastName = generator.last(),
-<<<<<<< HEAD
-      builder = true,
-      admin = false,
-      email = generator.email({ domain: "example.com" }),
-      roles,
-=======
       builder = { global: true },
       admin = { global: false },
-      email = generator.email(),
+      email = generator.email({ domain: "example.com" }),
       tenantId = this.getTenantId(),
       roles = {},
->>>>>>> e4c7326c
     } = config
 
     const db = tenancy.getTenantDB(this.getTenantId())
@@ -390,44 +383,9 @@
     }
   }
 
-<<<<<<< HEAD
-  async createUser(
-    user: {
-      id?: string
-      firstName?: string
-      lastName?: string
-      email?: string
-      builder?: boolean
-      admin?: boolean
-      roles?: UserRoles
-    } = {}
-  ): Promise<User> {
-    const {
-      id,
-      firstName = generator.first(),
-      lastName = generator.last(),
-      email = generator.email({ domain: "example.com" }),
-      builder = true,
-      admin,
-      roles,
-    } = user
-
-    const globalId = !id ? `us_${Math.random()}` : `us_${id}`
-    const resp = await this.globalUser({
-      id: globalId,
-      firstName,
-      lastName,
-      email,
-      builder,
-      admin,
-      roles: roles || {},
-    })
-    await cache.user.invalidateUser(globalId)
-=======
   async createUser(user: Partial<User> = {}): Promise<User> {
     const resp = await this.globalUser(user)
     await cache.user.invalidateUser(resp._id!)
->>>>>>> e4c7326c
     return resp
   }
 
