--- conflicted
+++ resolved
@@ -430,17 +430,10 @@
   // HEADERS
 
   // sets the role for the headers, for the period of a callback
-<<<<<<< HEAD
-  async setRole(roleId: string, cb: () => Promise<unknown>) {
-    const roleUser = await this.createUser({
-      roles: {
-        [this.prodAppId!]: roleId,
-=======
   async loginAsRole(roleId: string, cb: () => Promise<unknown>) {
     const roleUser = await this.createUser({
       roles: {
         [this.getProdAppId()]: roleId,
->>>>>>> 249f91ec
       },
       builder: { global: false },
       admin: { global: false },
@@ -451,18 +444,6 @@
       builder: false,
       prodApp: true,
     })
-<<<<<<< HEAD
-    const temp = this.user
-    this.user = roleUser
-    await cb()
-    if (temp) {
-      this.user = temp
-      await this.login({
-        userId: temp._id!,
-        builder: true,
-        prodApp: false,
-      })
-=======
     await this.withUser(roleUser, async () => {
       await cb()
     })
@@ -477,7 +458,6 @@
       await cb()
     } finally {
       this.temporaryHeaders = undefined
->>>>>>> 249f91ec
     }
   }
 
