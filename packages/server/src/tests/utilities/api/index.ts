import TestConfiguration from "../TestConfiguration"
import { PermissionAPI } from "./permission"
import { RowAPI } from "./row"
import { TableAPI } from "./table"
import { ViewV2API } from "./viewV2"
import { DatasourceAPI } from "./datasource"
import { LegacyViewAPI } from "./legacyView"
import { ScreenAPI } from "./screen"
import { ApplicationAPI } from "./application"
import { BackupAPI } from "./backup"
import { AttachmentAPI } from "./attachment"
import { UserAPI } from "./user"
import { QueryAPI } from "./query"
import { RoleAPI } from "./role"
import { TemplateAPI } from "./template"
import { RowActionAPI } from "./rowAction"
import { AutomationAPI } from "./automation"
import { PluginAPI } from "./plugin"
import { WebhookAPI } from "./webhook"
import { EnvironmentAPI } from "./environment"
import { UserPublicAPI } from "./public/user"
<<<<<<< HEAD
import { OAuth2API } from "./oauth2"
=======
import { MiscAPI } from "./misc"
>>>>>>> 7b3663e0

export default class API {
  application: ApplicationAPI
  attachment: AttachmentAPI
  automation: AutomationAPI
  backup: BackupAPI
  datasource: DatasourceAPI
  environment: EnvironmentAPI
  legacyView: LegacyViewAPI
<<<<<<< HEAD
  oauth2: OAuth2API
=======
  misc: MiscAPI
>>>>>>> 7b3663e0
  permission: PermissionAPI
  plugin: PluginAPI
  query: QueryAPI
  roles: RoleAPI
  row: RowAPI
  rowAction: RowActionAPI
  screen: ScreenAPI
  table: TableAPI
  templates: TemplateAPI
  user: UserAPI
  viewV2: ViewV2API
  webhook: WebhookAPI

  public: {
    user: UserPublicAPI
  }

  constructor(config: TestConfiguration) {
    this.application = new ApplicationAPI(config)
    this.attachment = new AttachmentAPI(config)
    this.automation = new AutomationAPI(config)
    this.backup = new BackupAPI(config)
    this.datasource = new DatasourceAPI(config)
    this.environment = new EnvironmentAPI(config)
    this.legacyView = new LegacyViewAPI(config)
<<<<<<< HEAD
    this.oauth2 = new OAuth2API(config)
=======
    this.misc = new MiscAPI(config)
>>>>>>> 7b3663e0
    this.permission = new PermissionAPI(config)
    this.plugin = new PluginAPI(config)
    this.query = new QueryAPI(config)
    this.roles = new RoleAPI(config)
    this.row = new RowAPI(config)
    this.rowAction = new RowActionAPI(config)
    this.screen = new ScreenAPI(config)
    this.table = new TableAPI(config)
    this.templates = new TemplateAPI(config)
    this.user = new UserAPI(config)
    this.viewV2 = new ViewV2API(config)
    this.webhook = new WebhookAPI(config)
    this.public = {
      user: new UserPublicAPI(config),
    }
  }
}<|MERGE_RESOLUTION|>--- conflicted
+++ resolved
@@ -19,11 +19,8 @@
 import { WebhookAPI } from "./webhook"
 import { EnvironmentAPI } from "./environment"
 import { UserPublicAPI } from "./public/user"
-<<<<<<< HEAD
+import { MiscAPI } from "./misc"
 import { OAuth2API } from "./oauth2"
-=======
-import { MiscAPI } from "./misc"
->>>>>>> 7b3663e0
 
 export default class API {
   application: ApplicationAPI
@@ -33,11 +30,8 @@
   datasource: DatasourceAPI
   environment: EnvironmentAPI
   legacyView: LegacyViewAPI
-<<<<<<< HEAD
+  misc: MiscAPI
   oauth2: OAuth2API
-=======
-  misc: MiscAPI
->>>>>>> 7b3663e0
   permission: PermissionAPI
   plugin: PluginAPI
   query: QueryAPI
@@ -63,11 +57,8 @@
     this.datasource = new DatasourceAPI(config)
     this.environment = new EnvironmentAPI(config)
     this.legacyView = new LegacyViewAPI(config)
-<<<<<<< HEAD
+    this.misc = new MiscAPI(config)
     this.oauth2 = new OAuth2API(config)
-=======
-    this.misc = new MiscAPI(config)
->>>>>>> 7b3663e0
     this.permission = new PermissionAPI(config)
     this.plugin = new PluginAPI(config)
     this.query = new QueryAPI(config)
