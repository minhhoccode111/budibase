import { inputProcessing } from ".."
import { generator, structures } from "@budibase/backend-core/tests"
import {
  FieldType,
<<<<<<< HEAD
  FieldSubtype,
=======
  BBReferenceFieldSubType,
>>>>>>> a422ae43
  INTERNAL_TABLE_SOURCE_ID,
  Table,
  TableSourceType,
} from "@budibase/types"
import * as bbReferenceProcessor from "../bbReferenceProcessor"

jest.mock("../bbReferenceProcessor", (): typeof bbReferenceProcessor => ({
  processInputBBReferences: jest.fn(),
  processOutputBBReferences: jest.fn(),
}))

describe("rowProcessor - inputProcessing", () => {
  beforeEach(() => {
    jest.resetAllMocks()
  })

  it("processes BB references if on the schema and it's populated", async () => {
    const userId = generator.guid()

    const table: Table = {
      _id: generator.guid(),
      name: "TestTable",
      type: "table",
      sourceId: INTERNAL_TABLE_SOURCE_ID,
      sourceType: TableSourceType.INTERNAL,
      schema: {
        name: {
          type: FieldType.STRING,
          name: "name",
          constraints: {
            presence: true,
            type: "string",
          },
        },
        user: {
          type: FieldType.BB_REFERENCE,
<<<<<<< HEAD
          subtype: FieldSubtype.USER,
=======
          subtype: BBReferenceFieldSubType.USER,
>>>>>>> a422ae43
          name: "user",
          constraints: {
            presence: true,
            type: "string",
          },
        },
      },
    }

    const newRow = {
      name: "Jack",
      user: "123",
    }

    const user = structures.users.user()

    ;(
      bbReferenceProcessor.processInputBBReferences as jest.Mock
    ).mockResolvedValue(user)

    const { row } = await inputProcessing(userId, table, newRow)

    expect(bbReferenceProcessor.processInputBBReferences).toHaveBeenCalledTimes(
      1
    )
    expect(bbReferenceProcessor.processInputBBReferences).toHaveBeenCalledWith(
      "123",
      "bb_reference",
      "user"
    )

    expect(row).toEqual({ ...newRow, user })
  })

  it("does not process BB references if on the schema but it is not populated", async () => {
    const userId = generator.guid()

    const table: Table = {
      _id: generator.guid(),
      name: "TestTable",
      type: "table",
      sourceId: INTERNAL_TABLE_SOURCE_ID,
      sourceType: TableSourceType.INTERNAL,
      schema: {
        name: {
          type: FieldType.STRING,
          name: "name",
          constraints: {
            presence: true,
            type: "string",
          },
        },
        user: {
          type: FieldType.BB_REFERENCE,
<<<<<<< HEAD
          subtype: FieldSubtype.USER,
=======
          subtype: BBReferenceFieldSubType.USER,
>>>>>>> a422ae43
          name: "user",
          constraints: {
            presence: false,
            type: "string",
          },
        },
      },
    }

    const newRow = {
      name: "Jack",
    }

    const { row } = await inputProcessing(userId, table, newRow)

    expect(bbReferenceProcessor.processInputBBReferences).not.toHaveBeenCalled()
    expect(row).toEqual({ ...newRow, user: undefined })
  })

  it.each([undefined, null, ""])(
    "does not process BB references the field is $%",
    async userValue => {
      const userId = generator.guid()

      const table: Table = {
        _id: generator.guid(),
        name: "TestTable",
        type: "table",
        sourceId: INTERNAL_TABLE_SOURCE_ID,
        sourceType: TableSourceType.INTERNAL,
        schema: {
          name: {
            type: FieldType.STRING,
            name: "name",
            constraints: {
              presence: true,
              type: "string",
            },
          },
          user: {
            type: FieldType.BB_REFERENCE,
<<<<<<< HEAD
            subtype: FieldSubtype.USER,
=======
            subtype: BBReferenceFieldSubType.USER,
>>>>>>> a422ae43
            name: "user",
            constraints: {
              presence: false,
              type: "string",
            },
          },
        },
      }

      const newRow = {
        name: "Jack",
        user: userValue,
      }

      const { row } = await inputProcessing(userId, table, newRow)

      expect(
        bbReferenceProcessor.processInputBBReferences
      ).not.toHaveBeenCalled()
      expect(row).toEqual(newRow)
    }
  )

  it("does not process BB references if not in the schema", async () => {
    const userId = generator.guid()

    const table: Table = {
      _id: generator.guid(),
      name: "TestTable",
      type: "table",
      sourceId: INTERNAL_TABLE_SOURCE_ID,
      sourceType: TableSourceType.INTERNAL,
      schema: {
        name: {
          type: FieldType.STRING,
          name: "name",
          constraints: {
            presence: true,
            type: "string",
          },
        },
        user: {
          type: FieldType.NUMBER,
          name: "user",
          constraints: {
            presence: true,
            type: "string",
          },
        },
      },
    }

    const newRow = {
      name: "Jack",
      user: "123",
    }

    const { row } = await inputProcessing(userId, table, newRow)

    expect(bbReferenceProcessor.processInputBBReferences).not.toHaveBeenCalled()
    expect(row).toEqual({
      name: "Jack",
      user: 123,
    })
  })
})<|MERGE_RESOLUTION|>--- conflicted
+++ resolved
@@ -2,11 +2,7 @@
 import { generator, structures } from "@budibase/backend-core/tests"
 import {
   FieldType,
-<<<<<<< HEAD
-  FieldSubtype,
-=======
   BBReferenceFieldSubType,
->>>>>>> a422ae43
   INTERNAL_TABLE_SOURCE_ID,
   Table,
   TableSourceType,
@@ -43,11 +39,7 @@
         },
         user: {
           type: FieldType.BB_REFERENCE,
-<<<<<<< HEAD
-          subtype: FieldSubtype.USER,
-=======
           subtype: BBReferenceFieldSubType.USER,
->>>>>>> a422ae43
           name: "user",
           constraints: {
             presence: true,
@@ -102,11 +94,7 @@
         },
         user: {
           type: FieldType.BB_REFERENCE,
-<<<<<<< HEAD
-          subtype: FieldSubtype.USER,
-=======
           subtype: BBReferenceFieldSubType.USER,
->>>>>>> a422ae43
           name: "user",
           constraints: {
             presence: false,
@@ -148,11 +136,7 @@
           },
           user: {
             type: FieldType.BB_REFERENCE,
-<<<<<<< HEAD
-            subtype: FieldSubtype.USER,
-=======
             subtype: BBReferenceFieldSubType.USER,
->>>>>>> a422ae43
             name: "user",
             constraints: {
               presence: false,
