--- conflicted
+++ resolved
@@ -3,21 +3,13 @@
 import { FieldSubtype, DocumentType, SEPARATOR } from "@budibase/types"
 import { InvalidBBRefError } from "./errors"
 
-<<<<<<< HEAD
-export async function processInputBBReferences<T extends FieldSubtype>(
-  value: string | string[] | { _id: string } | { _id: string }[],
-  subtype: FieldSubtype
-): Promise<string | string[] | null> {
-  const referenceIds: string[] = []
-=======
 const ROW_PREFIX = DocumentType.ROW + SEPARATOR
 
 export async function processInputBBReferences(
   value: string | string[] | { _id: string } | { _id: string }[],
   subtype: FieldSubtype
-): Promise<string | null> {
+): Promise<string | string[] | null> {
   let referenceIds: string[] = []
->>>>>>> 9439eed0
 
   if (Array.isArray(value)) {
     referenceIds.push(
