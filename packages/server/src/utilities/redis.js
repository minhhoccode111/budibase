--- conflicted
+++ resolved
@@ -12,17 +12,8 @@
 }
 
 exports.shutdown = async () => {
-<<<<<<< HEAD
-  if (devAppClient != null) {
-    await devAppClient.finish()
-  }
-  if (debounceClient != null) {
-    await debounceClient.finish()
-  }
-=======
   if (devAppClient) await devAppClient.finish()
   if (debounceClient) await debounceClient.finish()
->>>>>>> 07abcefd
 }
 
 exports.doesUserHaveLock = async (devAppId, user) => {
