--- conflicted
+++ resolved
@@ -12,17 +12,8 @@
 }
 
 exports.shutdown = async () => {
-<<<<<<< HEAD
-  if (devAppClient != null) {
-    await devAppClient.finish()
-  }
-  if (debounceClient != null) {
-    await debounceClient.finish()
-  }
-=======
   if (devAppClient) await devAppClient.finish()
   if (debounceClient) await debounceClient.finish()
->>>>>>> b1398340
 }
 
 exports.doesUserHaveLock = async (devAppId, user) => {
