--- conflicted
+++ resolved
@@ -1,8 +1,4 @@
-<<<<<<< HEAD
-import ivm, { Context, Script } from "isolated-vm"
-=======
 import ivm from "isolated-vm"
->>>>>>> eb7c2a42
 
 const JS_TIMEOUT_MS = 1000
 
@@ -13,12 +9,7 @@
     const code = `let fn = () => {\n${script}\n}; results.out = fn();`
     this.vm = new IsolatedVM({ memoryLimit: 8 })
     this.vm.context = {
-<<<<<<< HEAD
-      data: context.data,
-      params: context.params,
-=======
       ...context,
->>>>>>> eb7c2a42
       results: { out: "" },
     }
     this.vm.code = code
