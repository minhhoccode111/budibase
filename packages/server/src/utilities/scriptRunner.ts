<<<<<<< HEAD
import ivm, { Context, Script } from "isolated-vm"
=======
import ivm from "isolated-vm"
>>>>>>> 8dfcc3ae

const JS_TIMEOUT_MS = 1000

class ScriptRunner {
  vm: IsolatedVM

  constructor(script: string, context: any) {
    const code = `let fn = () => {\n${script}\n}; results.out = fn();`
    this.vm = new IsolatedVM({ memoryLimit: 8 })
    this.vm.context = {
<<<<<<< HEAD
      data: context.data,
      params: context.params,
=======
      ...context,
>>>>>>> 8dfcc3ae
      results: { out: "" },
    }
    this.vm.code = code
  }

  execute() {
    this.vm.runScript()
    const results = this.vm.getValue("results")
    return results.out
  }
}

class IsolatedVM {
  isolate: ivm.Isolate
  vm: ivm.Context
  jail: ivm.Reference
  script: any

  constructor({ memoryLimit }: { memoryLimit: number }) {
    this.isolate = new ivm.Isolate({ memoryLimit })
    this.vm = this.isolate.createContextSync()
    this.jail = this.vm.global
    this.jail.setSync("global", this.jail.derefInto())
  }

  getValue(key: string) {
    const ref = this.vm.global.getSync(key, { reference: true })
    const result = ref.copySync()
    ref.release()
    return result
  }

  set context(context: Record<string, any>) {
    for (let key in context) {
      this.jail.setSync(key, this.copyRefToVm(context[key]))
    }
  }

  set code(code: string) {
    this.script = this.isolate.compileScriptSync(code)
  }

  runScript() {
    this.script.runSync(this.vm, { timeout: JS_TIMEOUT_MS })
  }

  copyRefToVm(value: Object): ivm.Copy<Object> {
    return new ivm.ExternalCopy(value).copyInto({ release: true })
  }
}
export default ScriptRunner<|MERGE_RESOLUTION|>--- conflicted
+++ resolved
@@ -1,8 +1,4 @@
-<<<<<<< HEAD
-import ivm, { Context, Script } from "isolated-vm"
-=======
 import ivm from "isolated-vm"
->>>>>>> 8dfcc3ae
 
 const JS_TIMEOUT_MS = 1000
 
@@ -13,12 +9,7 @@
     const code = `let fn = () => {\n${script}\n}; results.out = fn();`
     this.vm = new IsolatedVM({ memoryLimit: 8 })
     this.vm.context = {
-<<<<<<< HEAD
-      data: context.data,
-      params: context.params,
-=======
       ...context,
->>>>>>> 8dfcc3ae
       results: { out: "" },
     }
     this.vm.code = code
