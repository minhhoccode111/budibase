const env = require("../environment")
const { DocumentTypes, SEPARATOR } = require("../db/utils")
const fs = require("fs")
const CouchDB = require("../db")

const APP_PREFIX = DocumentTypes.APP + SEPARATOR

<<<<<<< HEAD
/**
 * A map of how we convert various properties in rows to each other based on the row type.
 */
const TYPE_TRANSFORM_MAP = {
  link: {
    "": [],
    [null]: [],
    [undefined]: undefined,
    parse: link => {
      if (typeof link === "string") {
        return [link]
      }
      return link
    },
  },
  options: {
    "": "",
    [null]: "",
    [undefined]: undefined,
  },
  string: {
    "": "",
    [null]: "",
    [undefined]: undefined,
  },
  longform: {
    "": "",
    [null]: "",
    [undefined]: undefined,
  },
  number: {
    "": null,
    [null]: null,
    [undefined]: undefined,
    parse: n => parseFloat(n),
  },
  datetime: {
    "": null,
    [undefined]: undefined,
    [null]: null,
  },
  attachment: {
    "": [],
    [null]: [],
    [undefined]: undefined,
  },
  boolean: {
    "": null,
    [null]: null,
    [undefined]: undefined,
    true: true,
    false: false,
  },
}

=======
>>>>>>> 4ca768a6
function confirmAppId(possibleAppId) {
  return possibleAppId && possibleAppId.startsWith(APP_PREFIX)
    ? possibleAppId
    : undefined
}

exports.wait = ms => new Promise(resolve => setTimeout(resolve, ms))

exports.isDev = () => {
  return (
    !env.CLOUD &&
    env.NODE_ENV !== "production" &&
    env.NODE_ENV !== "jest" &&
    env.NODE_ENV !== "cypress"
  )
}

/**
 * Given a request tries to find the appId, which can be located in various places
 * @param {object} ctx The main request body to look through.
 * @returns {string|undefined} If an appId was found it will be returned.
 */
exports.getAppId = ctx => {
  let appId = confirmAppId(ctx.headers["x-budibase-app-id"])
  if (!appId) {
    appId = confirmAppId(env.CLOUD ? ctx.subdomains[1] : ctx.params.appId)
  }
  // look in body if can't find it in subdomain
  if (!appId && ctx.request.body && ctx.request.body.appId) {
    appId = confirmAppId(ctx.request.body.appId)
  }
  let appPath =
    ctx.request.headers.referrer ||
    ctx.path.split("/").filter(subPath => subPath.startsWith(APP_PREFIX))
  if (!appId && appPath.length !== 0) {
    appId = confirmAppId(appPath[0])
  }
  return appId
}

/**
 * Get the name of the cookie which is to be updated/retrieved
 * @param {string|undefined|null} name OPTIONAL can specify the specific app if previewing etc
 * @returns {string} The name of the token trying to find
 */
exports.getCookieName = (name = "builder") => {
  let environment = env.CLOUD ? "cloud" : "local"
  return `budibase:${name}:${environment}`
}

/**
 * Store a cookie for the request, has a hardcoded expiry.
 * @param {object} ctx The request which is to be manipulated.
 * @param {string} name The name of the cookie to set.
 * @param {string|object} value The value of cookie which will be set.
 */
exports.setCookie = (ctx, value, name = "builder") => {
  const expires = new Date()
  expires.setDate(expires.getDate() + 1)

  const cookieName = exports.getCookieName(name)
  if (!value) {
    ctx.cookies.set(cookieName)
  } else {
    ctx.cookies.set(cookieName, value, {
      expires,
      path: "/",
      httpOnly: false,
      overwrite: true,
    })
  }
}

/**
 * Utility function, simply calls setCookie with an empty string for value
 */
exports.clearCookie = (ctx, name) => {
  exports.setCookie(ctx, "", name)
}

exports.isClient = ctx => {
  return ctx.headers["x-budibase-type"] === "client"
}

/**
 * Recursively walk a directory tree and execute a callback on all files.
 * @param {String} dirPath - Directory to traverse
 * @param {Function} callback - callback to execute on files
 */
exports.walkDir = (dirPath, callback) => {
  for (let filename of fs.readdirSync(dirPath)) {
    const filePath = `${dirPath}/${filename}`
    const stat = fs.lstatSync(filePath)

    if (stat.isFile()) {
      callback(filePath)
    } else {
      exports.walkDir(filePath, callback)
    }
  }
}

<<<<<<< HEAD
/**
 * This will coerce a value to the correct types based on the type transform map
 * @param {object} row The value to coerce
 * @param {object} type The type fo coerce to
 * @returns {object} The coerced value
 */
exports.coerceValue = (row, type) => {
  // eslint-disable-next-line no-prototype-builtins
  if (TYPE_TRANSFORM_MAP[type].hasOwnProperty(row)) {
    return TYPE_TRANSFORM_MAP[type][row]
  } else if (TYPE_TRANSFORM_MAP[type].parse) {
    return TYPE_TRANSFORM_MAP[type].parse(row)
  }

  return row
}

/**
 * This will coerce the values in a row to the correct types based on the type transform map and the
 * table schema.
 * @param {object} row The row which is to be coerced to correct values based on schema, this input
 * row will not be updated.
 * @param {object} table The table that has been retrieved from DB, this must contain the expected
 * schema for the rows.
 * @returns {object} The updated row will be returned with all values coerced.
 */
exports.coerceRowValues = (row, table) => {
  const clonedRow = cloneDeep(row)
  for (let [key, value] of Object.entries(clonedRow)) {
    const field = table.schema[key]
    if (!field) continue

    clonedRow[key] = exports.coerceValue(value, field.type)
  }
  return clonedRow
}

=======
>>>>>>> 4ca768a6
exports.getLogoUrl = () => {
  return "https://d33wubrfki0l68.cloudfront.net/aac32159d7207b5085e74a7ef67afbb7027786c5/2b1fd/img/logo/bb-emblem.svg"
}

exports.getAllApps = async () => {
  let allDbs = await CouchDB.allDbs()
  const appDbNames = allDbs.filter(dbName => dbName.startsWith(APP_PREFIX))
  const appPromises = appDbNames.map(db => new CouchDB(db).get(db))
  if (appPromises.length === 0) {
    return []
  } else {
    const response = await Promise.allSettled(appPromises)
    return response
      .filter(result => result.status === "fulfilled")
      .map(({ value }) => value)
  }
}<|MERGE_RESOLUTION|>--- conflicted
+++ resolved
@@ -5,64 +5,6 @@
 
 const APP_PREFIX = DocumentTypes.APP + SEPARATOR
 
-<<<<<<< HEAD
-/**
- * A map of how we convert various properties in rows to each other based on the row type.
- */
-const TYPE_TRANSFORM_MAP = {
-  link: {
-    "": [],
-    [null]: [],
-    [undefined]: undefined,
-    parse: link => {
-      if (typeof link === "string") {
-        return [link]
-      }
-      return link
-    },
-  },
-  options: {
-    "": "",
-    [null]: "",
-    [undefined]: undefined,
-  },
-  string: {
-    "": "",
-    [null]: "",
-    [undefined]: undefined,
-  },
-  longform: {
-    "": "",
-    [null]: "",
-    [undefined]: undefined,
-  },
-  number: {
-    "": null,
-    [null]: null,
-    [undefined]: undefined,
-    parse: n => parseFloat(n),
-  },
-  datetime: {
-    "": null,
-    [undefined]: undefined,
-    [null]: null,
-  },
-  attachment: {
-    "": [],
-    [null]: [],
-    [undefined]: undefined,
-  },
-  boolean: {
-    "": null,
-    [null]: null,
-    [undefined]: undefined,
-    true: true,
-    false: false,
-  },
-}
-
-=======
->>>>>>> 4ca768a6
 function confirmAppId(possibleAppId) {
   return possibleAppId && possibleAppId.startsWith(APP_PREFIX)
     ? possibleAppId
@@ -165,46 +107,6 @@
   }
 }
 
-<<<<<<< HEAD
-/**
- * This will coerce a value to the correct types based on the type transform map
- * @param {object} row The value to coerce
- * @param {object} type The type fo coerce to
- * @returns {object} The coerced value
- */
-exports.coerceValue = (row, type) => {
-  // eslint-disable-next-line no-prototype-builtins
-  if (TYPE_TRANSFORM_MAP[type].hasOwnProperty(row)) {
-    return TYPE_TRANSFORM_MAP[type][row]
-  } else if (TYPE_TRANSFORM_MAP[type].parse) {
-    return TYPE_TRANSFORM_MAP[type].parse(row)
-  }
-
-  return row
-}
-
-/**
- * This will coerce the values in a row to the correct types based on the type transform map and the
- * table schema.
- * @param {object} row The row which is to be coerced to correct values based on schema, this input
- * row will not be updated.
- * @param {object} table The table that has been retrieved from DB, this must contain the expected
- * schema for the rows.
- * @returns {object} The updated row will be returned with all values coerced.
- */
-exports.coerceRowValues = (row, table) => {
-  const clonedRow = cloneDeep(row)
-  for (let [key, value] of Object.entries(clonedRow)) {
-    const field = table.schema[key]
-    if (!field) continue
-
-    clonedRow[key] = exports.coerceValue(value, field.type)
-  }
-  return clonedRow
-}
-
-=======
->>>>>>> 4ca768a6
 exports.getLogoUrl = () => {
   return "https://d33wubrfki0l68.cloudfront.net/aac32159d7207b5085e74a7ef67afbb7027786c5/2b1fd/img/logo/bb-emblem.svg"
 }
