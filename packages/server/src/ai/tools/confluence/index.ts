--- conflicted
+++ resolved
@@ -72,17 +72,10 @@
         parameters: z.object({
           query: z.string().describe("Text to search for in content"),
           spaceKey: z.string().optional().describe("Filter by space key"),
-<<<<<<< HEAD
           contentType: z
             .enum(["page", "blogpost", "comment", "attachment"])
             .optional()
             .describe("Type of content to search"),
-=======
-          status: z
-            .enum(["current", "draft", "archived"])
-            .optional()
-            .describe("Content status"),
->>>>>>> 54261c6f
           limit: z
             .number()
             .optional()
