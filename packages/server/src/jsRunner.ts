import ivm from "isolated-vm"
import env from "./environment"
import { setJSRunner } from "@budibase/string-templates"
import { context, timers } from "@budibase/backend-core"
import tracer from "dd-trace"

type TrackerFn = <T>(f: () => T) => T

export function init() {
  setJSRunner((js: string, ctx: Record<string, any>) => {
    return tracer.trace("runJS", {}, span => {
      const perRequestLimit = env.JS_PER_REQUEST_TIME_LIMIT_MS
      let track: TrackerFn = f => f()
      if (perRequestLimit) {
        const bbCtx = tracer.trace("runJS.getCurrentContext", {}, span =>
          context.getCurrentContext()
        )
        if (bbCtx) {
          if (!bbCtx.jsExecutionTracker) {
            span?.addTags({
              createdExecutionTracker: true,
            })
            bbCtx.jsExecutionTracker = tracer.trace(
              "runJS.createExecutionTimeTracker",
              {},
              span => timers.ExecutionTimeTracker.withLimit(perRequestLimit)
            )
          }
          span?.addTags({
            js: {
              limitMS: bbCtx.jsExecutionTracker.limitMs,
              elapsedMS: bbCtx.jsExecutionTracker.elapsedMS,
            },
          })
          // We call checkLimit() here to prevent paying the cost of creating
          // a new VM context below when we don't need to.
          tracer.trace("runJS.checkLimitAndBind", {}, span => {
            bbCtx.jsExecutionTracker!.checkLimit()
            track = bbCtx.jsExecutionTracker!.track.bind(
              bbCtx.jsExecutionTracker
            )
          })
        }
      }

      const isolate = new ivm.Isolate({ memoryLimit: 64 })
      const vm = isolate.createContextSync()
      const jail = vm.global
      jail.setSync("global", jail.derefInto())

      for (let key in ctx) {
        let value
        if (["alert", "setInterval", "setTimeout"].includes(key)) {
          value = undefined
        } else {
          value = ctx[key]
        }

        if (typeof value === "function") {
          js = value.toString() + "\n" + js
          continue
        } else {
          value = new ivm.ExternalCopy(value).copyInto({ release: true })
        }
        jail.setSync(key, value)
      }

<<<<<<< HEAD
      const script = isolate.compileScriptSync(js)

      return track(() => {
        return script.runSync(vm, {
=======
      vm.createContext(ctx)
      return track(() =>
        vm.runInNewContext(js, ctx, {
>>>>>>> 6f733ff9
          timeout: env.JS_PER_EXECUTION_TIME_LIMIT_MS,
        })
      })
    })
  })
}<|MERGE_RESOLUTION|>--- conflicted
+++ resolved
@@ -65,16 +65,10 @@
         jail.setSync(key, value)
       }
 
-<<<<<<< HEAD
       const script = isolate.compileScriptSync(js)
 
       return track(() => {
         return script.runSync(vm, {
-=======
-      vm.createContext(ctx)
-      return track(() =>
-        vm.runInNewContext(js, ctx, {
->>>>>>> 6f733ff9
           timeout: env.JS_PER_EXECUTION_TIME_LIMIT_MS,
         })
       })
