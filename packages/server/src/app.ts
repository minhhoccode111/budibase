// need to load environment first
import { ExtendableContext } from "koa"
import * as env from "./environment"
import db from "./db"
db.init()
const Koa = require("koa")
const destroyable = require("server-destroy")
const koaBody = require("koa-body")
const pino = require("koa-pino-logger")
const http = require("http")
const api = require("./api")
const eventEmitter = require("./events")
const automations = require("./automations/index")
const Sentry = require("@sentry/node")
const fileSystem = require("./utilities/fileSystem")
const bullboard = require("./automations/bullboard")
const { logAlert } = require("@budibase/backend-core/logging")
const { pinoSettings } = require("@budibase/backend-core")
const { Thread } = require("./threads")
const chokidar = require("chokidar")
const fs = require("fs")
const path = require("path")
import redis from "./utilities/redis"
import * as migrations from "./migrations"
import { events, installation, tenancy } from "@budibase/backend-core"
import { createAdminUser, getChecklist } from "./utilities/workerRequests"
import { processPlugin } from "./api/controllers/plugin"
<<<<<<< HEAD
import { getGlobalDB } from "@budibase/backend-core/tenancy"
=======
import { DEFAULT_TENANT_ID } from "@budibase/backend-core/constants"
>>>>>>> 3518642b

const app = new Koa()

// set up top level koa middleware
app.use(
  koaBody({
    multipart: true,
    formLimit: "10mb",
    jsonLimit: "10mb",
    textLimit: "10mb",
    enableTypes: ["json", "form", "text"],
    parsedMethods: ["POST", "PUT", "PATCH", "DELETE"],
  })
)

app.use(pino(pinoSettings()))

if (!env.isTest()) {
  const plugin = bullboard.init()
  app.use(plugin)
}

app.context.eventEmitter = eventEmitter
app.context.auth = {}

// api routes
app.use(api.router.routes())

if (env.isProd()) {
  env._set("NODE_ENV", "production")
  Sentry.init()

  app.on("error", (err: any, ctx: ExtendableContext) => {
    Sentry.withScope(function (scope: any) {
      scope.addEventProcessor(function (event: any) {
        return Sentry.Handlers.parseRequest(event, ctx.request)
      })
      Sentry.captureException(err)
    })
  })
}

const server = http.createServer(app.callback())
destroyable(server)

let shuttingDown = false,
  errCode = 0
server.on("close", async () => {
  // already in process
  if (shuttingDown) {
    return
  }
  shuttingDown = true
  if (!env.isTest()) {
    console.log("Server Closed")
  }
  await automations.shutdown()
  await redis.shutdown()
  await events.shutdown()
  await Thread.shutdown()
  api.shutdown()
  if (!env.isTest()) {
    process.exit(errCode)
  }
})

module.exports = server.listen(env.PORT || 0, async () => {
  console.log(`Budibase running on ${JSON.stringify(server.address())}`)
  env._set("PORT", server.address().port)
  eventEmitter.emitPort(env.PORT)
  fileSystem.init()
  await redis.init()

  // run migrations on startup if not done via http
  // not recommended in a clustered environment
  if (!env.HTTP_MIGRATIONS && !env.isTest()) {
    try {
      await migrations.migrate()
    } catch (e) {
      logAlert("Error performing migrations. Exiting.", e)
      shutdown()
    }
  }

  // check and create admin user if required
  if (
    env.SELF_HOSTED &&
    !env.MULTI_TENANCY &&
    env.BB_ADMIN_USER_EMAIL &&
    env.BB_ADMIN_USER_PASSWORD
  ) {
    const checklist = await getChecklist()
    if (!checklist?.adminUser?.checked) {
      try {
        const tenantId = tenancy.getTenantId()
        await createAdminUser(
          env.BB_ADMIN_USER_EMAIL,
          env.BB_ADMIN_USER_PASSWORD,
          tenantId
        )
        console.log(
          "Admin account automatically created for",
          env.BB_ADMIN_USER_EMAIL
        )
      } catch (e) {
        logAlert("Error creating initial admin user. Exiting.", e)
        shutdown()
      }
    }
  }

  // monitor plugin directory if required
<<<<<<< HEAD
  if (env.SELF_HOSTED && env.PLUGINS_DIR && fs.existsSync(env.PLUGINS_DIR)) {
=======
  if (env.SELF_HOSTED && !env.MULTI_TENANCY && env.PLUGINS_DIR && fs.existsSync(env.PLUGINS_DIR)) {
>>>>>>> 3518642b
    const watchPath = path.join(env.PLUGINS_DIR, "./**/dist/*.tar.gz")
    chokidar
      .watch(watchPath, {
        ignored: "**/node_modules",
        awaitWriteFinish: true,
      })
      .on("all", async (event: string, path: string) => {
<<<<<<< HEAD
        const tenantId = tenancy.getTenantId()
        await tenancy.doInTenant(tenantId, async () => {
=======
        await tenancy.doInTenant(DEFAULT_TENANT_ID, async () => {
>>>>>>> 3518642b
          try {
            const split = path.split("/")
            const name = split[split.length - 1]
            console.log("Importing plugin:", path)
            await processPlugin({ name, path })
          } catch (err) {
            console.log("Failed to import plugin:", err)
          }
        })
      })
  }

  // check for version updates
  await installation.checkInstallVersion()

  // done last - this will never complete
  await automations.init()
})

const shutdown = () => {
  server.close()
  server.destroy()
}

process.on("uncaughtException", err => {
  // @ts-ignore
  // don't worry about this error, comes from zlib isn't important
  if (err && err["code"] === "ERR_INVALID_CHAR") {
    return
  }
  errCode = -1
  logAlert("Uncaught exception.", err)
  shutdown()
})

process.on("SIGTERM", () => {
  shutdown()
})<|MERGE_RESOLUTION|>--- conflicted
+++ resolved
@@ -25,11 +25,7 @@
 import { events, installation, tenancy } from "@budibase/backend-core"
 import { createAdminUser, getChecklist } from "./utilities/workerRequests"
 import { processPlugin } from "./api/controllers/plugin"
-<<<<<<< HEAD
-import { getGlobalDB } from "@budibase/backend-core/tenancy"
-=======
 import { DEFAULT_TENANT_ID } from "@budibase/backend-core/constants"
->>>>>>> 3518642b
 
 const app = new Koa()
 
@@ -142,11 +138,7 @@
   }
 
   // monitor plugin directory if required
-<<<<<<< HEAD
-  if (env.SELF_HOSTED && env.PLUGINS_DIR && fs.existsSync(env.PLUGINS_DIR)) {
-=======
   if (env.SELF_HOSTED && !env.MULTI_TENANCY && env.PLUGINS_DIR && fs.existsSync(env.PLUGINS_DIR)) {
->>>>>>> 3518642b
     const watchPath = path.join(env.PLUGINS_DIR, "./**/dist/*.tar.gz")
     chokidar
       .watch(watchPath, {
@@ -154,12 +146,7 @@
         awaitWriteFinish: true,
       })
       .on("all", async (event: string, path: string) => {
-<<<<<<< HEAD
-        const tenantId = tenancy.getTenantId()
-        await tenancy.doInTenant(tenantId, async () => {
-=======
         await tenancy.doInTenant(DEFAULT_TENANT_ID, async () => {
->>>>>>> 3518642b
           try {
             const split = path.split("/")
             const name = split[split.length - 1]
