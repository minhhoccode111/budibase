if (process.env.DD_APM_ENABLED) {
  require("./ddApm")
}

if (process.env.ELASTIC_APM_ENABLED) {
  require("./elasticApm")
}

// need to load environment first
import env from "./environment"

// enable APM if configured
if (process.env.ELASTIC_APM_ENABLED) {
  const apm = require("elastic-apm-node").start({
    serviceName: process.env.SERVICE,
    environment: process.env.BUDIBASE_ENVIRONMENT,
  })
}

import { ExtendableContext } from "koa"
import * as db from "./db"
db.init()
import Koa from "koa"
import koaBody from "koa-body"
import http from "http"
import * as api from "./api"
import * as automations from "./automations"
import { Thread } from "./threads"
import * as redis from "./utilities/redis"
<<<<<<< HEAD
import { events, logging, middleware } from "@budibase/backend-core"
import { initialise as initialiseWebsockets } from "./websockets"
=======
import { events, logging, middleware, timers } from "@budibase/backend-core"
import { initialise as initialiseWebsockets } from "./websocket"
>>>>>>> 8f1d4509
import { startup } from "./startup"
const Sentry = require("@sentry/node")
const destroyable = require("server-destroy")
const { userAgent } = require("koa-useragent")

const app = new Koa()

let mbNumber = parseInt(env.HTTP_MB_LIMIT || "10")
if (!mbNumber || isNaN(mbNumber)) {
  mbNumber = 10
}
// set up top level koa middleware
app.use(
  koaBody({
    multipart: true,
    formLimit: `${mbNumber}mb`,
    jsonLimit: `${mbNumber}mb`,
    textLimit: `${mbNumber}mb`,
    // @ts-ignore
    enableTypes: ["json", "form", "text"],
    parsedMethods: ["POST", "PUT", "PATCH", "DELETE"],
  })
)

app.use(middleware.logging)
app.use(userAgent)

if (env.isProd()) {
  env._set("NODE_ENV", "production")
  Sentry.init()

  app.on("error", (err: any, ctx: ExtendableContext) => {
    Sentry.withScope(function (scope: any) {
      scope.addEventProcessor(function (event: any) {
        return Sentry.Handlers.parseRequest(event, ctx.request)
      })
      Sentry.captureException(err)
    })
  })
}

const server = http.createServer(app.callback())
destroyable(server)
initialiseWebsockets(app, server)

let shuttingDown = false,
  errCode = 0

server.on("close", async () => {
  // already in process
  if (shuttingDown) {
    return
  }
  shuttingDown = true
  console.log("Server Closed")
  timers.cleanup()
  await automations.shutdown()
  await redis.shutdown()
  events.shutdown()
  await Thread.shutdown()
  api.shutdown()
  if (!env.isTest()) {
    process.exit(errCode)
  }
})

export default server.listen(env.PORT || 0, async () => {
  await startup(app, server)
})

const shutdown = () => {
  server.close()
  // @ts-ignore
  server.destroy()
}

process.on("uncaughtException", err => {
  // @ts-ignore
  // don't worry about this error, comes from zlib isn't important
  if (err && err["code"] === "ERR_INVALID_CHAR") {
    return
  }
  errCode = -1
  logging.logAlert("Uncaught exception.", err)
  shutdown()
})

process.on("SIGTERM", () => {
  shutdown()
})

process.on("SIGINT", () => {
  shutdown()
})<|MERGE_RESOLUTION|>--- conflicted
+++ resolved
@@ -27,13 +27,8 @@
 import * as automations from "./automations"
 import { Thread } from "./threads"
 import * as redis from "./utilities/redis"
-<<<<<<< HEAD
-import { events, logging, middleware } from "@budibase/backend-core"
 import { initialise as initialiseWebsockets } from "./websockets"
-=======
 import { events, logging, middleware, timers } from "@budibase/backend-core"
-import { initialise as initialiseWebsockets } from "./websocket"
->>>>>>> 8f1d4509
 import { startup } from "./startup"
 const Sentry = require("@sentry/node")
 const destroyable = require("server-destroy")
