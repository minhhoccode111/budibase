import { serializeError } from "serialize-error"
import env from "../environment"
import {
  JsErrorTimeout,
  setJSRunner,
  setOnErrorLog,
} from "@budibase/string-templates"
import { context, logging } from "@budibase/backend-core"
import tracer from "dd-trace"

import { IsolatedVM } from "./vm"

export function init() {
  setJSRunner((js: string, ctx: Record<string, any>) => {
    return tracer.trace("runJS", {}, span => {
      try {
<<<<<<< HEAD
        const bbCtx = context.getCurrentContext()!

        const isolateRefs = bbCtx.isolateRefs
        if (!isolateRefs) {
          const jsIsolate = new ivm.Isolate({
            memoryLimit: env.JS_RUNNER_MEMORY_LIMIT,
          })
          const jsContext = jsIsolate.createContextSync()

          const injectedRequire = `const require = function(val){
        switch (val) {
          case "url": 
            return {
              resolve: (...params) => urlResolveCb(...params),
              parse: (...params) => urlParseCb(...params),
            }
          case "querystring":
            return {
              escape: (...params) => querystringEscapeCb(...params),
            }
        }
      };`

          const global = jsContext.global
          global.setSync(
            "urlResolveCb",
            new ivm.Callback((...params: Parameters<typeof url.resolve>) =>
              url.resolve(...params)
            )
          )

          global.setSync(
            "urlParseCb",
            new ivm.Callback((...params: Parameters<typeof url.parse>) =>
              url.parse(...params)
            )
          )

          global.setSync(
            "querystringEscapeCb",
            new ivm.Callback(
              (...params: Parameters<typeof querystring.escape>) =>
                querystring.escape(...params)
            )
          )

          global.setSync(
            "helpersStripProtocol",
            new ivm.Callback((str: string) => {
              var parsed = url.parse(str) as any
              parsed.protocol = ""
              return parsed.format()
            })
          )

          const helpersModule = jsIsolate.compileModuleSync(
            `${injectedRequire};${helpersSource}`
          )

          const cryptoModule = jsIsolate.compileModuleSync(`export default {
        randomUUID: cryptoRandomUUIDCb,
      }`)
          cryptoModule.instantiateSync(jsContext, specifier => {
            throw new Error(`No imports allowed. Required: ${specifier}`)
          })

          global.setSync(
            "cryptoRandomUUIDCb",
            new ivm.Callback(
              (...params: Parameters<typeof crypto.randomUUID>) => {
                return crypto.randomUUID(...params)
              }
            )
          )

          helpersModule.instantiateSync(jsContext, specifier => {
            if (specifier === "crypto") {
              return cryptoModule
            }
            throw new Error(`No imports allowed. Required: ${specifier}`)
          })

          for (const [key, value] of Object.entries(ctx)) {
            if (key === "helpers") {
              // Can't copy the native helpers into the isolate. We just ignore them as they are handled properly from the helpersSource
              continue
            }
            global.setSync(key, value)
          }

          bbCtx.isolateRefs = { jsContext, jsIsolate, helpersModule }
          if (!bbCtx.cleanup) {
            bbCtx.cleanup = []
          }
          bbCtx.cleanup.push(() => {
            helpersModule.release()
            jsContext.release()
            jsIsolate.dispose()
          })
        }

        let { jsIsolate, jsContext, helpersModule } = bbCtx.isolateRefs!

        const perRequestLimit = env.JS_PER_REQUEST_TIME_LIMIT_MS
        if (perRequestLimit) {
          const cpuMs = Number(jsIsolate.cpuTime) / 1e6
          if (cpuMs > perRequestLimit) {
            throw new ExecutionTimeoutError(
              `CPU time limit exceeded (${cpuMs}ms > ${perRequestLimit}ms)`
            )
          }
=======
        const bbCtx = context.getCurrentContext()

        const vm = bbCtx?.vm
          ? bbCtx.vm
          : new IsolatedVM({
              memoryLimit: env.JS_RUNNER_MEMORY_LIMIT,
              invocationTimeout: env.JS_PER_INVOCATION_TIMEOUT_MS,
              isolateAccumulatedTimeout: env.JS_PER_REQUEST_TIMEOUT_MS,
            }).withHelpers()

        if (bbCtx) {
          // If we have a context, we want to persist it to reuse the isolate
          bbCtx.vm = vm
>>>>>>> 35b6b7e7
        }
        const { helpers, ...rest } = ctx
        return vm.withContext(rest, () => vm.execute(js))
      } catch (error: any) {
        if (error.message === "Script execution timed out.") {
          throw new JsErrorTimeout()
        }
        throw error
      }
    })
  })

  if (env.LOG_JS_ERRORS) {
    setOnErrorLog((error: Error) => {
      logging.logWarn(
        `Error while executing js: ${JSON.stringify(serializeError(error))}`
      )
    })
  }
}<|MERGE_RESOLUTION|>--- conflicted
+++ resolved
@@ -14,119 +14,6 @@
   setJSRunner((js: string, ctx: Record<string, any>) => {
     return tracer.trace("runJS", {}, span => {
       try {
-<<<<<<< HEAD
-        const bbCtx = context.getCurrentContext()!
-
-        const isolateRefs = bbCtx.isolateRefs
-        if (!isolateRefs) {
-          const jsIsolate = new ivm.Isolate({
-            memoryLimit: env.JS_RUNNER_MEMORY_LIMIT,
-          })
-          const jsContext = jsIsolate.createContextSync()
-
-          const injectedRequire = `const require = function(val){
-        switch (val) {
-          case "url": 
-            return {
-              resolve: (...params) => urlResolveCb(...params),
-              parse: (...params) => urlParseCb(...params),
-            }
-          case "querystring":
-            return {
-              escape: (...params) => querystringEscapeCb(...params),
-            }
-        }
-      };`
-
-          const global = jsContext.global
-          global.setSync(
-            "urlResolveCb",
-            new ivm.Callback((...params: Parameters<typeof url.resolve>) =>
-              url.resolve(...params)
-            )
-          )
-
-          global.setSync(
-            "urlParseCb",
-            new ivm.Callback((...params: Parameters<typeof url.parse>) =>
-              url.parse(...params)
-            )
-          )
-
-          global.setSync(
-            "querystringEscapeCb",
-            new ivm.Callback(
-              (...params: Parameters<typeof querystring.escape>) =>
-                querystring.escape(...params)
-            )
-          )
-
-          global.setSync(
-            "helpersStripProtocol",
-            new ivm.Callback((str: string) => {
-              var parsed = url.parse(str) as any
-              parsed.protocol = ""
-              return parsed.format()
-            })
-          )
-
-          const helpersModule = jsIsolate.compileModuleSync(
-            `${injectedRequire};${helpersSource}`
-          )
-
-          const cryptoModule = jsIsolate.compileModuleSync(`export default {
-        randomUUID: cryptoRandomUUIDCb,
-      }`)
-          cryptoModule.instantiateSync(jsContext, specifier => {
-            throw new Error(`No imports allowed. Required: ${specifier}`)
-          })
-
-          global.setSync(
-            "cryptoRandomUUIDCb",
-            new ivm.Callback(
-              (...params: Parameters<typeof crypto.randomUUID>) => {
-                return crypto.randomUUID(...params)
-              }
-            )
-          )
-
-          helpersModule.instantiateSync(jsContext, specifier => {
-            if (specifier === "crypto") {
-              return cryptoModule
-            }
-            throw new Error(`No imports allowed. Required: ${specifier}`)
-          })
-
-          for (const [key, value] of Object.entries(ctx)) {
-            if (key === "helpers") {
-              // Can't copy the native helpers into the isolate. We just ignore them as they are handled properly from the helpersSource
-              continue
-            }
-            global.setSync(key, value)
-          }
-
-          bbCtx.isolateRefs = { jsContext, jsIsolate, helpersModule }
-          if (!bbCtx.cleanup) {
-            bbCtx.cleanup = []
-          }
-          bbCtx.cleanup.push(() => {
-            helpersModule.release()
-            jsContext.release()
-            jsIsolate.dispose()
-          })
-        }
-
-        let { jsIsolate, jsContext, helpersModule } = bbCtx.isolateRefs!
-
-        const perRequestLimit = env.JS_PER_REQUEST_TIME_LIMIT_MS
-        if (perRequestLimit) {
-          const cpuMs = Number(jsIsolate.cpuTime) / 1e6
-          if (cpuMs > perRequestLimit) {
-            throw new ExecutionTimeoutError(
-              `CPU time limit exceeded (${cpuMs}ms > ${perRequestLimit}ms)`
-            )
-          }
-=======
         const bbCtx = context.getCurrentContext()
 
         const vm = bbCtx?.vm
@@ -140,7 +27,10 @@
         if (bbCtx) {
           // If we have a context, we want to persist it to reuse the isolate
           bbCtx.vm = vm
->>>>>>> 35b6b7e7
+          bbCtx.cleanup = bbCtx.cleanup || []
+          bbCtx.cleanup.push(() => {
+            vm.close()
+          })
         }
         const { helpers, ...rest } = ctx
         return vm.withContext(rest, () => vm.execute(js))
