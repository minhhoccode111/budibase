--- conflicted
+++ resolved
@@ -1,8 +1,5 @@
-<<<<<<< HEAD
 import vm from "vm"
 
-=======
->>>>>>> 936bf2d9
 import { validate as isValidUUID } from "uuid"
 
 import { processStringSync, encodeJSBinding } from "@budibase/string-templates"
@@ -45,14 +42,11 @@
     expect(output).toBe(3)
   })
 
-<<<<<<< HEAD
-=======
   it("it can execute sloppy javascript", async () => {
     const output = await processJS(`a=2;b=3;return a + b`)
     expect(output).toBe(5)
   })
 
->>>>>>> 936bf2d9
   it("should prevent sandbox escape", async () => {
     const output = await processJS(
       `return this.constructor.constructor("return process.env")()`
