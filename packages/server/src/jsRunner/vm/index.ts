import ivm from "isolated-vm"
import bson from "bson"

import url from "url"
import crypto from "crypto"
import querystring from "querystring"

import { BundleType, loadBundle } from "../bundles"
import { VM } from "@budibase/types"

class ExecutionTimeoutError extends Error {
  constructor(message: string) {
    super(message)
    this.name = "ExecutionTimeoutError"
  }
}

class ModuleHandler {
  private modules: {
    import: string
    moduleKey: string
    module: ivm.Module
  }[] = []

  private generateRandomKey = () => `i${crypto.randomUUID().replace(/-/g, "")}`

  registerModule(module: ivm.Module, imports: string) {
    this.modules.push({
      moduleKey: this.generateRandomKey(),
      import: imports,
      module: module,
    })
  }

  generateImports() {
    return this.modules
      .map(m => `import ${m.import} from "${m.moduleKey}"`)
      .join(";")
  }

  getModule(key: string) {
    const module = this.modules.find(m => m.moduleKey === key)
    return module?.module
  }
}

export class IsolatedVM implements VM {
  private isolate: ivm.Isolate
  private vm: ivm.Context
  private jail: ivm.Reference
  private timeout: number
  private perRequestLimit?: number

<<<<<<< HEAD
  // By default the wrapper returns itself
  #codeWrapper: (code: string) => string = code => code

  #moduleHandler = new ModuleHandler()
=======
  private moduleHandler = new ModuleHandler()
>>>>>>> 811490c8

  private readonly resultKey = "results"

  constructor({
    memoryLimit,
    timeout,
    perRequestLimit,
  }: {
    memoryLimit: number
    timeout: number
    perRequestLimit?: number
  }) {
    this.isolate = new ivm.Isolate({ memoryLimit })
    this.vm = this.isolate.createContextSync()
    this.jail = this.vm.global
    this.jail.setSync("global", this.jail.derefInto())

    this.addToContext({
      [this.resultKey]: { out: "" },
    })

    this.timeout = timeout
    this.perRequestLimit = perRequestLimit
  }

  withHelpers() {
    const urlModule = this.registerCallbacks({
      resolve: url.resolve,
      parse: url.parse,
    })

    const querystringModule = this.registerCallbacks({
      escape: querystring.escape,
    })

    this.addToContext({
      helpersStripProtocol: new ivm.Callback((str: string) => {
        var parsed = url.parse(str) as any
        parsed.protocol = ""
        return parsed.format()
      }),
    })

    const injectedRequire = `const require=function req(val) {
        switch (val) {
            case "url": return ${urlModule};
            case "querystring": return ${querystringModule};
        }
      }`
    const helpersSource = loadBundle(BundleType.HELPERS)
    const helpersModule = this.isolate.compileModuleSync(
      `${injectedRequire};${helpersSource}`
    )

    helpersModule.instantiateSync(this.vm, specifier => {
      if (specifier === "crypto") {
        const cryptoModule = this.registerCallbacks({
          randomUUID: crypto.randomUUID,
        })
        const module = this.isolate.compileModuleSync(
          `export default ${cryptoModule}`
        )
        module.instantiateSync(this.vm, specifier => {
          throw new Error(`No imports allowed. Required: ${specifier}`)
        })
        return module
      }
      throw new Error(`No imports allowed. Required: ${specifier}`)
    })

    this.moduleHandler.registerModule(helpersModule, "helpers")
    return this
  }

  withContext(context: Record<string, any>) {
<<<<<<< HEAD
    this.#addToContext(context)

    return this
  }

  withParsingBson(data: any) {
    this.#addToContext({
      bsonData: bson.BSON.serialize({ data }),
    })

    // If we need to parse bson, we follow the next steps:
    // 1. Serialise the data from potential BSON to buffer before passing it to the isolate
    // 2. Deserialise the data within the isolate, to get the original data
    // 3. Process script
    // 4. Stringify the result in order to convert the result from BSON to json
    this.#codeWrapper = code =>
      `(function(){
            const data = deserialize(bsonData, { validation: { utf8: false } }).data;
            const result = ${code}
            return toJson(result);
        })();`

    const bsonSource = loadBundle(BundleType.BSON)

    this.#addToContext({
      textDecoderCb: new ivm.Callback(
        (args: {
          constructorArgs: any
          functionArgs: Parameters<InstanceType<typeof TextDecoder>["decode"]>
        }) => {
          const result = new TextDecoder(...args.constructorArgs).decode(
            ...args.functionArgs
          )
          return result
        }
      ),
    })

    // "Polyfilling" text decoder. `bson.deserialize` requires decoding. We are creating a bridge function so we don't need to inject the full library
    const textDecoderPolyfill = class TextDecoder {
      constructorArgs

      constructor(...constructorArgs: any) {
        this.constructorArgs = constructorArgs
      }

      decode(...input: any) {
        // @ts-ignore
        return textDecoderCb({
          constructorArgs: this.constructorArgs,
          functionArgs: input,
        })
      }
    }.toString()
    const bsonModule = this.#isolate.compileModuleSync(
      `${textDecoderPolyfill};${bsonSource}`
    )
    bsonModule.instantiateSync(this.#vm, specifier => {
      throw new Error(`No imports allowed. Required: ${specifier}`)
    })

    this.#moduleHandler.registerModule(bsonModule, "{deserialize, toJson}")

=======
    this.addToContext(context)
>>>>>>> 811490c8
    return this
  }

  execute(code: string): string {
    const perRequestLimit = this.perRequestLimit

    if (perRequestLimit) {
      const cpuMs = Number(this.isolate.cpuTime) / 1e6
      if (cpuMs > perRequestLimit) {
        throw new ExecutionTimeoutError(
          `CPU time limit exceeded (${cpuMs}ms > ${perRequestLimit}ms)`
        )
      }
    }

<<<<<<< HEAD
    code = `${this.#moduleHandler.generateImports()};results.out=${this.#codeWrapper(
      code
    )};`
=======
    code = `${this.moduleHandler.generateImports()};results.out=${code};`
>>>>>>> 811490c8

    const script = this.isolate.compileModuleSync(code)

    script.instantiateSync(this.vm, specifier => {
      const module = this.moduleHandler.getModule(specifier)
      if (module) {
        return module
      }

      throw new Error(`"${specifier}" import not allowed`)
    })

    script.evaluateSync({ timeout: this.timeout })

<<<<<<< HEAD
    const result = this.#getFromContext(this.#resultKey)
    return result.out
=======
    const result = this.getResult()
    return result
>>>>>>> 811490c8
  }

  private registerCallbacks(functions: Record<string, any>) {
    const libId = crypto.randomUUID().replace(/-/g, "")

    const x: Record<string, string> = {}
    for (const [funcName, func] of Object.entries(functions)) {
      const key = `f${libId}${funcName}cb`
      x[funcName] = key

      this.addToContext({
        [key]: new ivm.Callback((...params: any[]) => (func as any)(...params)),
      })
    }

    const mod =
      `{` +
      Object.entries(x)
        .map(([key, func]) => `${key}: ${func}`)
        .join() +
      "}"
    return mod
  }

  private addToContext(context: Record<string, any>) {
    for (let key in context) {
      const value = context[key]
      this.jail.setSync(
        key,
        typeof value === "function"
          ? value
          : new ivm.ExternalCopy(value).copyInto({ release: true })
      )
    }
  }

<<<<<<< HEAD
  #getFromContext(key: string) {
    const ref = this.#vm.global.getSync(key, { reference: true })
=======
  private getResult() {
    const ref = this.vm.global.getSync(this.resultKey, { reference: true })
>>>>>>> 811490c8
    const result = ref.copySync()
    ref.release()
    return result
  }
}<|MERGE_RESOLUTION|>--- conflicted
+++ resolved
@@ -51,14 +51,10 @@
   private timeout: number
   private perRequestLimit?: number
 
-<<<<<<< HEAD
   // By default the wrapper returns itself
-  #codeWrapper: (code: string) => string = code => code
-
-  #moduleHandler = new ModuleHandler()
-=======
+  private codeWrapper: (code: string) => string = code => code
+
   private moduleHandler = new ModuleHandler()
->>>>>>> 811490c8
 
   private readonly resultKey = "results"
 
@@ -134,14 +130,13 @@
   }
 
   withContext(context: Record<string, any>) {
-<<<<<<< HEAD
-    this.#addToContext(context)
+    this.addToContext(context)
 
     return this
   }
 
   withParsingBson(data: any) {
-    this.#addToContext({
+    this.addToContext({
       bsonData: bson.BSON.serialize({ data }),
     })
 
@@ -150,7 +145,7 @@
     // 2. Deserialise the data within the isolate, to get the original data
     // 3. Process script
     // 4. Stringify the result in order to convert the result from BSON to json
-    this.#codeWrapper = code =>
+    this.codeWrapper = code =>
       `(function(){
             const data = deserialize(bsonData, { validation: { utf8: false } }).data;
             const result = ${code}
@@ -159,7 +154,7 @@
 
     const bsonSource = loadBundle(BundleType.BSON)
 
-    this.#addToContext({
+    this.addToContext({
       textDecoderCb: new ivm.Callback(
         (args: {
           constructorArgs: any
@@ -189,18 +184,15 @@
         })
       }
     }.toString()
-    const bsonModule = this.#isolate.compileModuleSync(
+    const bsonModule = this.isolate.compileModuleSync(
       `${textDecoderPolyfill};${bsonSource}`
     )
-    bsonModule.instantiateSync(this.#vm, specifier => {
+    bsonModule.instantiateSync(this.vm, specifier => {
       throw new Error(`No imports allowed. Required: ${specifier}`)
     })
 
-    this.#moduleHandler.registerModule(bsonModule, "{deserialize, toJson}")
-
-=======
-    this.addToContext(context)
->>>>>>> 811490c8
+    this.moduleHandler.registerModule(bsonModule, "{deserialize, toJson}")
+
     return this
   }
 
@@ -216,13 +208,9 @@
       }
     }
 
-<<<<<<< HEAD
-    code = `${this.#moduleHandler.generateImports()};results.out=${this.#codeWrapper(
+    code = `${this.moduleHandler.generateImports()};results.out=${this.codeWrapper(
       code
     )};`
-=======
-    code = `${this.moduleHandler.generateImports()};results.out=${code};`
->>>>>>> 811490c8
 
     const script = this.isolate.compileModuleSync(code)
 
@@ -237,13 +225,8 @@
 
     script.evaluateSync({ timeout: this.timeout })
 
-<<<<<<< HEAD
-    const result = this.#getFromContext(this.#resultKey)
+    const result = this.getFromContext(this.resultKey)
     return result.out
-=======
-    const result = this.getResult()
-    return result
->>>>>>> 811490c8
   }
 
   private registerCallbacks(functions: Record<string, any>) {
@@ -280,13 +263,8 @@
     }
   }
 
-<<<<<<< HEAD
-  #getFromContext(key: string) {
-    const ref = this.#vm.global.getSync(key, { reference: true })
-=======
-  private getResult() {
-    const ref = this.vm.global.getSync(this.resultKey, { reference: true })
->>>>>>> 811490c8
+  private getFromContext(key: string) {
+    const ref = this.vm.global.getSync(key, { reference: true })
     const result = ref.copySync()
     ref.release()
     return result
