import { Knex, knex } from "knex"
import { db as dbCore } from "@budibase/backend-core"
import { QueryOptions } from "../../definitions/datasource"
import { isIsoDateString, SqlClient, isValidFilter } from "../utils"
import SqlTableQueryBuilder from "./sqlTable"
import {
  BBReferenceFieldMetadata,
  FieldSchema,
  FieldSubtype,
  FieldType,
  JsonFieldMetadata,
  Operation,
  QueryJson,
  SqlQuery,
  RelationshipsJson,
  SearchFilters,
  SortDirection,
<<<<<<< HEAD
  SqlQueryBinding,
=======
  Table,
>>>>>>> a75cdb78
} from "@budibase/types"
import environment from "../../environment"

type QueryFunction = (query: SqlQuery, operation: Operation) => any

const envLimit = environment.SQL_MAX_ROWS
  ? parseInt(environment.SQL_MAX_ROWS)
  : null
const BASE_LIMIT = envLimit || 5000

// these are invalid dates sent by the client, need to convert them to a real max date
const MIN_ISO_DATE = "0000-00-00T00:00:00.000Z"
const MAX_ISO_DATE = "9999-00-00T00:00:00.000Z"

function likeKey(client: string, key: string): string {
  let start: string, end: string
  switch (client) {
    case SqlClient.MY_SQL:
      start = end = "`"
      break
    case SqlClient.ORACLE:
    case SqlClient.POSTGRES:
      start = end = '"'
      break
    case SqlClient.MS_SQL:
      start = "["
      end = "]"
      break
    case SqlClient.SQL_LITE:
      start = end = "'"
      break
    default:
      throw new Error("Unknown client generating like key")
  }
  const parts = key.split(".")
  key = parts.map(part => `${start}${part}${end}`).join(".")
  return key
}

function parse(input: any) {
  if (Array.isArray(input)) {
    return JSON.stringify(input)
  }
  if (input == undefined) {
    return null
  }
  if (typeof input !== "string") {
    return input
  }
  if (input === MAX_ISO_DATE || input === MIN_ISO_DATE) {
    return null
  }
  if (isIsoDateString(input)) {
    return new Date(input.trim())
  }
  return input
}

function parseBody(body: any) {
  for (let [key, value] of Object.entries(body)) {
    body[key] = parse(value)
  }
  return body
}

function parseFilters(filters: SearchFilters | undefined): SearchFilters {
  if (!filters) {
    return {}
  }
  for (let [key, value] of Object.entries(filters)) {
    let parsed
    if (typeof value === "object") {
      parsed = parseFilters(value)
    } else {
      parsed = parse(value)
    }
    // @ts-ignore
    filters[key] = parsed
  }
  return filters
}

function generateSelectStatement(
  json: QueryJson,
  knex: Knex
): (string | Knex.Raw)[] | "*" {
  const { resource, meta } = json

  if (!resource) {
    return "*"
  }

  const schema = meta?.table?.schema
  return resource.fields.map(field => {
    const fieldNames = field.split(/\./g)
    const tableName = fieldNames[0]
    const columnName = fieldNames[1]
    if (
      columnName &&
      schema?.[columnName] &&
      knex.client.config.client === SqlClient.POSTGRES
    ) {
      const externalType = schema[columnName].externalType
      if (externalType?.includes("money")) {
        return knex.raw(
          `"${tableName}"."${columnName}"::money::numeric as "${field}"`
        )
      }
    }
    return `${field} as ${field}`
  })
}

class InternalBuilder {
  private readonly client: string

  constructor(client: string) {
    this.client = client
  }

  // right now we only do filters on the specific table being queried
  addFilters(
    query: Knex.QueryBuilder,
    filters: SearchFilters | undefined,
    tableName: string,
    opts: { aliases?: Record<string, string>; relationship?: boolean }
  ): Knex.QueryBuilder {
    function getTableName(name: string) {
      const alias = opts.aliases?.[name]
      return alias || name
    }
    function iterate(
      structure: { [key: string]: any },
      fn: (key: string, value: any) => void
    ) {
      for (let [key, value] of Object.entries(structure)) {
        const updatedKey = dbCore.removeKeyNumbering(key)
        const isRelationshipField = updatedKey.includes(".")
        if (!opts.relationship && !isRelationshipField) {
          fn(`${getTableName(tableName)}.${updatedKey}`, value)
        }
        if (opts.relationship && isRelationshipField) {
          const [filterTableName, property] = updatedKey.split(".")
          fn(`${getTableName(filterTableName)}.${property}`, value)
        }
      }
    }

    const like = (key: string, value: any) => {
      const fnc = allOr ? "orWhere" : "where"
      // postgres supports ilike, nothing else does
      if (this.client === SqlClient.POSTGRES) {
        query = query[fnc](key, "ilike", `%${value}%`)
      } else {
        const rawFnc = `${fnc}Raw`
        // @ts-ignore
        query = query[rawFnc](`LOWER(${likeKey(this.client, key)}) LIKE ?`, [
          `%${value.toLowerCase()}%`,
        ])
      }
    }

    const contains = (mode: object, any: boolean = false) => {
      const fnc = allOr ? "orWhere" : "where"
      const rawFnc = `${fnc}Raw`
      const not = mode === filters?.notContains ? "NOT " : ""
      function stringifyArray(value: Array<any>, quoteStyle = '"'): string {
        for (let i in value) {
          if (typeof value[i] === "string") {
            value[i] = `${quoteStyle}${value[i]}${quoteStyle}`
          }
        }
        return `[${value.join(",")}]`
      }
      if (this.client === SqlClient.POSTGRES) {
        iterate(mode, (key: string, value: Array<any>) => {
          const wrap = any ? "" : "'"
          const containsOp = any ? "\\?| array" : "@>"
          const fieldNames = key.split(/\./g)
          const tableName = fieldNames[0]
          const columnName = fieldNames[1]
          // @ts-ignore
          query = query[rawFnc](
            `${not}"${tableName}"."${columnName}"::jsonb ${containsOp} ${wrap}${stringifyArray(
              value,
              any ? "'" : '"'
            )}${wrap}`
          )
        })
      } else if (this.client === SqlClient.MY_SQL) {
        const jsonFnc = any ? "JSON_OVERLAPS" : "JSON_CONTAINS"
        iterate(mode, (key: string, value: Array<any>) => {
          // @ts-ignore
          query = query[rawFnc](
            `${not}${jsonFnc}(${key}, '${stringifyArray(value)}')`
          )
        })
      } else {
        const andOr = mode === filters?.containsAny ? " OR " : " AND "
        iterate(mode, (key: string, value: Array<any>) => {
          let statement = ""
          for (let i in value) {
            if (typeof value[i] === "string") {
              value[i] = `%"${value[i].toLowerCase()}"%`
            } else {
              value[i] = `%${value[i]}%`
            }
            statement +=
              (statement ? andOr : "") +
              `LOWER(${likeKey(this.client, key)}) LIKE ?`
          }
          // @ts-ignore
          query = query[rawFnc](`${not}(${statement})`, value)
        })
      }
    }

    if (!filters) {
      return query
    }
    filters = parseFilters(filters)
    // if all or specified in filters, then everything is an or
    const allOr = filters.allOr
    if (filters.oneOf) {
      iterate(filters.oneOf, (key, array) => {
        const fnc = allOr ? "orWhereIn" : "whereIn"
        query = query[fnc](key, Array.isArray(array) ? array : [array])
      })
    }
    if (filters.string) {
      iterate(filters.string, (key, value) => {
        const fnc = allOr ? "orWhere" : "where"
        // postgres supports ilike, nothing else does
        if (this.client === SqlClient.POSTGRES) {
          query = query[fnc](key, "ilike", `${value}%`)
        } else {
          const rawFnc = `${fnc}Raw`
          // @ts-ignore
          query = query[rawFnc](`LOWER(${likeKey(this.client, key)}) LIKE ?`, [
            `${value.toLowerCase()}%`,
          ])
        }
      })
    }
    if (filters.fuzzy) {
      iterate(filters.fuzzy, like)
    }
    if (filters.range) {
      iterate(filters.range, (key, value) => {
        const isEmptyObject = (val: any) => {
          return (
            val &&
            Object.keys(val).length === 0 &&
            Object.getPrototypeOf(val) === Object.prototype
          )
        }
        if (isEmptyObject(value.low)) {
          value.low = ""
        }
        if (isEmptyObject(value.high)) {
          value.high = ""
        }
        const lowValid = isValidFilter(value.low),
          highValid = isValidFilter(value.high)
        if (lowValid && highValid) {
          // Use a between operator if we have 2 valid range values
          const fnc = allOr ? "orWhereBetween" : "whereBetween"
          query = query[fnc](key, [value.low, value.high])
        } else if (lowValid) {
          // Use just a single greater than operator if we only have a low
          const fnc = allOr ? "orWhere" : "where"
          query = query[fnc](key, ">", value.low)
        } else if (highValid) {
          // Use just a single less than operator if we only have a high
          const fnc = allOr ? "orWhere" : "where"
          query = query[fnc](key, "<", value.high)
        }
      })
    }
    if (filters.equal) {
      iterate(filters.equal, (key, value) => {
        const fnc = allOr ? "orWhere" : "where"
        query = query[fnc]({ [key]: value })
      })
    }
    if (filters.notEqual) {
      iterate(filters.notEqual, (key, value) => {
        const fnc = allOr ? "orWhereNot" : "whereNot"
        query = query[fnc]({ [key]: value })
      })
    }
    if (filters.empty) {
      iterate(filters.empty, key => {
        const fnc = allOr ? "orWhereNull" : "whereNull"
        query = query[fnc](key)
      })
    }
    if (filters.notEmpty) {
      iterate(filters.notEmpty, key => {
        const fnc = allOr ? "orWhereNotNull" : "whereNotNull"
        query = query[fnc](key)
      })
    }
    if (filters.contains) {
      contains(filters.contains)
    }
    if (filters.notContains) {
      contains(filters.notContains)
    }
    if (filters.containsAny) {
      contains(filters.containsAny, true)
    }
    return query
  }

  addSorting(query: Knex.QueryBuilder, json: QueryJson): Knex.QueryBuilder {
    let { sort, paginate } = json
    const table = json.meta?.table
    const aliases = json.tableAliases
    const aliased =
      table?.name && aliases?.[table.name] ? aliases[table.name] : table?.name
    if (sort && Object.keys(sort || {}).length > 0) {
      for (let [key, value] of Object.entries(sort)) {
        const direction =
          value.direction === SortDirection.ASCENDING ? "asc" : "desc"
        query = query.orderBy(`${aliased}.${key}`, direction)
      }
    } else if (this.client === SqlClient.MS_SQL && paginate?.limit) {
      // @ts-ignore
      query = query.orderBy(`${aliased}.${table?.primary[0]}`)
    }
    return query
  }

  tableNameWithSchema(
    tableName: string,
    opts?: { alias?: string; schema?: string }
  ) {
    let withSchema = opts?.schema ? `${opts.schema}.${tableName}` : tableName
    if (opts?.alias) {
      withSchema += ` as ${opts.alias}`
    }
    return withSchema
  }

  addRelationships(
    query: Knex.QueryBuilder,
    fromTable: string,
    relationships: RelationshipsJson[] | undefined,
    schema: string | undefined,
    aliases?: Record<string, string>
  ): Knex.QueryBuilder {
    if (!relationships) {
      return query
    }
    const tableSets: Record<string, [RelationshipsJson]> = {}
    // aggregate into table sets (all the same to tables)
    for (let relationship of relationships) {
      const keyObj: { toTable: string; throughTable: string | undefined } = {
        toTable: relationship.tableName,
        throughTable: undefined,
      }
      if (relationship.through) {
        keyObj.throughTable = relationship.through
      }
      const key = JSON.stringify(keyObj)
      if (tableSets[key]) {
        tableSets[key].push(relationship)
      } else {
        tableSets[key] = [relationship]
      }
    }
    for (let [key, relationships] of Object.entries(tableSets)) {
      const { toTable, throughTable } = JSON.parse(key)
      const toAlias = aliases?.[toTable] || toTable,
        throughAlias = aliases?.[throughTable] || throughTable,
        fromAlias = aliases?.[fromTable] || fromTable
      let toTableWithSchema = this.tableNameWithSchema(toTable, {
        alias: toAlias,
        schema,
      })
      let throughTableWithSchema = this.tableNameWithSchema(throughTable, {
        alias: throughAlias,
        schema,
      })
      if (!throughTable) {
        // @ts-ignore
        query = query.leftJoin(toTableWithSchema, function () {
          for (let relationship of relationships) {
            const from = relationship.from,
              to = relationship.to
            // @ts-ignore
            this.orOn(`${fromAlias}.${from}`, "=", `${toAlias}.${to}`)
          }
        })
      } else {
        query = query
          // @ts-ignore
          .leftJoin(throughTableWithSchema, function () {
            for (let relationship of relationships) {
              const fromPrimary = relationship.fromPrimary
              const from = relationship.from
              // @ts-ignore
              this.orOn(
                `${fromAlias}.${fromPrimary}`,
                "=",
                `${throughAlias}.${from}`
              )
            }
          })
          .leftJoin(toTableWithSchema, function () {
            for (let relationship of relationships) {
              const toPrimary = relationship.toPrimary
              const to = relationship.to
              // @ts-ignore
              this.orOn(`${toAlias}.${toPrimary}`, `${throughAlias}.${to}`)
            }
          })
      }
    }
    return query.limit(BASE_LIMIT)
  }

  knexWithAlias(
    knex: Knex,
    endpoint: QueryJson["endpoint"],
    aliases?: QueryJson["tableAliases"]
  ): Knex.QueryBuilder {
    const tableName = endpoint.entityId
    const tableAlias = aliases?.[tableName]
    let table: string | Record<string, string> = tableName
    if (tableAlias) {
      table = { [tableAlias]: tableName }
    }
    let query = knex(table)
    if (endpoint.schema) {
      query = query.withSchema(endpoint.schema)
    }
    return query
  }

  create(knex: Knex, json: QueryJson, opts: QueryOptions): Knex.QueryBuilder {
    const { endpoint, body } = json
    let query = this.knexWithAlias(knex, endpoint)
    const parsedBody = parseBody(body)
    // make sure no null values in body for creation
    for (let [key, value] of Object.entries(parsedBody)) {
      if (value == null) {
        delete parsedBody[key]
      }
    }

    // mysql can't use returning
    if (opts.disableReturning) {
      return query.insert(parsedBody)
    } else {
      return query.insert(parsedBody).returning("*")
    }
  }

  bulkCreate(knex: Knex, json: QueryJson): Knex.QueryBuilder {
    const { endpoint, body } = json
    let query = this.knexWithAlias(knex, endpoint)
    if (!Array.isArray(body)) {
      return query
    }
    const parsedBody = body.map(row => parseBody(row))
    return query.insert(parsedBody)
  }

  read(knex: Knex, json: QueryJson, limit: number): Knex.QueryBuilder {
    let { endpoint, resource, filters, paginate, relationships, tableAliases } =
      json

    const tableName = endpoint.entityId
    // select all if not specified
    if (!resource) {
      resource = { fields: [] }
    }
    let selectStatement: string | (string | Knex.Raw)[] = "*"
    // handle select
    if (resource.fields && resource.fields.length > 0) {
      // select the resources as the format "table.columnName" - this is what is provided
      // by the resource builder further up
      selectStatement = generateSelectStatement(json, knex)
    }
    let foundLimit = limit || BASE_LIMIT
    // handle pagination
    let foundOffset: number | null = null
    if (paginate && paginate.page && paginate.limit) {
      // @ts-ignore
      const page = paginate.page <= 1 ? 0 : paginate.page - 1
      const offset = page * paginate.limit
      foundLimit = paginate.limit
      foundOffset = offset
    } else if (paginate && paginate.limit) {
      foundLimit = paginate.limit
    }
    // start building the query
    let query = this.knexWithAlias(knex, endpoint, tableAliases)
    query = query.limit(foundLimit)
    if (foundOffset) {
      query = query.offset(foundOffset)
    }
    query = this.addFilters(query, filters, tableName, {
      aliases: tableAliases,
    })
    // add sorting to pre-query
    query = this.addSorting(query, json)
    const alias = tableAliases?.[tableName] || tableName
    let preQuery = knex({
      [alias]: query,
    } as any).select(selectStatement) as any
    // have to add after as well (this breaks MS-SQL)
    if (this.client !== SqlClient.MS_SQL) {
      preQuery = this.addSorting(preQuery, json)
    }
    // handle joins
    query = this.addRelationships(
      preQuery,
      tableName,
      relationships,
      endpoint.schema,
      tableAliases
    )
    return this.addFilters(query, filters, tableName, {
      relationship: true,
      aliases: tableAliases,
    })
  }

  update(knex: Knex, json: QueryJson, opts: QueryOptions): Knex.QueryBuilder {
    const { endpoint, body, filters, tableAliases } = json
    let query = this.knexWithAlias(knex, endpoint, tableAliases)
    const parsedBody = parseBody(body)
    query = this.addFilters(query, filters, endpoint.entityId, {
      aliases: tableAliases,
    })
    // mysql can't use returning
    if (opts.disableReturning) {
      return query.update(parsedBody)
    } else {
      return query.update(parsedBody).returning("*")
    }
  }

  delete(knex: Knex, json: QueryJson, opts: QueryOptions): Knex.QueryBuilder {
    const { endpoint, filters, tableAliases } = json
    let query = this.knexWithAlias(knex, endpoint, tableAliases)
    query = this.addFilters(query, filters, endpoint.entityId, {
      aliases: tableAliases,
    })
    // mysql can't use returning
    if (opts.disableReturning) {
      return query.delete()
    } else {
      return query.delete().returning(generateSelectStatement(json, knex))
    }
  }
}

class SqlQueryBuilder extends SqlTableQueryBuilder {
  private readonly limit: number
  // pass through client to get flavour of SQL
  constructor(client: string, limit: number = BASE_LIMIT) {
    super(client)
    this.limit = limit
  }

  /**
   * @param json The JSON query DSL which is to be converted to SQL.
   * @param opts extra options which are to be passed into the query builder, e.g. disableReturning
   * which for the sake of mySQL stops adding the returning statement to inserts, updates and deletes.
   * @return the query ready to be passed to the driver.
   */
  _query(json: QueryJson, opts: QueryOptions = {}): SqlQuery {
    const sqlClient = this.getSqlClient()
    const config: { client: string; useNullAsDefault?: boolean } = {
      client: sqlClient,
    }
    if (sqlClient === SqlClient.SQL_LITE) {
      config.useNullAsDefault = true
    }
    const client = knex(config)
    let query: Knex.QueryBuilder
    const builder = new InternalBuilder(sqlClient)
    switch (this._operation(json)) {
      case Operation.CREATE:
        query = builder.create(client, json, opts)
        break
      case Operation.READ:
        query = builder.read(client, json, this.limit)
        break
      case Operation.UPDATE:
        query = builder.update(client, json, opts)
        break
      case Operation.DELETE:
        query = builder.delete(client, json, opts)
        break
      case Operation.BULK_CREATE:
        query = builder.bulkCreate(client, json)
        break
      case Operation.CREATE_TABLE:
      case Operation.UPDATE_TABLE:
      case Operation.DELETE_TABLE:
        return this._tableQuery(json)
      default:
        throw `Operation type is not supported by SQL query builder`
    }

    if (opts?.disableBindings) {
      return { sql: query.toString() }
    } else {
      return query.toSQL().toNative() as SqlQuery
    }
  }

  async getReturningRow(queryFn: QueryFunction, json: QueryJson) {
    if (!json.extra || !json.extra.idFilter) {
      return {}
    }
    const input = this._query({
      endpoint: {
        ...json.endpoint,
        operation: Operation.READ,
      },
      resource: {
        fields: [],
      },
      filters: json.extra?.idFilter,
      paginate: {
        limit: 1,
      },
      meta: json.meta,
    })
    return queryFn(input, Operation.READ)
  }

  // when creating if an ID has been inserted need to make sure
  // the id filter is enriched with it before trying to retrieve the row
  checkLookupKeys(id: any, json: QueryJson) {
    if (!id || !json.meta?.table || !json.meta.table.primary) {
      return json
    }
    const primaryKey = json.meta.table.primary?.[0]
    json.extra = {
      idFilter: {
        equal: {
          [primaryKey]: id,
        },
      },
    }
    return json
  }

  // this function recreates the returning functionality of postgres
  async queryWithReturning(
    json: QueryJson,
    queryFn: QueryFunction,
    processFn: Function = (result: any) => result
  ) {
    const sqlClient = this.getSqlClient()
    const operation = this._operation(json)
    const input = this._query(json, { disableReturning: true })
    if (Array.isArray(input)) {
      const responses = []
      for (let query of input) {
        responses.push(await queryFn(query, operation))
      }
      return responses
    }
    let row
    // need to manage returning, a feature mySQL can't do
    if (operation === Operation.DELETE) {
      row = processFn(await this.getReturningRow(queryFn, json))
    }
    const response = await queryFn(input, operation)
    const results = processFn(response)
    // same as delete, manage returning
    if (operation === Operation.CREATE || operation === Operation.UPDATE) {
      let id
      if (sqlClient === SqlClient.MS_SQL) {
        id = results?.[0].id
      } else if (sqlClient === SqlClient.MY_SQL) {
        id = results?.insertId
      }
      row = processFn(
        await this.getReturningRow(queryFn, this.checkLookupKeys(id, json))
      )
    }
    if (operation !== Operation.READ) {
      return row
    }
    return results.length ? results : [{ [operation.toLowerCase()]: true }]
  }

<<<<<<< HEAD
  log(query: string, values?: SqlQueryBinding) {
=======
  convertJsonStringColumns(
    table: Table,
    results: Record<string, any>[],
    aliases?: Record<string, string>
  ): Record<string, any>[] {
    for (const [name, field] of Object.entries(table.schema)) {
      if (!this._isJsonColumn(field)) {
        continue
      }
      const tableName = aliases?.[table.name] || table.name
      const fullName = `${tableName}.${name}`
      for (let row of results) {
        if (typeof row[fullName] === "string") {
          row[fullName] = JSON.parse(row[fullName])
        }
        if (typeof row[name] === "string") {
          row[name] = JSON.parse(row[name])
        }
      }
    }
    return results
  }

  _isJsonColumn(
    field: FieldSchema
  ): field is JsonFieldMetadata | BBReferenceFieldMetadata {
    return (
      field.type === FieldType.JSON ||
      (field.type === FieldType.BB_REFERENCE &&
        field.subtype === FieldSubtype.USERS)
    )
  }

  log(query: string, values?: any[]) {
>>>>>>> a75cdb78
    if (!environment.SQL_LOGGING_ENABLE) {
      return
    }
    const sqlClient = this.getSqlClient()
    let string = `[SQL] [${sqlClient.toUpperCase()}] query="${query}"`
    if (values) {
      string += ` values="${values.join(", ")}"`
    }
    console.log(string)
  }
}

export default SqlQueryBuilder<|MERGE_RESOLUTION|>--- conflicted
+++ resolved
@@ -15,11 +15,8 @@
   RelationshipsJson,
   SearchFilters,
   SortDirection,
-<<<<<<< HEAD
   SqlQueryBinding,
-=======
   Table,
->>>>>>> a75cdb78
 } from "@budibase/types"
 import environment from "../../environment"
 
@@ -716,9 +713,6 @@
     return results.length ? results : [{ [operation.toLowerCase()]: true }]
   }
 
-<<<<<<< HEAD
-  log(query: string, values?: SqlQueryBinding) {
-=======
   convertJsonStringColumns(
     table: Table,
     results: Record<string, any>[],
@@ -752,8 +746,7 @@
     )
   }
 
-  log(query: string, values?: any[]) {
->>>>>>> a75cdb78
+  log(query: string, values?: SqlQueryBinding) {
     if (!environment.SQL_LOGGING_ENABLE) {
       return
     }
