import fs from "fs"
import {
  Integration,
  DatasourceFieldType,
  QueryType,
  QueryJson,
  SqlQuery,
  Table,
  DatasourcePlus,
  DatasourceFeature,
  ConnectionInfo,
  SourceName,
  Schema,
  TableSourceType,
  DatasourcePlusQueryResponse,
  SqlClient,
} from "@budibase/types"
import {
  getSqlQuery,
  buildExternalTableId,
  generateColumnDefinition,
  finaliseExternalTables,
  checkExternalTables,
  HOST_ADDRESS,
} from "./utils"
import { PostgresColumn } from "./base/types"
import { escapeDangerousCharacters } from "../utilities"

import { ClientConfig, types, Pool } from "pg"
import { getReadableErrorMessage } from "./base/errorMapping"
import { exec } from "child_process"
import { storeTempFile } from "../utilities/fileSystem"
<<<<<<< HEAD
import { env } from "@budibase/backend-core"
import { ClientCache } from "./base/clientCache"
=======
import { env, sql } from "@budibase/backend-core"
>>>>>>> 53e01aa2

// Return "date" and "timestamp" types as plain strings.
// This lets us reference the original stored timezone.
// types is undefined when running in a test env for some reason.
if (types) {
  types.setTypeParser(1114, (val: any) => val) // timestamp
  types.setTypeParser(1082, (val: any) => val) // date
  types.setTypeParser(1184, (val: any) => val) // timestampz
}

const JSON_REGEX = /'{.*}'::json/s
const Sql = sql.Sql

interface PostgresConfig {
  host: string
  port: number
  database: string
  user: string
  password: string
  schema: string
  ssl?: boolean
  ca?: string
  clientKey?: string
  clientCert?: string
  rejectUnauthorized?: boolean
}

const SCHEMA: Integration = {
  docs: "https://node-postgres.com",
  plus: true,
  friendlyName: "PostgreSQL",
  type: "Relational",
  description:
    "PostgreSQL, also known as Postgres, is a free and open-source relational database management system emphasizing extensibility and SQL compliance.",
  features: {
    [DatasourceFeature.CONNECTION_CHECKING]: true,
    [DatasourceFeature.FETCH_TABLE_NAMES]: true,
    [DatasourceFeature.EXPORT_SCHEMA]: true,
  },
  datasource: {
    host: {
      type: DatasourceFieldType.STRING,
      default: HOST_ADDRESS,
      required: true,
    },
    port: {
      type: DatasourceFieldType.NUMBER,
      required: true,
      default: 5432,
    },
    database: {
      type: DatasourceFieldType.STRING,
      default: "postgres",
      required: true,
    },
    user: {
      type: DatasourceFieldType.STRING,
      default: "root",
      required: true,
    },
    password: {
      type: DatasourceFieldType.PASSWORD,
      default: "root",
      required: true,
    },
    schema: {
      type: DatasourceFieldType.STRING,
      default: "public",
      required: true,
    },
    ssl: {
      type: DatasourceFieldType.BOOLEAN,
      default: false,
      required: false,
    },
    rejectUnauthorized: {
      type: DatasourceFieldType.BOOLEAN,
      default: false,
      required: false,
    },
    ca: {
      display: "Server CA",
      type: DatasourceFieldType.LONGFORM,
      default: false,
      required: false,
    },
    clientKey: {
      display: "Client key",
      type: DatasourceFieldType.LONGFORM,
      default: false,
      required: false,
    },
    clientCert: {
      display: "Client cert",
      type: DatasourceFieldType.LONGFORM,
      default: false,
      required: false,
    },
  },
  query: {
    create: {
      type: QueryType.SQL,
    },
    read: {
      type: QueryType.SQL,
    },
    update: {
      type: QueryType.SQL,
    },
    delete: {
      type: QueryType.SQL,
    },
  },
}

class PostgresIntegration extends Sql implements DatasourcePlus {
  private readonly config: PostgresConfig
  private readonly pgConfig: ClientConfig
  private readonly configHash: string
  private index: number = 1
  private clientCache: ClientCache<Pool>

  PRIMARY_KEYS_SQL = () => `
  SELECT pg_namespace.nspname table_schema
     , pg_class.relname table_name
     , pg_attribute.attname primary_key
  FROM pg_class
  JOIN pg_index ON pg_class.oid = pg_index.indrelid AND pg_index.indisprimary
  JOIN pg_attribute ON pg_attribute.attrelid = pg_class.oid AND pg_attribute.attnum = ANY(pg_index.indkey)
  JOIN pg_namespace ON pg_namespace.oid = pg_class.relnamespace
  WHERE pg_namespace.nspname = ANY(current_schemas(false))
  AND pg_table_is_visible(pg_class.oid);
  `

  ENUM_VALUES = () => `
  SELECT t.typname,  
      e.enumlabel
  FROM pg_type t 
  JOIN pg_enum e on t.oid = e.enumtypid  
  JOIN pg_catalog.pg_namespace n ON n.oid = t.typnamespace;
  `

  COLUMNS_SQL = () => `
    select * from information_schema.columns where table_schema = ANY(current_schemas(false)) 
      AND pg_table_is_visible(to_regclass(format('%I.%I', table_schema, table_name)));
  `

  constructor(config: PostgresConfig) {
    super(SqlClient.POSTGRES)
    this.config = config

    this.pgConfig = {
      ...this.config,
      ssl: this.config.ssl
        ? {
            rejectUnauthorized: this.config.rejectUnauthorized,
            ca: this.config.ca,
            key: this.config.clientKey,
            cert: this.config.clientCert,
          }
        : undefined,
    }
    this.clientCache = new ClientCache<Pool>(async client => {
      await this.closeConnection(client)
    })
    this.configHash = this.clientCache.hash(this.config)
  }

  async testConnection() {
    const response: ConnectionInfo = {
      connected: false,
    }

    try {
      await this.getClient()
      response.connected = true
    } catch (e: any) {
      if (typeof e.message === "string" && e.message !== "") {
        response.error = e.message as string
      } else if (typeof e.code === "string" && e.code !== "") {
        response.error = e.code
      } else {
        response.error = "Unknown error"
      }
    }
    return response
  }

  getBindingIdentifier(): string {
    return `$${this.index++}`
  }

  getStringConcat(parts: string[]): string {
    return parts.join(" || ")
  }

  async getClient(): Promise<Pool> {
    let client: Pool | undefined = this.clientCache.get(this.configHash)
    if (!client) {
      client = new Pool(this.pgConfig)
      await client.connect()
      if (!this.config.schema) {
        this.config.schema = "public"
      }
      const search_path = this.config.schema
        .split(",")
        .map(item => `"${item.trim()}"`)
      await client.query(`SET search_path TO ${search_path.join(",")};`)
      this.clientCache.set(this.configHash, client)
    }
    return client
  }

  closeConnection(client: Pool) {
    return new Promise<void>(resolve => {
      client.end(() => {
        resolve()
      })
    })
  }

  async internalQuery(query: SqlQuery) {
    const client = await this.getClient()
    this.index = 1
    // need to handle a specific issue with json data types in postgres,
    // new lines inside the JSON data will break it
    if (query && query.sql) {
      const matches = query.sql.match(JSON_REGEX)
      if (matches && matches.length > 0) {
        for (let match of matches) {
          const escaped = escapeDangerousCharacters(match)
          query.sql = query.sql.replace(match, escaped)
        }
      }
    }
    try {
      const bindings = query.bindings || []
      this.log(query.sql, bindings)
      return await client.query(query.sql, bindings)
    } catch (err: any) {
      let readableMessage = getReadableErrorMessage(
        SourceName.POSTGRES,
        err.code
      )
      if (readableMessage) {
        throw new Error(readableMessage)
      } else {
        throw new Error(err.message as string)
      }
    }
  }

  /**
   * Fetches the tables from the postgres table and assigns them to the datasource.
   * @param datasourceId - datasourceId to fetch
   * @param entities - the tables that are to be built
   */
  async buildSchema(
    datasourceId: string,
    entities: Record<string, Table>
  ): Promise<Schema> {
    let tableKeys: { [key: string]: string[] } = {}
    const client = await this.getClient()
    try {
      const primaryKeysResponse = await client.query(this.PRIMARY_KEYS_SQL())
      for (let table of primaryKeysResponse.rows) {
        const tableName = table.table_name
        if (!tableKeys[tableName]) {
          tableKeys[tableName] = []
        }
        const key = table.column_name || table.primary_key
        // only add the unique keys
        if (key && tableKeys[tableName].indexOf(key) === -1) {
          tableKeys[tableName].push(key)
        }
      }
    } catch (err) {
      tableKeys = {}
    }

    try {
      const columnsResponse: { rows: PostgresColumn[] } = await client.query(
        this.COLUMNS_SQL()
      )

      const tables: { [key: string]: Table } = {}

      // Fetch enum values
<<<<<<< HEAD
      const enumsResponse = await client.query(this.ENUM_VALUES())
=======
      const enumsResponse = await this.client.query(this.ENUM_VALUES())
      // output array, allows for more than 1 single-select to be used at a time
>>>>>>> 53e01aa2
      const enumValues = enumsResponse.rows?.reduce((acc, row) => {
        return {
          ...acc,
          [row.typname]: [...(acc[row.typname] || []), row.enumlabel],
        }
      }, {})

      for (let column of columnsResponse.rows) {
        const tableName: string = column.table_name
        const columnName: string = column.column_name

        // table key doesn't exist yet
        if (!tables[tableName] || !tables[tableName].schema) {
          tables[tableName] = {
            type: "table",
            _id: buildExternalTableId(datasourceId, tableName),
            primary: tableKeys[tableName] || [],
            name: tableName,
            schema: {},
            sourceId: datasourceId,
            sourceType: TableSourceType.EXTERNAL,
          }
        }

        const identity = !!(
          column.identity_generation ||
          column.identity_start ||
          column.identity_increment
        )
        const hasDefault = column.column_default != null
        const hasNextVal =
          typeof column.column_default === "string" &&
          column.column_default.startsWith("nextval")
        const isGenerated =
          column.is_generated && column.is_generated !== "NEVER"
        const isAuto: boolean = hasNextVal || identity || isGenerated
        const required = column.is_nullable === "NO"
        tables[tableName].schema[columnName] = generateColumnDefinition({
          autocolumn: isAuto,
          name: columnName,
          presence: required && !hasDefault && !isGenerated,
          externalType: column.data_type,
          options: enumValues?.[column.udt_name],
        })
      }

      const finalizedTables = finaliseExternalTables(tables, entities)
      const errors = checkExternalTables(finalizedTables)
      return { tables: finalizedTables, errors }
    } catch (err) {
      // @ts-ignore
      throw new Error(err)
    }
  }

  async getTableNames() {
    try {
      const client = await this.getClient()
      const columnsResponse: { rows: PostgresColumn[] } = await client.query(
        this.COLUMNS_SQL()
      )
      const names = columnsResponse.rows.map(row => row.table_name)
      return [...new Set(names)]
    } catch (err: any) {
      throw new Error(`Unable to fetch table names, ${err.message}`)
    }
  }

  async create(query: SqlQuery | string) {
    const response = await this.internalQuery(getSqlQuery(query))
    return response.rows.length ? response.rows : [{ created: true }]
  }

  async read(query: SqlQuery | string) {
    const response = await this.internalQuery(getSqlQuery(query))
    return response.rows
  }

  async update(query: SqlQuery | string) {
    const response = await this.internalQuery(getSqlQuery(query))
    return response.rows.length ? response.rows : [{ updated: true }]
  }

  async delete(query: SqlQuery | string) {
    const response = await this.internalQuery(getSqlQuery(query))
    return response.rows.length ? response.rows : [{ deleted: true }]
  }

  async query(json: QueryJson): Promise<DatasourcePlusQueryResponse> {
    const operation = this._operation(json).toLowerCase()
    const input = this._query(json) as SqlQuery
    if (Array.isArray(input)) {
      const responses = []
      for (let query of input) {
        responses.push(await this.internalQuery(query))
      }
      return responses
    } else {
      const response = await this.internalQuery(input)
      return response.rows.length ? response.rows : [{ [operation]: true }]
    }
  }

  async getExternalSchema() {
    if (!env.SELF_HOSTED) {
      // This is because it relies on shelling out to pg_dump and we don't want
      // to enable shell injection attacks.
      throw new Error(
        "schema export for Postgres is not supported in Budibase Cloud"
      )
    }

    const dumpCommandParts = [
      `user=${this.config.user}`,
      `host=${this.config.host}`,
      `port=${this.config.port}`,
      `dbname=${this.config.database}`,
    ]

    if (this.config.ssl) {
      dumpCommandParts.push("sslmode=verify-ca")
      if (this.config.ca) {
        const caFilePath = storeTempFile(this.config.ca)
        fs.chmodSync(caFilePath, "0600")
        dumpCommandParts.push(`sslrootcert=${caFilePath}`)
      }

      if (this.config.clientCert) {
        const clientCertFilePath = storeTempFile(this.config.clientCert)
        fs.chmodSync(clientCertFilePath, "0600")
        dumpCommandParts.push(`sslcert=${clientCertFilePath}`)
      }

      if (this.config.clientKey) {
        const clientKeyFilePath = storeTempFile(this.config.clientKey)
        fs.chmodSync(clientKeyFilePath, "0600")
        dumpCommandParts.push(`sslkey=${clientKeyFilePath}`)
      }
    }

    const dumpCommand = `PGPASSWORD="${
      this.config.password
    }" pg_dump --schema-only "${dumpCommandParts.join(" ")}"`

    return new Promise<string>((res, rej) => {
      exec(dumpCommand, (error, stdout, stderr) => {
        if (error) {
          console.error(`Error generating dump: ${error.message}`)
          rej(error.message)
          return
        }

        if (stderr) {
          console.error(`pg_dump error: ${stderr}`)
          rej(stderr)
          return
        }

        res(stdout)
        console.log("SQL dump generated successfully!")
      })
    })
  }
}

export default {
  schema: SCHEMA,
  integration: PostgresIntegration,
}<|MERGE_RESOLUTION|>--- conflicted
+++ resolved
@@ -30,12 +30,8 @@
 import { getReadableErrorMessage } from "./base/errorMapping"
 import { exec } from "child_process"
 import { storeTempFile } from "../utilities/fileSystem"
-<<<<<<< HEAD
-import { env } from "@budibase/backend-core"
 import { ClientCache } from "./base/clientCache"
-=======
 import { env, sql } from "@budibase/backend-core"
->>>>>>> 53e01aa2
 
 // Return "date" and "timestamp" types as plain strings.
 // This lets us reference the original stored timezone.
@@ -324,12 +320,8 @@
       const tables: { [key: string]: Table } = {}
 
       // Fetch enum values
-<<<<<<< HEAD
       const enumsResponse = await client.query(this.ENUM_VALUES())
-=======
-      const enumsResponse = await this.client.query(this.ENUM_VALUES())
       // output array, allows for more than 1 single-select to be used at a time
->>>>>>> 53e01aa2
       const enumValues = enumsResponse.rows?.reduce((acc, row) => {
         return {
           ...acc,
