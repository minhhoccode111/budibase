--- conflicted
+++ resolved
@@ -14,11 +14,7 @@
   finaliseExternalTables,
   SqlClient,
 } from "./utils"
-<<<<<<< HEAD
-import { DatasourcePlus } from "./base/datasourcePlus"
 import Sql from "./base/sql"
-=======
->>>>>>> c8bf6afe
 
 module PostgresModule {
   const { Client, types } = require("pg")
