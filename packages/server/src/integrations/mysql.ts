import {
  Integration,
  DatasourceFieldType,
  QueryType,
  QueryJson,
  SqlQuery,
  Table,
  TableSchema,
  DatasourcePlus,
  DatasourceFeature,
  ConnectionInfo,
  SourceName,
  Schema,
  TableSourceType,
  DatasourcePlusQueryResponse,
<<<<<<< HEAD
  SqlQueryBinding,
=======
  FieldType,
  FieldSubtype,
>>>>>>> ed29e393
} from "@budibase/types"
import {
  getSqlQuery,
  SqlClient,
  buildExternalTableId,
  generateColumnDefinition,
  finaliseExternalTables,
  checkExternalTables,
} from "./utils"
import dayjs from "dayjs"
import { NUMBER_REGEX } from "../utilities"
import Sql from "./base/sql"
import { MySQLColumn } from "./base/types"
import { getReadableErrorMessage } from "./base/errorMapping"
import mysql from "mysql2/promise"

interface MySQLConfig extends mysql.ConnectionOptions {
  database: string
  rejectUnauthorized: boolean
}

const SCHEMA: Integration = {
  docs: "https://github.com/sidorares/node-mysql2",
  plus: true,
  friendlyName: "MySQL",
  type: "Relational",
  description:
    "MySQL Database Service is a fully managed database service to deploy cloud-native applications. ",
  features: {
    [DatasourceFeature.CONNECTION_CHECKING]: true,
    [DatasourceFeature.FETCH_TABLE_NAMES]: true,
    [DatasourceFeature.EXPORT_SCHEMA]: true,
  },
  datasource: {
    host: {
      type: DatasourceFieldType.STRING,
      default: "localhost",
      required: true,
    },
    port: {
      type: DatasourceFieldType.NUMBER,
      default: 3306,
      required: false,
    },
    user: {
      type: DatasourceFieldType.STRING,
      default: "root",
      required: true,
    },
    password: {
      type: DatasourceFieldType.PASSWORD,
      default: "root",
      required: true,
    },
    database: {
      type: DatasourceFieldType.STRING,
      required: true,
    },
    ssl: {
      type: DatasourceFieldType.OBJECT,
      required: false,
    },
    rejectUnauthorized: {
      type: DatasourceFieldType.BOOLEAN,
      default: true,
      required: false,
    },
  },
  query: {
    create: {
      type: QueryType.SQL,
    },
    read: {
      type: QueryType.SQL,
    },
    update: {
      type: QueryType.SQL,
    },
    delete: {
      type: QueryType.SQL,
    },
  },
}

const defaultTypeCasting = function (field: any, next: any) {
  if (
    field.type == "DATETIME" ||
    field.type === "DATE" ||
    field.type === "TIMESTAMP" ||
    field.type === "LONGLONG"
  ) {
    return field.string()
  }
  if (field.type === "BIT" && field.length === 1) {
    return field.buffer()?.[0]
  }
  return next()
}

export function bindingTypeCoerce(bindings: SqlQueryBinding) {
  for (let i = 0; i < bindings.length; i++) {
    const binding = bindings[i]
    if (typeof binding !== "string") {
      continue
    }
    const matches = binding.match(NUMBER_REGEX)
    // check if number first
    if (matches && matches[0] !== "" && !isNaN(Number(matches[0]))) {
      bindings[i] = parseFloat(binding)
    }
    // if not a number, see if it is a date - important to do in this order as any
    // integer will be considered a valid date
    else if (
      /^\d/.test(binding) &&
      dayjs(binding).isValid() &&
      !binding.includes(",")
    ) {
      let value: any
      value = new Date(binding)
      if (isNaN(value)) {
        value = binding
      }
      bindings[i] = value
    }
  }
  return bindings
}

class MySQLIntegration extends Sql implements DatasourcePlus {
  private config: MySQLConfig
  private client?: mysql.Connection

  constructor(config: MySQLConfig) {
    super(SqlClient.MY_SQL)
    this.config = config
    if (config.ssl && Object.keys(config.ssl).length === 0) {
      delete config.ssl
    }
    // make sure this defaults to true
    if (
      config.rejectUnauthorized != null &&
      !config.rejectUnauthorized &&
      config.ssl &&
      typeof config.ssl !== "string"
    ) {
      config.ssl.rejectUnauthorized = config.rejectUnauthorized
    }
    // The MySQL library we use doesn't directly document the parameters that can be passed in the ssl
    // object, it instead points to an older library that it says it is mostly API compatible with, that
    // older library actually documents what parameters can be passed in the ssl object.
    // https://github.com/sidorares/node-mysql2#api-and-configuration
    // https://github.com/mysqljs/mysql#ssl-options

    // @ts-ignore
    delete config.rejectUnauthorized
    this.config = {
      ...config,
      typeCast: defaultTypeCasting,
      multipleStatements: true,
    }
  }

  async testConnection() {
    const response: ConnectionInfo = {
      connected: false,
    }
    try {
      const [result] = await this.internalQuery(
        { sql: "SELECT 1+1 AS checkRes" },
        { connect: true }
      )
      response.connected = result?.checkRes == 2
    } catch (e: any) {
      let readableMessage = getReadableErrorMessage(SourceName.MYSQL, e.errno)
      if (readableMessage) {
        response.error = readableMessage
      } else {
        response.error = e.message as string
      }
    }
    return response
  }

  getBindingIdentifier(): string {
    return "?"
  }

  getStringConcat(parts: string[]): string {
    return `concat(${parts.join(", ")})`
  }

  defineTypeCastingFromSchema(schema: {
    [key: string]: { name: string; type: string }
  }): void {
    if (!schema) {
      return
    }
    this.config.typeCast = function (field: any, next: any) {
      if (schema[field.name]?.name === field.name) {
        if (["LONGLONG", "NEWDECIMAL", "DECIMAL"].includes(field.type)) {
          if (schema[field.name]?.type === "number") {
            const value = field.string()
            return value ? Number(value) : null
          } else {
            return field.string()
          }
        }
      }
      if (
        field.type == "DATETIME" ||
        field.type === "DATE" ||
        field.type === "TIMESTAMP"
      ) {
        return field.string()
      }
      if (field.type === "BIT" && field.length === 1) {
        return field.buffer()?.[0]
      }
      return next()
    }
  }

  async connect() {
    this.client = await mysql.createConnection(this.config)
  }

  async disconnect() {
    await this.client!.end()
  }

  async internalQuery(
    query: SqlQuery,
    opts: {
      connect?: boolean
      disableCoercion?: boolean
    } = {
      connect: true,
      disableCoercion: false,
    }
  ): Promise<any[] | any> {
    try {
      if (opts?.connect) {
        await this.connect()
      }
      const baseBindings = query.bindings || []
      const bindings = opts?.disableCoercion
        ? baseBindings
        : bindingTypeCoerce(baseBindings)
      this.log(query.sql, bindings)
      // Node MySQL is callback based, so we must wrap our call in a promise
      const response = await this.client!.query(query.sql, bindings)
      return response[0]
    } catch (err: any) {
      let readableMessage = getReadableErrorMessage(SourceName.MYSQL, err.errno)
      if (readableMessage) {
        throw new Error(readableMessage)
      } else {
        throw new Error(err.message as string)
      }
    } finally {
      if (opts?.connect && this.client) {
        await this.disconnect()
      }
    }
  }

  async buildSchema(
    datasourceId: string,
    entities: Record<string, Table>
  ): Promise<Schema> {
    const tables: { [key: string]: Table } = {}
    await this.connect()

    try {
      // get the tables first
      const tableNames = await this.queryTableNames()
      for (let tableName of tableNames) {
        const primaryKeys = []
        const schema: TableSchema = {}
        const descResp: MySQLColumn[] = await this.internalQuery(
          { sql: `DESCRIBE \`${tableName}\`;` },
          { connect: false }
        )
        for (let column of descResp) {
          const columnName = column.Field
          if (column.Key === "PRI" && primaryKeys.indexOf(column.Key) === -1) {
            primaryKeys.push(columnName)
          }
          const hasDefault = column.Default != null
          const isAuto: boolean =
            typeof column.Extra === "string" &&
            (column.Extra === "auto_increment" ||
              column.Extra.toLowerCase().includes("generated"))
          const required = column.Null !== "YES"
          schema[columnName] = generateColumnDefinition({
            name: columnName,
            autocolumn: isAuto,
            presence: required && !isAuto && !hasDefault,
            externalType: column.Type,
            options: column.Type.startsWith("enum")
              ? column.Type.substring(5, column.Type.length - 1)
                  .split(",")
                  .map(str => str.replace(/^'(.*)'$/, "$1"))
              : undefined,
          })
        }
        if (!tables[tableName]) {
          tables[tableName] = {
            type: "table",
            _id: buildExternalTableId(datasourceId, tableName),
            sourceId: datasourceId,
            sourceType: TableSourceType.EXTERNAL,
            primary: primaryKeys,
            name: tableName,
            schema,
          }
        }
      }
    } finally {
      await this.disconnect()
    }

    let externalTables = finaliseExternalTables(tables, entities)
    let errors = checkExternalTables(tables)
    return { tables: externalTables, errors }
  }

  async queryTableNames() {
    const database = this.config.database
    const tablesResp: Record<string, string>[] = await this.internalQuery(
      { sql: "SHOW TABLES;" },
      { connect: false }
    )
    return tablesResp.map(
      (obj: any) =>
        obj[`Tables_in_${database}`] ||
        obj[`Tables_in_${database.toLowerCase()}`]
    )
  }

  async getTableNames() {
    await this.connect()
    try {
      return this.queryTableNames()
    } finally {
      await this.disconnect()
    }
  }

  async create(query: SqlQuery | string) {
    const results = await this.internalQuery(getSqlQuery(query))
    return results.length ? results : [{ created: true }]
  }

  async read(query: SqlQuery | string) {
    return this.internalQuery(getSqlQuery(query))
  }

  async update(query: SqlQuery | string) {
    const results = await this.internalQuery(getSqlQuery(query))
    return results.length ? results : [{ updated: true }]
  }

  async delete(query: SqlQuery | string) {
    const results = await this.internalQuery(getSqlQuery(query))
    return results.length ? results : [{ deleted: true }]
  }

  async query(json: QueryJson): Promise<DatasourcePlusQueryResponse> {
    await this.connect()
    try {
      const queryFn = (query: any) =>
        this.internalQuery(query, { connect: false, disableCoercion: true })
      const processFn = (result: any) => {
        if (json?.meta?.table && Array.isArray(result)) {
          return this.convertJsonStringColumns(
            json.meta.table,
            result,
            json.tableAliases
          )
        }
        return result
      }
      return await this.queryWithReturning(json, queryFn, processFn)
    } finally {
      await this.disconnect()
    }
  }

  async getExternalSchema() {
    try {
      const [databaseResult] = await this.internalQuery({
        sql: `SHOW CREATE DATABASE ${this.config.database}`,
      })
      let dumpContent = [databaseResult["Create Database"]]

      const tablesResult = await this.internalQuery({
        sql: `SHOW TABLES`,
      })

      for (const row of tablesResult) {
        const tableName = row[`Tables_in_${this.config.database}`]

        const createTableResults = await this.internalQuery({
          sql: `SHOW CREATE TABLE \`${tableName}\``,
        })

        const createTableStatement = createTableResults[0]["Create Table"]

        dumpContent.push(createTableStatement)
      }

      const schema = dumpContent.join("\n")
      return schema
    } finally {
      this.disconnect()
    }
  }
}

export default {
  schema: SCHEMA,
  integration: MySQLIntegration,
}<|MERGE_RESOLUTION|>--- conflicted
+++ resolved
@@ -13,12 +13,7 @@
   Schema,
   TableSourceType,
   DatasourcePlusQueryResponse,
-<<<<<<< HEAD
   SqlQueryBinding,
-=======
-  FieldType,
-  FieldSubtype,
->>>>>>> ed29e393
 } from "@budibase/types"
 import {
   getSqlQuery,
@@ -148,7 +143,7 @@
 }
 
 class MySQLIntegration extends Sql implements DatasourcePlus {
-  private config: MySQLConfig
+  private readonly config: MySQLConfig
   private client?: mysql.Connection
 
   constructor(config: MySQLConfig) {
