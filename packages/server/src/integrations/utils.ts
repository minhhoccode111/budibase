--- conflicted
+++ resolved
@@ -161,11 +161,7 @@
   tables: { [key: string]: any },
   entities: { [key: string]: any }
 ) {
-<<<<<<< HEAD
   let finalTables: { [key: string]: any } = {}
-=======
-  const finalTables: { [key: string]: any } = {}
->>>>>>> f94a0ead
   const errors: { [key: string]: string } = {}
   for (let [name, table] of Object.entries(tables)) {
     // make sure every table has a key
