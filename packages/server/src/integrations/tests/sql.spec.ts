import {
  FieldType,
  Operation,
  PaginationJson,
  QueryJson,
  SearchFilters,
  SortJson,
  SqlClient,
  Table,
  TableSourceType,
} from "@budibase/types"
import { sql } from "@budibase/backend-core"
import { merge } from "lodash"

const Sql = sql.Sql

const TABLE_NAME = "test"
const TABLE: Table = {
  type: "table",
  sourceType: TableSourceType.EXTERNAL,
  sourceId: "SOURCE_ID",
  schema: {
    id: {
      name: "id",
      type: FieldType.NUMBER,
    },
  },
  name: TABLE_NAME,
  primary: ["id"],
}

const ORACLE_TABLE: Partial<Table> = {
  schema: {
    name: {
      name: "name",
      type: FieldType.STRING,
    },
  },
}

function endpoint(table: string, operation: Operation) {
  return {
    datasourceId: "Postgres",
    operation: operation,
    entityId: table || TABLE_NAME,
  }
}

function generateReadJson({
  table,
  fields,
  filters,
  sort,
  paginate,
}: {
  table?: Partial<Table>
  fields?: string[]
  filters?: SearchFilters
  sort?: SortJson
  paginate?: PaginationJson
} = {}): QueryJson {
  let tableObj: Table = { ...TABLE }
  if (table) {
    tableObj = merge(TABLE, table)
  }
  return {
    endpoint: endpoint(tableObj.name || TABLE_NAME, Operation.READ),
    resource: {
      fields: fields || [],
    },
    filters: filters || {},
    sort: sort || {},
    paginate: paginate || undefined,
    meta: {
      table: tableObj,
    },
  }
}

function generateRelationshipJson(config: { schema?: string } = {}): QueryJson {
  return {
    endpoint: {
      datasourceId: "Postgres",
      entityId: "brands",
      operation: Operation.READ,
      schema: config.schema,
    },
    resource: {
      fields: [
        "brands.brand_id",
        "brands.brand_name",
        "products.product_id",
        "products.product_name",
        "products.brand_id",
      ],
    },
    filters: {},
    sort: {},
    relationships: [
      {
        from: "brand_id",
        to: "brand_id",
        tableName: "products",
        column: "products",
      },
    ],
    extra: { idFilter: {} },
    meta: {
      table: TABLE,
    },
  }
}

function generateManyRelationshipJson(config: { schema?: string } = {}) {
  return {
    endpoint: {
      datasourceId: "Postgres",
      entityId: "stores",
      operation: "READ",
      schema: config.schema,
    },
    resource: {
      fields: [
        "stores.store_id",
        "stores.store_name",
        "products.product_id",
        "products.product_name",
      ],
    },
    filters: {},
    sort: {},
    paginate: {},
    relationships: [
      {
        from: "store_id",
        to: "product_id",
        tableName: "products",
        column: "products",
        through: "stocks",
        fromPrimary: "store_id",
        toPrimary: "product_id",
      },
    ],
    extra: { idFilter: {} },
    meta: {
      table: TABLE,
    },
  }
}

describe("SQL query builder", () => {
  const relationshipLimit = 500
  const limit = 500
  const client = SqlClient.POSTGRES
  let sql: any

  beforeEach(() => {
    sql = new Sql(client, limit)
  })

  it("should add the schema to the LEFT JOIN", () => {
    const query = sql._query(generateRelationshipJson({ schema: "production" }))
    expect(query).toEqual({
<<<<<<< HEAD
      bindings: [5000, limit],
=======
      bindings: [relationshipLimit, limit],
>>>>>>> b588a73c
      sql: `select "brands".*, (select json_agg(json_build_object('product_id',"products"."product_id",'product_name',"products"."product_name",'brand_id',"products"."brand_id")) from (select "products".* from "production"."products" as "products" where "products"."brand_id" = "brands"."brand_id" order by "products"."brand_id" asc limit $1) as "products") as "products" from "production"."brands" order by "test"."id" asc limit $2`,
    })
  })

  it("should handle if the schema is not present when doing a LEFT JOIN", () => {
    const query = sql._query(generateRelationshipJson())
    expect(query).toEqual({
<<<<<<< HEAD
      bindings: [5000, limit],
=======
      bindings: [relationshipLimit, limit],
>>>>>>> b588a73c
      sql: `select "brands".*, (select json_agg(json_build_object('product_id',"products"."product_id",'product_name',"products"."product_name",'brand_id',"products"."brand_id")) from (select "products".* from "products" as "products" where "products"."brand_id" = "brands"."brand_id" order by "products"."brand_id" asc limit $1) as "products") as "products" from "brands" order by "test"."id" asc limit $2`,
    })
  })

  it("should add the schema to both the toTable and throughTable in many-to-many join", () => {
    const query = sql._query(
      generateManyRelationshipJson({ schema: "production" })
    )
    expect(query).toEqual({
<<<<<<< HEAD
      bindings: [5000, limit],
=======
      bindings: [relationshipLimit, limit],
>>>>>>> b588a73c
      sql: `select "stores".*, (select json_agg(json_build_object('product_id',"products"."product_id",'product_name',"products"."product_name")) from (select "products".* from "production"."products" as "products" inner join "production"."stocks" as "stocks" on "products"."product_id" = "stocks"."product_id" where "stocks"."store_id" = "stores"."store_id" order by "products"."product_id" asc limit $1) as "products") as "products" from "production"."stores" order by "test"."id" asc limit $2`,
    })
  })

  it("should lowercase the values for Oracle LIKE statements", () => {
    let query = new Sql(SqlClient.ORACLE, limit)._query(
      generateReadJson({
        filters: {
          string: {
            name: "John",
          },
        },
      })
    )
    expect(query).toEqual({
      bindings: ["john%", limit],
      sql: `select * from (select * from "test" where LOWER("test"."name") LIKE :1 order by "test"."id" asc) where rownum <= :2`,
    })

    query = new Sql(SqlClient.ORACLE, limit)._query(
      generateReadJson({
        filters: {
          contains: {
            age: [20, 25],
            name: ["John", "Mary"],
          },
        },
      })
    )
    const filterSet = [`%20%`, `%25%`, `%"john"%`, `%"mary"%`]
    expect(query).toEqual({
      bindings: [...filterSet, limit],
      sql: `select * from (select * from "test" where COALESCE(LOWER("test"."age"), '') LIKE :1 AND COALESCE(LOWER("test"."age"), '') LIKE :2 and COALESCE(LOWER("test"."name"), '') LIKE :3 AND COALESCE(LOWER("test"."name"), '') LIKE :4 order by "test"."id" asc) where rownum <= :5`,
    })

    query = new Sql(SqlClient.ORACLE, limit)._query(
      generateReadJson({
        filters: {
          fuzzy: {
            name: "Jo",
          },
        },
      })
    )
    expect(query).toEqual({
      bindings: [`%jo%`, limit],
      sql: `select * from (select * from "test" where LOWER("test"."name") LIKE :1 order by "test"."id" asc) where rownum <= :2`,
    })
  })

  it("should use an oracle compatible coalesce query for oracle when using the equals filter", () => {
    let query = new Sql(SqlClient.ORACLE, limit)._query(
      generateReadJson({
        table: ORACLE_TABLE,
        filters: {
          equal: {
            name: "John",
          },
        },
      })
    )

    expect(query).toEqual({
      bindings: ["John", limit],
      sql: `select * from (select * from "test" where (to_char("test"."name") IS NOT NULL AND to_char("test"."name") = :1) order by "test"."id" asc) where rownum <= :2`,
    })
  })

  it("should use an oracle compatible coalesce query for oracle when using the not equals filter", () => {
    let query = new Sql(SqlClient.ORACLE, limit)._query(
      generateReadJson({
        table: ORACLE_TABLE,
        filters: {
          notEqual: {
            name: "John",
          },
        },
      })
    )

    expect(query).toEqual({
      bindings: ["John", limit],
      sql: `select * from (select * from "test" where (to_char("test"."name") IS NOT NULL AND to_char("test"."name") != :1) OR to_char("test"."name") IS NULL order by "test"."id" asc) where rownum <= :2`,
    })
  })
})<|MERGE_RESOLUTION|>--- conflicted
+++ resolved
@@ -161,11 +161,7 @@
   it("should add the schema to the LEFT JOIN", () => {
     const query = sql._query(generateRelationshipJson({ schema: "production" }))
     expect(query).toEqual({
-<<<<<<< HEAD
-      bindings: [5000, limit],
-=======
       bindings: [relationshipLimit, limit],
->>>>>>> b588a73c
       sql: `select "brands".*, (select json_agg(json_build_object('product_id',"products"."product_id",'product_name',"products"."product_name",'brand_id',"products"."brand_id")) from (select "products".* from "production"."products" as "products" where "products"."brand_id" = "brands"."brand_id" order by "products"."brand_id" asc limit $1) as "products") as "products" from "production"."brands" order by "test"."id" asc limit $2`,
     })
   })
@@ -173,11 +169,7 @@
   it("should handle if the schema is not present when doing a LEFT JOIN", () => {
     const query = sql._query(generateRelationshipJson())
     expect(query).toEqual({
-<<<<<<< HEAD
-      bindings: [5000, limit],
-=======
       bindings: [relationshipLimit, limit],
->>>>>>> b588a73c
       sql: `select "brands".*, (select json_agg(json_build_object('product_id',"products"."product_id",'product_name',"products"."product_name",'brand_id',"products"."brand_id")) from (select "products".* from "products" as "products" where "products"."brand_id" = "brands"."brand_id" order by "products"."brand_id" asc limit $1) as "products") as "products" from "brands" order by "test"."id" asc limit $2`,
     })
   })
@@ -187,11 +179,7 @@
       generateManyRelationshipJson({ schema: "production" })
     )
     expect(query).toEqual({
-<<<<<<< HEAD
-      bindings: [5000, limit],
-=======
       bindings: [relationshipLimit, limit],
->>>>>>> b588a73c
       sql: `select "stores".*, (select json_agg(json_build_object('product_id',"products"."product_id",'product_name',"products"."product_name")) from (select "products".* from "production"."products" as "products" inner join "production"."stocks" as "stocks" on "products"."product_id" = "stocks"."product_id" where "stocks"."store_id" = "stores"."store_id" order by "products"."product_id" asc limit $1) as "products") as "products" from "production"."stores" order by "test"."id" asc limit $2`,
     })
   })
