import "./images"
import { Datasource, SourceName } from "@budibase/types"
import * as postgres from "./postgres"
import * as mongodb from "./mongodb"
import * as mysql from "./mysql"
import * as mssql from "./mssql"
import * as mariadb from "./mariadb"
import * as oracle from "./oracle"
import { testContainerUtils } from "@budibase/backend-core/tests"
<<<<<<< HEAD
import cloneDeep from "lodash/cloneDeep"
import { Knex } from "knex"
import TestConfiguration from "../../../tests/utilities/TestConfiguration"
=======
>>>>>>> 7352cdaa

export type DatasourceProvider = () => Promise<Datasource | undefined>

export const { startContainer } = testContainerUtils

export enum DatabaseName {
  POSTGRES = "postgres",
  MONGODB = "mongodb",
  MYSQL = "mysql",
  SQL_SERVER = "mssql",
  MARIADB = "mariadb",
  ORACLE = "oracle",
  SQS = "sqs",
}

const providers: Record<DatabaseName, DatasourceProvider> = {
  [DatabaseName.POSTGRES]: postgres.getDatasource,
  [DatabaseName.MONGODB]: mongodb.getDatasource,
  [DatabaseName.MYSQL]: mysql.getDatasource,
  [DatabaseName.SQL_SERVER]: mssql.getDatasource,
  [DatabaseName.MARIADB]: mariadb.getDatasource,
  [DatabaseName.ORACLE]: oracle.getDatasource,
  [DatabaseName.SQS]: async () => undefined,
}

export interface DatasourceDescribeOpts {
  name: string
  only?: DatabaseName[]
  exclude?: DatabaseName[]
}

export interface DatasourceDescribeReturnPromise {
  rawDatasource: Datasource | undefined
  datasource: Datasource | undefined
  client: Knex | undefined
}

export interface DatasourceDescribeReturn {
  name: DatabaseName
  config: TestConfiguration
  dsProvider: () => Promise<DatasourceDescribeReturnPromise>
  isInternal: boolean
  isExternal: boolean
  isSql: boolean
  isMySQL: boolean
  isPostgres: boolean
  isMongodb: boolean
  isMSSQL: boolean
  isOracle: boolean
}

async function createDatasources(
  config: TestConfiguration,
  name: DatabaseName
): Promise<DatasourceDescribeReturnPromise> {
  await config.init()

  const rawDatasource = await getDatasource(name)

  let datasource: Datasource | undefined
  if (rawDatasource) {
    datasource = await config.api.datasource.create(rawDatasource)
  }

  let client: Knex | undefined
  if (rawDatasource) {
    try {
      client = await knexClient(rawDatasource)
    } catch (e) {
      // ignore
    }
  }

  return {
    rawDatasource,
    datasource,
    client,
  }
}

// Jest doesn't allow test files to exist with no tests in them. When we run
// these tests in CI, we break them out by data source, and there are a bunch of
// test files that only run for a subset of data sources, and for the rest of
// them they will be empty test files. Defining a dummy test makes it so that
// Jest doesn't error in this situation.
function createDummyTest() {
  describe("no tests", () => {
    it("no tests", () => {
      // no tests
    })
  })
}

export function datasourceDescribe(
  opts: DatasourceDescribeOpts,
  cb: (args: DatasourceDescribeReturn) => void
) {
  if (process.env.DATASOURCE === "none") {
    createDummyTest()
    return
  }

  const { name, only, exclude } = opts

  if (only && exclude) {
    throw new Error("you can only supply one of 'only' or 'exclude'")
  }

  let databases = Object.values(DatabaseName)
  if (only) {
    databases = only
  } else if (exclude) {
    databases = databases.filter(db => !exclude.includes(db))
  }

  if (process.env.DATASOURCE) {
    databases = databases.filter(db => db === process.env.DATASOURCE)
  }

  if (databases.length === 0) {
    createDummyTest()
    return
  }

  describe.each(databases)(name, name => {
    const config = new TestConfiguration()

    afterAll(() => {
      config.end()
    })

    cb({
      name,
      config,
      dsProvider: () => createDatasources(config, name),
      isInternal: name === DatabaseName.SQS,
      isExternal: name !== DatabaseName.SQS,
      isSql: [
        DatabaseName.MARIADB,
        DatabaseName.MYSQL,
        DatabaseName.POSTGRES,
        DatabaseName.SQL_SERVER,
        DatabaseName.ORACLE,
      ].includes(name),
      isMySQL: name === DatabaseName.MYSQL,
      isPostgres: name === DatabaseName.POSTGRES,
      isMongodb: name === DatabaseName.MONGODB,
      isMSSQL: name === DatabaseName.SQL_SERVER,
      isOracle: name === DatabaseName.ORACLE,
    })
  })
}

function getDatasource(
  sourceName: DatabaseName
): Promise<Datasource | undefined> {
  return providers[sourceName]()
}

export async function knexClient(ds: Datasource) {
  switch (ds.source) {
    case SourceName.POSTGRES: {
      return postgres.knexClient(ds)
    }
    case SourceName.MYSQL: {
      return mysql.knexClient(ds)
    }
    case SourceName.SQL_SERVER: {
      return mssql.knexClient(ds)
    }
    case SourceName.ORACLE: {
      return oracle.knexClient(ds)
    }
    default: {
      throw new Error(`Unsupported source: ${ds.source}`)
    }
  }
}<|MERGE_RESOLUTION|>--- conflicted
+++ resolved
@@ -7,12 +7,8 @@
 import * as mariadb from "./mariadb"
 import * as oracle from "./oracle"
 import { testContainerUtils } from "@budibase/backend-core/tests"
-<<<<<<< HEAD
-import cloneDeep from "lodash/cloneDeep"
 import { Knex } from "knex"
 import TestConfiguration from "../../../tests/utilities/TestConfiguration"
-=======
->>>>>>> 7352cdaa
 
 export type DatasourceProvider = () => Promise<Datasource | undefined>
 
