--- conflicted
+++ resolved
@@ -6,6 +6,8 @@
   SqlClient,
   EnrichedQueryJson,
   TableSchema,
+  Table,
+  TableSourceType,
 } from "@budibase/types"
 import { sql } from "@budibase/backend-core"
 import { join } from "path"
@@ -13,13 +15,10 @@
 import sdk from "../../sdk"
 
 const Sql = sql.Sql
-<<<<<<< HEAD
-=======
 
 // this doesn't exist strictly
 const TABLE = buildTable("tableName", {})
 
->>>>>>> 6470c2e2
 const AliasTables = sdk.rows.AliasTables
 
 function buildTable(name: string, schema: TableSchema): Table {
