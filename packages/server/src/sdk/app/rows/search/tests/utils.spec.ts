--- conflicted
+++ resolved
@@ -2,11 +2,7 @@
 import { db as dbCore } from "@budibase/backend-core"
 import {
   FieldType,
-<<<<<<< HEAD
-  FieldSubtype,
-=======
   BBReferenceFieldSubType,
->>>>>>> a422ae43
   INTERNAL_TABLE_SOURCE_ID,
   RowSearchParams,
   Table,
@@ -24,11 +20,7 @@
     user: {
       name: "user",
       type: FieldType.BB_REFERENCE,
-<<<<<<< HEAD
-      subtype: FieldSubtype.USER,
-=======
       subtype: BBReferenceFieldSubType.USER,
->>>>>>> a422ae43
     },
   },
 }
@@ -43,11 +35,7 @@
     user: {
       name: "user",
       type: FieldType.BB_REFERENCE,
-<<<<<<< HEAD
-      subtype: FieldSubtype.USERS,
-=======
       subtype: BBReferenceFieldSubType.USERS,
->>>>>>> a422ae43
     },
   },
 }
