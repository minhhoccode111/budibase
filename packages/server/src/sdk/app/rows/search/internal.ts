import {
  context,
  db,
  SearchParams as InternalSearchParams,
} from "@budibase/backend-core"
import env from "../../../../environment"
import { fullSearch, paginatedSearch } from "./internalSearch"
import { getRowParams, InternalTables } from "../../../../db/utils"
import {
  Database,
  Row,
  Table,
  SearchParams,
  DocumentType,
} from "@budibase/types"
import { getGlobalUsersFromMetadata } from "../../../../utilities/global"
import { outputProcessing } from "../../../../utilities/rowProcessor"
import {
  csv,
  Format,
  json,
  jsonWithSchema,
} from "../../../../api/controllers/view/exporters"
import * as inMemoryViews from "../../../../db/inMemoryView"
import {
  getFromDesignDoc,
  getFromMemoryDoc,
  migrateToDesignView,
  migrateToInMemoryView,
} from "../../../../api/controllers/view/utils"
import sdk from "../../../../sdk"
import { ExportRowsParams, ExportRowsResult } from "../search"
import { searchInputMapping } from "./utils"
import pick from "lodash/pick"

export async function search(options: SearchParams) {
  const { tableId } = options

  const { paginate, query } = options

  const params: InternalSearchParams<any> = {
    tableId: options.tableId,
    sort: options.sort,
    sortOrder: options.sortOrder,
    sortType: options.sortType,
    limit: options.limit,
    bookmark: options.bookmark,
    version: options.version,
    disableEscaping: options.disableEscaping,
  }

  let table = await sdk.tables.getTable(tableId)
  options = searchInputMapping(table, options)
  if (params.sort && !params.sortType) {
    const schema = table.schema
    const sortField = schema[params.sort]
    params.sortType = sortField.type === "number" ? "number" : "string"
  }

  let response
  if (paginate) {
    response = await paginatedSearch(query, params)
  } else {
    response = await fullSearch(query, params)
  }

  // Enrich search results with relationships
  if (response.rows && response.rows.length) {
    // enrich with global users if from users table
    if (tableId === InternalTables.USER_METADATA) {
      response.rows = await getGlobalUsersFromMetadata(response.rows)
    }

    if (options.fields) {
      const fields = [...options.fields, ...db.CONSTANT_INTERNAL_ROW_COLS]
      response.rows = response.rows.map((r: any) => pick(r, fields))
    }

    response.rows = await outputProcessing(table, response.rows)
  }

  return response
}

export async function exportRows(
  options: ExportRowsParams
): Promise<ExportRowsResult> {
  const {
    tableId,
    format,
    rowIds,
    columns,
    query,
    sort,
    sortOrder,
    delimiter,
    customHeaders,
  } = options
  const db = context.getAppDB()
  const table = await sdk.tables.getTable(tableId)

  let result
  if (rowIds) {
    let response = (
      await db.allDocs({
        include_docs: true,
        keys: rowIds,
      })
    ).rows.map(row => row.doc)

    result = await outputProcessing(table, response)
  } else if (query) {
    let searchResponse = await search({
      tableId,
      query,
      sort,
      sortOrder,
    })
    result = searchResponse.rows
  }

  let rows: Row[] = []
  let schema = table.schema
  let headers
  // Filter data to only specified columns if required
  if (columns && columns.length) {
    for (let i = 0; i < result.length; i++) {
      rows[i] = {}
      for (let column of columns) {
        rows[i][column] = result[i][column]
      }
    }
    headers = columns
  } else {
    rows = result
  }

<<<<<<< HEAD
  let exportRows = sdk.rows.utils.cleanExportRows(rows, schema, format, columns)
=======
  let exportRows = cleanExportRows(rows, schema, format, columns, customHeaders)
>>>>>>> 12ee91ff
  if (format === Format.CSV) {
    return {
      fileName: "export.csv",
      content: csv(
        headers ?? Object.keys(rows[0]),
        exportRows,
        delimiter,
        customHeaders
      ),
    }
  } else if (format === Format.JSON) {
    return {
      fileName: "export.json",
      content: json(exportRows),
    }
  } else if (format === Format.JSON_WITH_SCHEMA) {
    return {
      fileName: "export.json",
      content: jsonWithSchema(schema, exportRows),
    }
  } else {
    throw "Format not recognised"
  }
}

export async function fetch(tableId: string): Promise<Row[]> {
  const table = await sdk.tables.getTable(tableId)
  const rows = await fetchRaw(tableId)
  return await outputProcessing(table, rows)
}

export async function fetchRaw(tableId: string): Promise<Row[]> {
  const db = context.getAppDB()
  let rows
  if (tableId === InternalTables.USER_METADATA) {
    rows = await sdk.users.fetchMetadata()
  } else {
    const response = await db.allDocs(
      getRowParams(tableId, null, {
        include_docs: true,
      })
    )
    rows = response.rows.map(row => row.doc)
  }
  return rows as Row[]
}

export async function fetchView(
  viewName: string,
  options: { calculation: string; group: string; field: string }
): Promise<Row[]> {
  // if this is a table view being looked for just transfer to that
  if (viewName.startsWith(DocumentType.TABLE)) {
    return fetch(viewName)
  }

  const db = context.getAppDB()
  const { calculation, group, field } = options
  const viewInfo = await getView(db, viewName)
  let response
  if (env.SELF_HOSTED) {
    response = await db.query(`database/${viewName}`, {
      include_docs: !calculation,
      group: !!group,
    })
  } else {
    const tableId = viewInfo.meta!.tableId
    const data = await fetchRaw(tableId!)
    response = await inMemoryViews.runView(
      viewInfo,
      calculation as string,
      !!group,
      data
    )
  }

  let rows: Row[] = []
  if (!calculation) {
    response.rows = response.rows.map(row => row.doc)
    let table: Table
    try {
      table = await sdk.tables.getTable(viewInfo.meta!.tableId)
    } catch (err) {
      throw new Error("Unable to retrieve view table.")
    }
    rows = await outputProcessing(table, response.rows)
  }

  if (calculation === CALCULATION_TYPES.STATS) {
    response.rows = response.rows.map(row => ({
      group: row.key,
      field,
      ...row.value,
      avg: row.value.sum / row.value.count,
    }))
    rows = response.rows
  }

  if (
    calculation === CALCULATION_TYPES.COUNT ||
    calculation === CALCULATION_TYPES.SUM
  ) {
    rows = response.rows.map(row => ({
      group: row.key,
      field,
      value: row.value,
    }))
  }
  return rows
}

const CALCULATION_TYPES = {
  SUM: "sum",
  COUNT: "count",
  STATS: "stats",
}

async function getView(db: Database, viewName: string) {
  let mainGetter = env.SELF_HOSTED ? getFromDesignDoc : getFromMemoryDoc
  let secondaryGetter = env.SELF_HOSTED ? getFromMemoryDoc : getFromDesignDoc
  let migration = env.SELF_HOSTED ? migrateToDesignView : migrateToInMemoryView
  let viewInfo,
    migrate = false
  try {
    viewInfo = await mainGetter(db, viewName)
  } catch (err: any) {
    // check if it can be retrieved from design doc (needs migrated)
    if (err.status !== 404) {
      viewInfo = null
    } else {
      viewInfo = await secondaryGetter(db, viewName)
      migrate = !!viewInfo
    }
  }
  if (migrate) {
    await migration(db, viewName)
  }
  if (!viewInfo) {
    throw "View does not exist."
  }
  return viewInfo
}<|MERGE_RESOLUTION|>--- conflicted
+++ resolved
@@ -135,11 +135,7 @@
     rows = result
   }
 
-<<<<<<< HEAD
-  let exportRows = sdk.rows.utils.cleanExportRows(rows, schema, format, columns)
-=======
   let exportRows = cleanExportRows(rows, schema, format, columns, customHeaders)
->>>>>>> 12ee91ff
   if (format === Format.CSV) {
     return {
       fileName: "export.csv",
