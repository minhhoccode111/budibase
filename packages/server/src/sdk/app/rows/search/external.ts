--- conflicted
+++ resolved
@@ -10,22 +10,17 @@
 } from "@budibase/types"
 import * as exporters from "../../../../api/controllers/view/exporters"
 import { handleRequest } from "../../../../api/controllers/row/external"
-<<<<<<< HEAD
-import { breakExternalTableId } from "../../../../integrations/utils"
-import sdk from "../../../../sdk"
-=======
 import {
   breakExternalTableId,
   breakRowIdField,
 } from "../../../../integrations/utils"
-import { cleanExportRows } from "../utils"
->>>>>>> 222107a4
 import { utils } from "@budibase/shared-core"
 import { ExportRowsParams, ExportRowsResult } from "../search"
 import { HTTPError, db } from "@budibase/backend-core"
 import { searchInputMapping } from "./utils"
 import pick from "lodash/pick"
 import { outputProcessing } from "../../../../utilities/rowProcessor"
+import sdk from "../../../"
 
 export async function search(options: SearchParams) {
   const { tableId } = options
