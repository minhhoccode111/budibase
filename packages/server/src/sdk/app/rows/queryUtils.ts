--- conflicted
+++ resolved
@@ -15,17 +15,9 @@
   const result = cloneDeep(filters)
 
   validFields = validFields.map(f => f.toLowerCase())
-<<<<<<< HEAD
   for (const filterKey of Object.keys(
     result || {}
   ) as (keyof SearchFilters)[]) {
-    const filter = result[filterKey]
-    if (!filter || typeof filter !== "object") {
-      continue
-    }
-=======
-  for (const filterKey of Object.keys(result) as (keyof SearchFilters)[]) {
->>>>>>> 6b3867fa
     if (isLogicalSearchOperator(filterKey)) {
       const filter = result[filterKey]
       if (!filter || typeof filter !== "object") {
