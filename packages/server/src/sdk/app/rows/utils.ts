import cloneDeep from "lodash/cloneDeep"
import validateJs from "validate.js"
import {
  Datasource,
  DatasourcePlusQueryResponse,
  FieldType,
  QueryJson,
  Row,
  SourceName,
  Table,
  TableSchema,
  SqlClient,
} from "@budibase/types"
import { makeExternalQuery } from "../../../integrations/base/query"
import { Format } from "../../../api/controllers/view/exporters"
import sdk from "../.."
import { isRelationshipColumn } from "../../../db/utils"
<<<<<<< HEAD
import { isSQL } from "../../../integrations/utils"
=======
import { isSQL, SqlClient } from "../../../integrations/utils"
>>>>>>> efa0c828

const SQL_CLIENT_SOURCE_MAP: Record<SourceName, SqlClient | undefined> = {
  [SourceName.POSTGRES]: SqlClient.POSTGRES,
  [SourceName.MYSQL]: SqlClient.MY_SQL,
  [SourceName.SQL_SERVER]: SqlClient.MS_SQL,
  [SourceName.ORACLE]: SqlClient.ORACLE,
  [SourceName.DYNAMODB]: undefined,
  [SourceName.MONGODB]: undefined,
  [SourceName.ELASTICSEARCH]: undefined,
  [SourceName.COUCHDB]: undefined,
  [SourceName.S3]: undefined,
  [SourceName.AIRTABLE]: undefined,
  [SourceName.ARANGODB]: undefined,
  [SourceName.REST]: undefined,
  [SourceName.FIRESTORE]: undefined,
  [SourceName.GOOGLE_SHEETS]: undefined,
  [SourceName.REDIS]: undefined,
  [SourceName.SNOWFLAKE]: undefined,
  [SourceName.BUDIBASE]: undefined,
}

export function getSQLClient(datasource: Datasource): SqlClient {
  if (!isSQL(datasource)) {
    throw new Error("Cannot get SQL Client for non-SQL datasource")
  }
  const lookup = SQL_CLIENT_SOURCE_MAP[datasource.source]
  if (lookup) {
    return lookup
  }
  throw new Error("Unable to determine client for SQL datasource")
}

export async function getDatasourceAndQuery(
  json: QueryJson
): Promise<DatasourcePlusQueryResponse> {
  const datasourceId = json.endpoint.datasourceId
  const datasource = await sdk.datasources.get(datasourceId)
  const table = datasource.entities?.[json.endpoint.entityId]
  if (!json.meta && table) {
    json.meta = {
      table,
    }
  }
  return makeExternalQuery(datasource, json)
}

export function cleanExportRows(
  rows: any[],
  schema: TableSchema,
  format: string,
  columns?: string[],
  customHeaders: { [key: string]: string } = {}
) {
  let cleanRows = [...rows]

  const relationships = Object.entries(schema)
    .filter((entry: any[]) => entry[1].type === FieldType.LINK)
    .map(entry => entry[0])

  relationships.forEach(column => {
    cleanRows.forEach(row => {
      delete row[column]
    })
    delete schema[column]
  })

  if (format === Format.CSV) {
    // Intended to append empty values in export
    const schemaKeys = Object.keys(schema)
    for (let key of schemaKeys) {
      if (columns?.length && columns.indexOf(key) > 0) {
        continue
      }
      for (let row of cleanRows) {
        if (row[key] == null) {
          row[key] = undefined
        }
      }
    }
  } else if (format === Format.JSON) {
    // Replace row keys with custom headers
    for (let row of cleanRows) {
      renameKeys(customHeaders, row)
    }
  }

  return cleanRows
}

function renameKeys(keysMap: { [key: string]: any }, row: any) {
  for (const key in keysMap) {
    Object.defineProperty(
      row,
      keysMap[key],
      Object.getOwnPropertyDescriptor(row, key) || {}
    )
    delete row[key]
  }
}

function isForeignKey(key: string, table: Table) {
  const relationships = Object.values(table.schema).filter(isRelationshipColumn)
  return relationships.some(
    relationship => (relationship as any).foreignKey === key
  )
}

export async function validate({
  tableId,
  row,
  table,
}: {
  tableId?: string
  row: Row
  table?: Table
}): Promise<{
  valid: boolean
  errors: Record<string, any>
}> {
  let fetchedTable: Table | undefined
  if (!table && tableId) {
    fetchedTable = await sdk.tables.getTable(tableId)
  } else if (table) {
    fetchedTable = table
  }
  if (fetchedTable === undefined) {
    throw new Error("Unable to fetch table for validation")
  }
  const errors: Record<string, any> = {}
  const disallowArrayTypes = [
    FieldType.ATTACHMENT_SINGLE,
    FieldType.BB_REFERENCE_SINGLE,
  ]
  for (let fieldName of Object.keys(fetchedTable.schema)) {
    const column = fetchedTable.schema[fieldName]
    const constraints = cloneDeep(column.constraints)
    const type = column.type
    // foreign keys are likely to be enriched
    if (isForeignKey(fieldName, fetchedTable)) {
      continue
    }
    // formulas shouldn't validated, data will be deleted anyway
    if (type === FieldType.FORMULA || column.autocolumn) {
      continue
    }
    // special case for options, need to always allow unselected (empty)
    if (type === FieldType.OPTIONS && constraints?.inclusion) {
      constraints.inclusion.push(null as any, "")
    }

    if (disallowArrayTypes.includes(type) && Array.isArray(row[fieldName])) {
      errors[fieldName] = `Cannot accept arrays`
    }
    let res

    // Validate.js doesn't seem to handle array
    if (type === FieldType.ARRAY && row[fieldName]) {
      if (row[fieldName].length) {
        if (!Array.isArray(row[fieldName])) {
          row[fieldName] = row[fieldName].split(",")
        }
        row[fieldName].map((val: any) => {
          if (
            !constraints?.inclusion?.includes(val) &&
            constraints?.inclusion?.length !== 0
          ) {
            errors[fieldName] = "Field not in list"
          }
        })
      } else if (constraints?.presence && row[fieldName].length === 0) {
        // non required MultiSelect creates an empty array, which should not throw errors
        errors[fieldName] = [`${fieldName} is required`]
      }
    } else if (
      (type === FieldType.ATTACHMENTS || type === FieldType.JSON) &&
      typeof row[fieldName] === "string"
    ) {
      // this should only happen if there is an error
      try {
        const json = JSON.parse(row[fieldName])
        if (type === FieldType.ATTACHMENTS) {
          if (Array.isArray(json)) {
            row[fieldName] = json
          } else {
            errors[fieldName] = [`Must be an array`]
          }
        }
      } catch (err) {
        errors[fieldName] = [`Contains invalid JSON`]
      }
    } else {
      res = validateJs.single(row[fieldName], constraints)
    }
    if (res) errors[fieldName] = res
  }
  return { valid: Object.keys(errors).length === 0, errors }
}<|MERGE_RESOLUTION|>--- conflicted
+++ resolved
@@ -15,11 +15,7 @@
 import { Format } from "../../../api/controllers/view/exporters"
 import sdk from "../.."
 import { isRelationshipColumn } from "../../../db/utils"
-<<<<<<< HEAD
 import { isSQL } from "../../../integrations/utils"
-=======
-import { isSQL, SqlClient } from "../../../integrations/utils"
->>>>>>> efa0c828
 
 const SQL_CLIENT_SOURCE_MAP: Record<SourceName, SqlClient | undefined> = {
   [SourceName.POSTGRES]: SqlClient.POSTGRES,
