--- conflicted
+++ resolved
@@ -1,12 +1,6 @@
 import { context } from "@budibase/backend-core"
-<<<<<<< HEAD
-import { Database, DocumentType, Screen, SEPARATOR } from "@budibase/types"
-import { getScreenParams } from "../../../db/utils"
-import sdk from "../.."
-=======
 import { Database, Screen } from "@budibase/types"
 import { getScreenParams } from "../../../db/utils"
->>>>>>> 6cb29cf9
 
 export async function fetch(
   db: Database = context.getAppDB()
@@ -19,38 +13,5 @@
     )
   ).rows.map(el => el.doc!)
 
-<<<<<<< HEAD
-  if (screens.every(s => s.projectAppId)) {
-    return screens
-  }
-
-  await migrateToProjectApp(screens)
-  return fetch(db)
-}
-
-async function migrateToProjectApp(screens: Screen[]) {
-  const application = await sdk.applications.metadata.get()
-  if (screens.every(s => s.projectAppId)) {
-    return screens
-  }
-
-  // Forcing the _id to avoid concurrency issues
-  const createdProjectApp = await sdk.projectApps.update({
-    _id: `${DocumentType.PROJECT_APP}${SEPARATOR}default`,
-    name: application.name,
-    urlPrefix: "/",
-  })
-
-  const db = context.getAppDB()
-  await db.bulkDocs(
-    screens.map<Screen>(s => ({
-      ...s,
-      projectAppId: createdProjectApp._id,
-    }))
-  )
-
-  return sdk.screens.fetch()
-=======
   return screens
->>>>>>> 6cb29cf9
 }