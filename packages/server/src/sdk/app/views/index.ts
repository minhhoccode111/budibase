--- conflicted
+++ resolved
@@ -1,18 +1,11 @@
 import {
-<<<<<<< HEAD
   BasicViewUIFieldMetadata,
-=======
   FieldType,
   RelationSchemaField,
->>>>>>> 069875e9
   RenameColumn,
   Table,
   TableSchema,
   View,
-<<<<<<< HEAD
-=======
-  ViewFieldMetadata,
->>>>>>> 069875e9
   ViewV2,
   ViewV2ColumnEnriched,
   ViewV2Enriched,
@@ -121,11 +114,7 @@
     if (viewFieldSchema.readonly) {
       if (
         !(await features.isViewReadonlyColumnsEnabled()) &&
-<<<<<<< HEAD
         !(tableFieldSchema as BasicViewUIFieldMetadata).readonly
-=======
-        !(tableSchemaField as ViewFieldMetadata).readonly
->>>>>>> 069875e9
       ) {
         throw new HTTPError(`Readonly fields are not enabled`, 400)
       }
