import { context, docIds, HTTPError, utils } from "@budibase/backend-core"
import {
  DocumentType,
  OAuth2Config,
  PASSWORD_REPLACEMENT,
  SEPARATOR,
  WithRequired,
} from "@budibase/types"

type CreatedOAuthConfig = WithRequired<OAuth2Config, "_id" | "_rev">

async function guardName(name: string, id?: string) {
  const existingConfigs = await fetch()

  if (existingConfigs.find(c => c.name === name && c._id !== id)) {
    throw new HTTPError(
      `OAuth2 config with name '${name}' is already taken.`,
      400
    )
  }
}

export async function fetch(): Promise<CreatedOAuthConfig[]> {
  const db = context.getAppDB()
  const docs = await db.allDocs<OAuth2Config>(
    docIds.getOAuth2ConfigParams(null, { include_docs: true })
  )
  const result = docs.rows.map(r => ({
    ...r.doc!,
    _id: r.doc!._id!,
    _rev: r.doc!._rev!,
  }))
  return result
}

export async function create(
  config: Omit<OAuth2Config, "_id" | "_rev" | "createdAt" | "updatedAt">
): Promise<CreatedOAuthConfig> {
  const db = context.getAppDB()

  await guardName(config.name)

  const response = await db.put({
    _id: `${DocumentType.OAUTH2_CONFIG}${SEPARATOR}${utils.newid()}`,
    ...config,
  })
  return {
    _id: response.id!,
    _rev: response.rev!,
    ...config,
  }
}

export async function get(id: string): Promise<OAuth2Config | undefined> {
  const db = context.getAppDB()
  return await db.tryGet(id)
}

export async function update(
  config: CreatedOAuthConfig
): Promise<CreatedOAuthConfig> {
  const db = context.getAppDB()
  await guardName(config.name, config._id)

  const existing = await get(config._id)
  if (!existing) {
    throw new HTTPError(`OAuth2 config with id '${config._id}' not found.`, 404)
  }

  const toUpdate = {
    ...config,
    clientSecret:
      config.clientSecret === PASSWORD_REPLACEMENT
        ? existing.clientSecret
        : config.clientSecret,
  }

  const result = await db.put(toUpdate)
  return { ...toUpdate, _rev: result.rev }
}

export async function remove(configId: string, _rev: string): Promise<void> {
  const db = context.getAppDB()
  try {
    await db.remove(configId, _rev)
  } catch (e: any) {
    if (e.status === 404) {
      throw new HTTPError(`OAuth2 config with id '${configId}' not found.`, 404)
    }
    throw e
  }
<<<<<<< HEAD

  delete doc.configs[configId]

  await db.put(doc)

  const usageLog = await db.tryGet(docIds.generateOAuth2LogID(configId))
  if (usageLog) {
    await db.remove(usageLog)
  }
=======
>>>>>>> 844d5d1f
}<|MERGE_RESOLUTION|>--- conflicted
+++ resolved
@@ -89,16 +89,9 @@
     }
     throw e
   }
-<<<<<<< HEAD
-
-  delete doc.configs[configId]
-
-  await db.put(doc)
 
   const usageLog = await db.tryGet(docIds.generateOAuth2LogID(configId))
   if (usageLog) {
     await db.remove(usageLog)
   }
-=======
->>>>>>> 844d5d1f
 }