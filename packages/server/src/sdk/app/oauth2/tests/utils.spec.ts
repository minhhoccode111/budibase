import { generator, utils as testUtils } from "@budibase/backend-core/tests"
import { GenericContainer, Wait } from "testcontainers"
import sdk from "../../.."
import TestConfiguration from "../../../../tests/utilities/TestConfiguration"
import { getToken } from "../utils"
import path from "path"
import { KEYCLOAK_IMAGE } from "../../../../integrations/tests/utils/images"
import { startContainer } from "../../../../integrations/tests/utils"
<<<<<<< HEAD
import { OAuth2CredentialsMethod, OAuth2GrantType } from "@budibase/types"
=======
import { OAuth2CredentialsMethod } from "@budibase/types"
import { cache } from "@budibase/backend-core"
import tk from "timekeeper"
>>>>>>> 06f8cc55

const config = new TestConfiguration()

const volumePath = path.resolve(__dirname, "docker-volume")

jest.setTimeout(60000)

describe("oauth2 utils", () => {
  let keycloakUrl: string

  beforeAll(async () => {
    await config.init()

    const ports = await startContainer(
      new GenericContainer(KEYCLOAK_IMAGE)
        .withName("keycloak_testcontainer")
        .withExposedPorts(8080)
        .withBindMounts([
          { source: volumePath, target: "/opt/keycloak/data/import/" },
        ])
        .withCommand(["start-dev", "--import-realm"])
        .withWaitStrategy(
          Wait.forLogMessage("Listening on: http://0.0.0.0:8080")
        )
        .withStartupTimeout(60000)
    )

    const port = ports.find(x => x.container === 8080)?.host
    if (!port) {
      throw new Error("Keycloak port not found")
    }

    keycloakUrl = `http://127.0.0.1:${port}`
  })

<<<<<<< HEAD
  describe.each(
    Object.values(OAuth2CredentialsMethod).flatMap(method =>
      Object.values(OAuth2GrantType).map<
        [OAuth2CredentialsMethod, OAuth2GrantType]
      >(grantType => [method, grantType])
    )
  )("generateToken (in %s, grant type %s)", (method, grantType) => {
    it("successfully generates tokens", async () => {
      const response = await config.doInContext(config.appId, async () => {
        const oauthConfig = await sdk.oauth2.create({
          name: generator.guid(),
          url: `${keycloakUrl}/realms/myrealm/protocol/openid-connect/token`,
          clientId: "my-client",
          clientSecret: "my-secret",
          method,
          grantType,
        })

        const response = await generateToken(oauthConfig._id)
        return response
      })

      expect(response).toEqual(expect.stringMatching(/^Bearer .+/))
    })

    it("handles wrong urls", async () => {
      await expect(
        config.doInContext(config.appId, async () => {
=======
  describe.each(Object.values(OAuth2CredentialsMethod))(
    "getToken (in %s)",
    method => {
      it("successfully generates tokens", async () => {
        const response = await config.doInContext(config.appId, async () => {
>>>>>>> 06f8cc55
          const oauthConfig = await sdk.oauth2.create({
            name: generator.guid(),
            url: `${keycloakUrl}/realms/wrong/protocol/openid-connect/token`,
            clientId: "my-client",
            clientSecret: "my-secret",
            method,
            grantType,
          })

<<<<<<< HEAD
          await generateToken(oauthConfig._id)
=======
          const response = await getToken(oauthConfig._id)
          return response
>>>>>>> 06f8cc55
        })
      ).rejects.toThrow("Error fetching oauth2 token: Not Found")
    })

<<<<<<< HEAD
    it("handles wrong client ids", async () => {
      await expect(
        config.doInContext(config.appId, async () => {
          const oauthConfig = await sdk.oauth2.create({
            name: generator.guid(),
            url: `${keycloakUrl}/realms/myrealm/protocol/openid-connect/token`,
            clientId: "wrong-client-id",
            clientSecret: "my-secret",
            method,
            grantType,
=======
        expect(response).toEqual(expect.stringMatching(/^Bearer .+/))
      })

      it("handles wrong urls", async () => {
        await expect(
          config.doInContext(config.appId, async () => {
            const oauthConfig = await sdk.oauth2.create({
              name: generator.guid(),
              url: `${keycloakUrl}/realms/wrong/protocol/openid-connect/token`,
              clientId: "my-client",
              clientSecret: "my-secret",
              method,
            })

            await getToken(oauthConfig._id)
>>>>>>> 06f8cc55
          })

<<<<<<< HEAD
          await generateToken(oauthConfig._id)
        })
      ).rejects.toThrow(
        "Error fetching oauth2 token: Invalid client or Invalid client credentials"
      )
    })

    it("handles wrong secrets", async () => {
      await expect(
        config.doInContext(config.appId, async () => {
          const oauthConfig = await sdk.oauth2.create({
            name: generator.guid(),
            url: `${keycloakUrl}/realms/myrealm/protocol/openid-connect/token`,
            clientId: "my-client",
            clientSecret: "wrong-secret",
            method,
            grantType,
=======
      it("handles wrong client ids", async () => {
        await expect(
          config.doInContext(config.appId, async () => {
            const oauthConfig = await sdk.oauth2.create({
              name: generator.guid(),
              url: `${keycloakUrl}/realms/myrealm/protocol/openid-connect/token`,
              clientId: "wrong-client-id",
              clientSecret: "my-secret",
              method,
            })

            await getToken(oauthConfig._id)
>>>>>>> 06f8cc55
          })

<<<<<<< HEAD
          await generateToken(oauthConfig._id)
        })
      ).rejects.toThrow(
        "Error fetching oauth2 token: Invalid client or Invalid client credentials"
      )
    })
  })
=======
      it("handles wrong secrets", async () => {
        await expect(
          config.doInContext(config.appId, async () => {
            const oauthConfig = await sdk.oauth2.create({
              name: generator.guid(),
              url: `${keycloakUrl}/realms/myrealm/protocol/openid-connect/token`,
              clientId: "my-client",
              clientSecret: "wrong-secret",
              method,
            })

            await getToken(oauthConfig._id)
          })
        ).rejects.toThrow(
          "Error fetching oauth2 token: Invalid client or Invalid client credentials"
        )
      })

      describe("track usages", () => {
        beforeAll(() => {
          tk.freeze(Date.now())
        })

        it("tracks usages on generation", async () => {
          const oauthConfig = await config.doInContext(config.appId, () =>
            sdk.oauth2.create({
              name: generator.guid(),
              url: `${keycloakUrl}/realms/myrealm/protocol/openid-connect/token`,
              clientId: "my-client",
              clientSecret: "my-secret",
              method,
            })
          )

          await config.doInContext(config.appId, () =>
            getToken(oauthConfig._id)
          )
          await testUtils.queue.processMessages(
            cache.docWritethrough.DocWritethroughProcessor.queue
          )

          const usageLog = await config.doInContext(config.appId, () =>
            sdk.oauth2.getLastUsages([oauthConfig._id])
          )

          expect(usageLog[oauthConfig._id]).toEqual(Date.now())
        })

        it("does not track on failed usages", async () => {
          const oauthConfig = await config.doInContext(config.appId, () =>
            sdk.oauth2.create({
              name: generator.guid(),
              url: `${keycloakUrl}/realms/myrealm/protocol/openid-connect/token`,
              clientId: "wrong-client",
              clientSecret: "my-secret",
              method,
            })
          )

          await expect(
            config.doInContext(config.appId, () => getToken(oauthConfig._id))
          ).rejects.toThrow()
          await testUtils.queue.processMessages(
            cache.docWritethrough.DocWritethroughProcessor.queue
          )

          const usageLog = await config.doInContext(config.appId, () =>
            sdk.oauth2.getLastUsages([oauthConfig._id])
          )

          expect(usageLog[oauthConfig._id]).toBeUndefined()
        })

        it("tracks usages between prod and dev, keeping always the latest", async () => {
          const oauthConfig = await config.doInContext(config.appId, () =>
            sdk.oauth2.create({
              name: generator.guid(),
              url: `${keycloakUrl}/realms/myrealm/protocol/openid-connect/token`,
              clientId: "my-client",
              clientSecret: "my-secret",
              method,
            })
          )

          await config.doInContext(config.appId, () =>
            getToken(oauthConfig._id)
          )

          await config.publish()

          tk.travel(Date.now() + 100)
          await config.doInContext(config.prodAppId, () =>
            getToken(oauthConfig._id)
          )
          await testUtils.queue.processMessages(
            cache.docWritethrough.DocWritethroughProcessor.queue
          )

          for (const appId of [config.appId, config.prodAppId]) {
            const usageLog = await config.doInContext(appId, () =>
              sdk.oauth2.getLastUsages([oauthConfig._id])
            )

            expect(usageLog).toEqual({
              [oauthConfig._id]: Date.now(),
            })
          }
        })
      })
    }
  )
>>>>>>> 06f8cc55
})<|MERGE_RESOLUTION|>--- conflicted
+++ resolved
@@ -6,13 +6,9 @@
 import path from "path"
 import { KEYCLOAK_IMAGE } from "../../../../integrations/tests/utils/images"
 import { startContainer } from "../../../../integrations/tests/utils"
-<<<<<<< HEAD
 import { OAuth2CredentialsMethod, OAuth2GrantType } from "@budibase/types"
-=======
-import { OAuth2CredentialsMethod } from "@budibase/types"
 import { cache } from "@budibase/backend-core"
 import tk from "timekeeper"
->>>>>>> 06f8cc55
 
 const config = new TestConfiguration()
 
@@ -48,7 +44,6 @@
     keycloakUrl = `http://127.0.0.1:${port}`
   })
 
-<<<<<<< HEAD
   describe.each(
     Object.values(OAuth2CredentialsMethod).flatMap(method =>
       Object.values(OAuth2GrantType).map<
@@ -67,7 +62,7 @@
           grantType,
         })
 
-        const response = await generateToken(oauthConfig._id)
+        const response = await getToken(oauthConfig._id)
         return response
       })
 
@@ -77,13 +72,6 @@
     it("handles wrong urls", async () => {
       await expect(
         config.doInContext(config.appId, async () => {
-=======
-  describe.each(Object.values(OAuth2CredentialsMethod))(
-    "getToken (in %s)",
-    method => {
-      it("successfully generates tokens", async () => {
-        const response = await config.doInContext(config.appId, async () => {
->>>>>>> 06f8cc55
           const oauthConfig = await sdk.oauth2.create({
             name: generator.guid(),
             url: `${keycloakUrl}/realms/wrong/protocol/openid-connect/token`,
@@ -93,17 +81,11 @@
             grantType,
           })
 
-<<<<<<< HEAD
-          await generateToken(oauthConfig._id)
-=======
-          const response = await getToken(oauthConfig._id)
-          return response
->>>>>>> 06f8cc55
+          await getToken(oauthConfig._id)
         })
       ).rejects.toThrow("Error fetching oauth2 token: Not Found")
     })
 
-<<<<<<< HEAD
     it("handles wrong client ids", async () => {
       await expect(
         config.doInContext(config.appId, async () => {
@@ -114,27 +96,9 @@
             clientSecret: "my-secret",
             method,
             grantType,
-=======
-        expect(response).toEqual(expect.stringMatching(/^Bearer .+/))
-      })
-
-      it("handles wrong urls", async () => {
-        await expect(
-          config.doInContext(config.appId, async () => {
-            const oauthConfig = await sdk.oauth2.create({
-              name: generator.guid(),
-              url: `${keycloakUrl}/realms/wrong/protocol/openid-connect/token`,
-              clientId: "my-client",
-              clientSecret: "my-secret",
-              method,
-            })
-
-            await getToken(oauthConfig._id)
->>>>>>> 06f8cc55
-          })
-
-<<<<<<< HEAD
-          await generateToken(oauthConfig._id)
+          })
+
+          await getToken(oauthConfig._id)
         })
       ).rejects.toThrow(
         "Error fetching oauth2 token: Invalid client or Invalid client credentials"
@@ -151,141 +115,104 @@
             clientSecret: "wrong-secret",
             method,
             grantType,
-=======
-      it("handles wrong client ids", async () => {
-        await expect(
-          config.doInContext(config.appId, async () => {
-            const oauthConfig = await sdk.oauth2.create({
-              name: generator.guid(),
-              url: `${keycloakUrl}/realms/myrealm/protocol/openid-connect/token`,
-              clientId: "wrong-client-id",
-              clientSecret: "my-secret",
-              method,
-            })
-
-            await getToken(oauthConfig._id)
->>>>>>> 06f8cc55
-          })
-
-<<<<<<< HEAD
-          await generateToken(oauthConfig._id)
+          })
+
+          await getToken(oauthConfig._id)
         })
       ).rejects.toThrow(
         "Error fetching oauth2 token: Invalid client or Invalid client credentials"
       )
     })
-  })
-=======
-      it("handles wrong secrets", async () => {
+
+    describe("track usages", () => {
+      beforeAll(() => {
+        tk.freeze(Date.now())
+      })
+
+      it("tracks usages on generation", async () => {
+        const oauthConfig = await config.doInContext(config.appId, () =>
+          sdk.oauth2.create({
+            name: generator.guid(),
+            url: `${keycloakUrl}/realms/myrealm/protocol/openid-connect/token`,
+            clientId: "my-client",
+            clientSecret: "my-secret",
+            method,
+            grantType,
+          })
+        )
+
+        await config.doInContext(config.appId, () => getToken(oauthConfig._id))
+        await testUtils.queue.processMessages(
+          cache.docWritethrough.DocWritethroughProcessor.queue
+        )
+
+        const usageLog = await config.doInContext(config.appId, () =>
+          sdk.oauth2.getLastUsages([oauthConfig._id])
+        )
+
+        expect(usageLog[oauthConfig._id]).toEqual(Date.now())
+      })
+
+      it("does not track on failed usages", async () => {
+        const oauthConfig = await config.doInContext(config.appId, () =>
+          sdk.oauth2.create({
+            name: generator.guid(),
+            url: `${keycloakUrl}/realms/myrealm/protocol/openid-connect/token`,
+            clientId: "wrong-client",
+            clientSecret: "my-secret",
+            method,
+            grantType,
+          })
+        )
+
         await expect(
-          config.doInContext(config.appId, async () => {
-            const oauthConfig = await sdk.oauth2.create({
-              name: generator.guid(),
-              url: `${keycloakUrl}/realms/myrealm/protocol/openid-connect/token`,
-              clientId: "my-client",
-              clientSecret: "wrong-secret",
-              method,
-            })
-
-            await getToken(oauthConfig._id)
-          })
-        ).rejects.toThrow(
-          "Error fetching oauth2 token: Invalid client or Invalid client credentials"
-        )
-      })
-
-      describe("track usages", () => {
-        beforeAll(() => {
-          tk.freeze(Date.now())
-        })
-
-        it("tracks usages on generation", async () => {
-          const oauthConfig = await config.doInContext(config.appId, () =>
-            sdk.oauth2.create({
-              name: generator.guid(),
-              url: `${keycloakUrl}/realms/myrealm/protocol/openid-connect/token`,
-              clientId: "my-client",
-              clientSecret: "my-secret",
-              method,
-            })
-          )
-
-          await config.doInContext(config.appId, () =>
-            getToken(oauthConfig._id)
-          )
-          await testUtils.queue.processMessages(
-            cache.docWritethrough.DocWritethroughProcessor.queue
-          )
-
-          const usageLog = await config.doInContext(config.appId, () =>
+          config.doInContext(config.appId, () => getToken(oauthConfig._id))
+        ).rejects.toThrow()
+        await testUtils.queue.processMessages(
+          cache.docWritethrough.DocWritethroughProcessor.queue
+        )
+
+        const usageLog = await config.doInContext(config.appId, () =>
+          sdk.oauth2.getLastUsages([oauthConfig._id])
+        )
+
+        expect(usageLog[oauthConfig._id]).toBeUndefined()
+      })
+
+      it("tracks usages between prod and dev, keeping always the latest", async () => {
+        const oauthConfig = await config.doInContext(config.appId, () =>
+          sdk.oauth2.create({
+            name: generator.guid(),
+            url: `${keycloakUrl}/realms/myrealm/protocol/openid-connect/token`,
+            clientId: "my-client",
+            clientSecret: "my-secret",
+            method,
+            grantType,
+          })
+        )
+
+        await config.doInContext(config.appId, () => getToken(oauthConfig._id))
+
+        await config.publish()
+
+        tk.travel(Date.now() + 100)
+        await config.doInContext(config.prodAppId, () =>
+          getToken(oauthConfig._id)
+        )
+        await testUtils.queue.processMessages(
+          cache.docWritethrough.DocWritethroughProcessor.queue
+        )
+
+        for (const appId of [config.appId, config.prodAppId]) {
+          const usageLog = await config.doInContext(appId, () =>
             sdk.oauth2.getLastUsages([oauthConfig._id])
           )
 
-          expect(usageLog[oauthConfig._id]).toEqual(Date.now())
-        })
-
-        it("does not track on failed usages", async () => {
-          const oauthConfig = await config.doInContext(config.appId, () =>
-            sdk.oauth2.create({
-              name: generator.guid(),
-              url: `${keycloakUrl}/realms/myrealm/protocol/openid-connect/token`,
-              clientId: "wrong-client",
-              clientSecret: "my-secret",
-              method,
-            })
-          )
-
-          await expect(
-            config.doInContext(config.appId, () => getToken(oauthConfig._id))
-          ).rejects.toThrow()
-          await testUtils.queue.processMessages(
-            cache.docWritethrough.DocWritethroughProcessor.queue
-          )
-
-          const usageLog = await config.doInContext(config.appId, () =>
-            sdk.oauth2.getLastUsages([oauthConfig._id])
-          )
-
-          expect(usageLog[oauthConfig._id]).toBeUndefined()
-        })
-
-        it("tracks usages between prod and dev, keeping always the latest", async () => {
-          const oauthConfig = await config.doInContext(config.appId, () =>
-            sdk.oauth2.create({
-              name: generator.guid(),
-              url: `${keycloakUrl}/realms/myrealm/protocol/openid-connect/token`,
-              clientId: "my-client",
-              clientSecret: "my-secret",
-              method,
-            })
-          )
-
-          await config.doInContext(config.appId, () =>
-            getToken(oauthConfig._id)
-          )
-
-          await config.publish()
-
-          tk.travel(Date.now() + 100)
-          await config.doInContext(config.prodAppId, () =>
-            getToken(oauthConfig._id)
-          )
-          await testUtils.queue.processMessages(
-            cache.docWritethrough.DocWritethroughProcessor.queue
-          )
-
-          for (const appId of [config.appId, config.prodAppId]) {
-            const usageLog = await config.doInContext(appId, () =>
-              sdk.oauth2.getLastUsages([oauthConfig._id])
-            )
-
-            expect(usageLog).toEqual({
-              [oauthConfig._id]: Date.now(),
-            })
-          }
-        })
-      })
-    }
-  )
->>>>>>> 06f8cc55
+          expect(usageLog).toEqual({
+            [oauthConfig._id]: Date.now(),
+          })
+        }
+      })
+    })
+  })
 })