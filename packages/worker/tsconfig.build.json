--- conflicted
+++ resolved
@@ -1,30 +1,7 @@
 {
   "extends": "../../tsconfig.build.json",
   "compilerOptions": {
-<<<<<<< HEAD
-    "target": "es6",
-    "module": "commonjs",
-    "lib": ["es2020"],
-    "strict": true,
-    "noImplicitAny": true,
-    "esModuleInterop": true,
-    "resolveJsonModule": true,
-    "incremental": true,
-    "types": ["node", "jest"],
-    "outDir": "dist",
-    "skipLibCheck": true,
-    "paths": {
-      "@budibase/types": ["../types/src"],
-      "@budibase/backend-core": ["../backend-core/src"],
-      "@budibase/backend-core/*": ["../backend-core/*"],
-      "@budibase/shared-core": ["../shared-core/src"],
-      "@budibase/pro": ["../pro/src"],
-      "@budibase/string-templates": ["../string-templates/src"]
-    },
-    "noUncheckedIndexedAccess": true
-=======
     "target": "es2020"
->>>>>>> c66c8de8
   },
   "include": ["src/**/*"],
   "exclude": [
