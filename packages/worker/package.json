--- conflicted
+++ resolved
@@ -31,15 +31,9 @@
   "author": "Budibase",
   "license": "GPL-3.0",
   "dependencies": {
-<<<<<<< HEAD
-    "@budibase/backend-core": "^1.0.105-alpha.27",
-    "@budibase/string-templates": "^1.0.105-alpha.27",
-    "@budibase/pro": "1.0.105-alpha.27",
-=======
     "@budibase/backend-core": "^1.0.105-alpha.28",
-    "@budibase/pro": "1.0.105-alpha.25",
     "@budibase/string-templates": "^1.0.105-alpha.28",
->>>>>>> 21735dae
+    "@budibase/pro": "^1.0.0",
     "@koa/router": "^8.0.0",
     "@sentry/node": "6.17.7",
     "@techpass/passport-openidconnect": "^0.3.0",
