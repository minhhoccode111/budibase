--- conflicted
+++ resolved
@@ -1,11 +1,7 @@
 {
   "name": "@budibase/worker",
   "email": "hi@budibase.com",
-<<<<<<< HEAD
-  "version": "1.0.220-alpha.4",
-=======
   "version": "1.1.9",
->>>>>>> f3cbf5fa
   "description": "Budibase background service",
   "main": "src/index.ts",
   "repository": {
@@ -39,16 +35,10 @@
   "author": "Budibase",
   "license": "GPL-3.0",
   "dependencies": {
-<<<<<<< HEAD
-    "@budibase/backend-core": "^1.0.220-alpha.4",
-    "@budibase/pro": "1.0.220-alpha.4",
-    "@budibase/string-templates": "^1.0.220-alpha.4",
-=======
     "@budibase/backend-core": "^1.1.9",
     "@budibase/pro": "1.1.9",
     "@budibase/string-templates": "^1.1.9",
     "@budibase/types": "^1.1.9",
->>>>>>> f3cbf5fa
     "@koa/router": "8.0.8",
     "@sentry/node": "6.17.7",
     "@techpass/passport-openidconnect": "0.3.2",
@@ -78,10 +68,6 @@
     "server-destroy": "1.0.1"
   },
   "devDependencies": {
-<<<<<<< HEAD
-    "@budibase/types": "^1.0.220-alpha.4",
-=======
->>>>>>> f3cbf5fa
     "@types/jest": "26.0.23",
     "@types/koa": "2.13.4",
     "@types/koa-router": "7.4.4",
