--- conflicted
+++ resolved
@@ -1,11 +1,7 @@
 {
   "name": "@budibase/worker",
   "email": "hi@budibase.com",
-<<<<<<< HEAD
-  "version": "1.1.29-alpha.2",
-=======
   "version": "1.1.31",
->>>>>>> 155a4b68
   "description": "Budibase background service",
   "main": "src/index.ts",
   "repository": {
@@ -39,17 +35,10 @@
   "author": "Budibase",
   "license": "GPL-3.0",
   "dependencies": {
-<<<<<<< HEAD
-    "@budibase/backend-core": "^1.1.29-alpha.2",
-    "@budibase/pro": "1.1.29-alpha.2",
-    "@budibase/string-templates": "^1.1.29-alpha.2",
-    "@budibase/types": "^1.1.29-alpha.2",
-=======
     "@budibase/backend-core": "^1.1.31",
     "@budibase/pro": "1.1.31",
     "@budibase/string-templates": "^1.1.31",
     "@budibase/types": "^1.1.31",
->>>>>>> 155a4b68
     "@koa/router": "8.0.8",
     "@sentry/node": "6.17.7",
     "@techpass/passport-openidconnect": "0.3.2",
