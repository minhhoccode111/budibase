{
  "name": "@budibase/worker",
  "email": "hi@budibase.com",
<<<<<<< HEAD
  "version": "1.0.47",
=======
  "version": "1.0.46-alpha.5",
>>>>>>> cbfb0f8a
  "description": "Budibase background service",
  "main": "src/index.js",
  "repository": {
    "type": "git",
    "url": "https://github.com/Budibase/budibase.git"
  },
  "keywords": [
    "budibase"
  ],
  "scripts": {
    "run:docker": "node src/index.js",
    "build:docker": "docker build . -t worker-service --label version=$BUDIBASE_RELEASE_VERSION",
    "dev:stack:init": "node ./scripts/dev/manage.js init",
    "dev:builder": "npm run dev:stack:init && nodemon",
    "test": "jest --runInBand",
    "env:multi:enable": "node scripts/multiTenancy.js enable",
    "env:multi:disable": "node scripts/multiTenancy.js disable",
    "env:selfhost:enable": "node scripts/selfhost.js enable",
    "env:selfhost:disable": "node scripts/selfhost.js disable",
    "env:localdomain:enable": "node scripts/localdomain.js enable",
    "env:localdomain:disable": "node scripts/localdomain.js disable",
    "env:account:enable": "node scripts/account.js enable",
    "env:account:disable": "node scripts/account.js disable"
  },
  "author": "Budibase",
  "license": "GPL-3.0",
  "dependencies": {
<<<<<<< HEAD
    "@budibase/backend-core": "^1.0.47",
    "@budibase/string-templates": "^1.0.47",
=======
    "@budibase/backend-core": "^1.0.46-alpha.5",
    "@budibase/string-templates": "^1.0.46-alpha.5",
>>>>>>> cbfb0f8a
    "@koa/router": "^8.0.0",
    "@sentry/node": "^6.0.0",
    "@techpass/passport-openidconnect": "^0.3.0",
    "aws-sdk": "^2.811.0",
    "bcryptjs": "^2.4.3",
    "dotenv": "^8.2.0",
    "got": "^11.8.1",
    "joi": "^17.4.0",
    "koa": "^2.7.0",
    "koa-body": "^4.2.0",
    "koa-compress": "^4.0.1",
    "koa-passport": "^4.1.4",
    "koa-pino-logger": "^3.0.0",
    "koa-send": "^5.0.0",
    "koa-session": "^5.12.0",
    "koa-static": "^5.0.0",
    "node-fetch": "^2.6.1",
    "nodemailer": "^6.5.0",
    "passport-google-oauth": "^2.0.0",
    "passport-jwt": "^4.0.0",
    "passport-local": "^1.0.0",
    "pino-pretty": "^4.0.0",
    "pouchdb": "^7.2.1",
    "pouchdb-all-dbs": "^1.0.2",
    "server-destroy": "^1.0.1"
  },
  "devDependencies": {
    "jest": "^26.6.3",
    "nodemon": "^2.0.7",
    "pouchdb-adapter-memory": "^7.2.2",
    "supertest": "^6.1.3",
    "update-dotenv": "^1.1.1"
  },
  "jest": {
    "testEnvironment": "node",
    "setupFiles": [
      "./scripts/jestSetup.js"
    ]
  },
  "gitHead": "d1836a898cab3f8ab80ee6d8f42be1a9eed7dcdc"
}<|MERGE_RESOLUTION|>--- conflicted
+++ resolved
@@ -1,11 +1,7 @@
 {
   "name": "@budibase/worker",
   "email": "hi@budibase.com",
-<<<<<<< HEAD
-  "version": "1.0.47",
-=======
   "version": "1.0.46-alpha.5",
->>>>>>> cbfb0f8a
   "description": "Budibase background service",
   "main": "src/index.js",
   "repository": {
@@ -33,13 +29,8 @@
   "author": "Budibase",
   "license": "GPL-3.0",
   "dependencies": {
-<<<<<<< HEAD
-    "@budibase/backend-core": "^1.0.47",
-    "@budibase/string-templates": "^1.0.47",
-=======
     "@budibase/backend-core": "^1.0.46-alpha.5",
     "@budibase/string-templates": "^1.0.46-alpha.5",
->>>>>>> cbfb0f8a
     "@koa/router": "^8.0.0",
     "@sentry/node": "^6.0.0",
     "@techpass/passport-openidconnect": "^0.3.0",
