{
  "extends": "./tsconfig.build.json",
  "compilerOptions": {
    "composite": true,
    "declaration": true,
    "sourceMap": true,
    "baseUrl": ".",
    "paths": {
      "@budibase/types": ["../types/src"],
      "@budibase/backend-core": ["../backend-core/src"],
      "@budibase/backend-core/*": ["../backend-core/*"],
      "@budibase/pro": ["../pro/packages/pro/src"]
    }
  },
  "ts-node": {
    "require": ["tsconfig-paths/register"],
    "swc": true
  },
<<<<<<< HEAD
  "include": ["src/**/*", "package.json"],
=======
  "references": [
    { "path": "../types" },
    { "path": "../backend-core" },
    { "path": "../../../budibase-pro/packages/pro" }
  ],
  "include": ["src/**/*"],
>>>>>>> 91cd47c9
  "exclude": ["dist"]
}<|MERGE_RESOLUTION|>--- conflicted
+++ resolved
@@ -16,15 +16,11 @@
     "require": ["tsconfig-paths/register"],
     "swc": true
   },
-<<<<<<< HEAD
-  "include": ["src/**/*", "package.json"],
-=======
   "references": [
     { "path": "../types" },
     { "path": "../backend-core" },
     { "path": "../../../budibase-pro/packages/pro" }
   ],
   "include": ["src/**/*"],
->>>>>>> 91cd47c9
   "exclude": ["dist"]
 }