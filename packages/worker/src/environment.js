const { join } = require("path")

function isDev() {
  return process.env.NODE_ENV !== "production"
}

function isTest() {
  return (
    process.env.NODE_ENV === "jest" ||
    process.env.NODE_ENV === "cypress" ||
    process.env.JEST_WORKER_ID != null
  )
}

let LOADED = false
if (!LOADED && isDev() && !isTest()) {
  require("dotenv").config({
    path: join(__dirname, "..", ".env"),
  })
  LOADED = true
}

function parseIntSafe(number) {
  if (number) {
    return parseInt(number)
  }
}

module.exports = {
  // auth
  MINIO_ACCESS_KEY: process.env.MINIO_ACCESS_KEY,
  MINIO_SECRET_KEY: process.env.MINIO_SECRET_KEY,
  JWT_SECRET: process.env.JWT_SECRET,
  SALT_ROUNDS: process.env.SALT_ROUNDS,
  REDIS_PASSWORD: process.env.REDIS_PASSWORD,
  INTERNAL_API_KEY: process.env.INTERNAL_API_KEY,
  COOKIE_DOMAIN: process.env.COOKIE_DOMAIN,
  // urls
  MINIO_URL: process.env.MINIO_URL,
  COUCH_DB_URL: process.env.COUCH_DB_URL,
  REDIS_URL: process.env.REDIS_URL,
  ACCOUNT_PORTAL_URL: process.env.ACCOUNT_PORTAL_URL,
  PLATFORM_URL: process.env.PLATFORM_URL,
  APPS_URL: process.env.APPS_URL,
  // ports
  PORT: process.env.PORT || process.env.WORKER_PORT,
  CLUSTER_PORT: process.env.CLUSTER_PORT,
  // flags
  NODE_ENV: process.env.NODE_ENV,
  SELF_HOSTED: !!parseInt(process.env.SELF_HOSTED),
  LOG_LEVEL: process.env.LOG_LEVEL,
  MULTI_TENANCY: process.env.MULTI_TENANCY,
  DISABLE_ACCOUNT_PORTAL: process.env.DISABLE_ACCOUNT_PORTAL,
  SMTP_FALLBACK_ENABLED: process.env.SMTP_FALLBACK_ENABLED,
  DISABLE_DEVELOPER_LICENSE: process.env.DISABLE_DEVELOPER_LICENSE,
  // smtp
  SMTP_USER: process.env.SMTP_USER,
  SMTP_PASSWORD: process.env.SMTP_PASSWORD,
  SMTP_HOST: process.env.SMTP_HOST,
  SMTP_PORT: process.env.SMTP_PORT,
  SMTP_FROM_ADDRESS: process.env.SMTP_FROM_ADDRESS,
<<<<<<< HEAD
=======
  PLATFORM_URL: process.env.PLATFORM_URL,
  COOKIE_DOMAIN: process.env.COOKIE_DOMAIN,
  CHECKLIST_CACHE_TTL: parseIntSafe(process.env.CHECKLIST_CACHE_TTL) || 3600,
  APPS_URL: process.env.APPS_URL,
>>>>>>> ed109947
  _set(key, value) {
    process.env[key] = value
    module.exports[key] = value
  },
  isDev,
  isTest,
  isProd: () => {
    return !isDev()
  },
}

// if some var haven't been set, define them
if (!module.exports.APPS_URL) {
  module.exports.APPS_URL = isDev()
    ? "http://localhost:4001"
    : "http://app-service:4002"
}

// clean up any environment variable edge cases
for (let [key, value] of Object.entries(module.exports)) {
  // handle the edge case of "0" to disable an environment variable
  if (value === "0") {
    module.exports[key] = 0
  }
}<|MERGE_RESOLUTION|>--- conflicted
+++ resolved
@@ -59,13 +59,8 @@
   SMTP_HOST: process.env.SMTP_HOST,
   SMTP_PORT: process.env.SMTP_PORT,
   SMTP_FROM_ADDRESS: process.env.SMTP_FROM_ADDRESS,
-<<<<<<< HEAD
-=======
-  PLATFORM_URL: process.env.PLATFORM_URL,
-  COOKIE_DOMAIN: process.env.COOKIE_DOMAIN,
+  // other
   CHECKLIST_CACHE_TTL: parseIntSafe(process.env.CHECKLIST_CACHE_TTL) || 3600,
-  APPS_URL: process.env.APPS_URL,
->>>>>>> ed109947
   _set(key, value) {
     process.env[key] = value
     module.exports[key] = value
