--- conflicted
+++ resolved
@@ -1,14 +1,10 @@
-<<<<<<< HEAD
 import {
   checkInviteCode,
   getInviteCodes,
   updateInviteCode,
 } from "../../../utilities/redis"
-import sdk from "../../../sdk"
-=======
-import { checkInviteCode } from "../../../utilities/redis"
+// import sdk from "../../../sdk"
 import * as userSdk from "../../../sdk/users"
->>>>>>> 20a2346b
 import env from "../../../environment"
 import {
   AcceptUserInviteRequest,
@@ -17,12 +13,9 @@
   BulkUserResponse,
   CloudAccount,
   CreateAdminUserRequest,
-<<<<<<< HEAD
-=======
   CreateAdminUserResponse,
   Ctx,
   InviteUserRequest,
->>>>>>> 20a2346b
   InviteUsersRequest,
   MigrationType,
   SaveUserResponse,
@@ -246,10 +239,10 @@
     // @ts-ignore
     const { users, groups, roles } = request.create
     const assignUsers = users.map((user: User) => (user.roles = roles))
-    onboardingResponse = await sdk.users.bulkCreate(assignUsers, groups)
+    onboardingResponse = await userSdk.bulkCreate(assignUsers, groups)
     ctx.body = onboardingResponse
   } else if (emailConfigured) {
-    onboardingResponse = await invite(ctx)
+    onboardingResponse = await inviteMultiple(ctx)
   } else if (!emailConfigured) {
     const inviteRequest = ctx.request.body as InviteUsersRequest
     const users: User[] = inviteRequest.map(invite => {
@@ -265,7 +258,7 @@
         tenantId: tenancy.getTenantId(),
       }
     })
-    let bulkCreateReponse = await sdk.users.bulkCreate(users, [])
+    let bulkCreateReponse = await userSdk.bulkCreate(users, [])
     onboardingResponse = {
       ...bulkCreateReponse,
       created: true,
@@ -277,13 +270,8 @@
 }
 
 export const invite = async (ctx: any) => {
-<<<<<<< HEAD
-  const request = ctx.request.body as InviteUsersRequest
-  const response = await sdk.users.invite(request)
-=======
   const request = ctx.request.body as InviteUserRequest
   const response = await userSdk.invite([request])
->>>>>>> 20a2346b
 
   // explicitly throw for single user invite
   if (response.unsuccessful.length) {
@@ -320,7 +308,6 @@
   }
 }
 
-<<<<<<< HEAD
 export const getUserInvites = async (ctx: any) => {
   let invites
   try {
@@ -368,28 +355,21 @@
   ctx.body = { ...invite }
 }
 
-export const inviteAccept = async (ctx: any) => {
-=======
 export const inviteAccept = async (
   ctx: Ctx<AcceptUserInviteRequest, AcceptUserInviteResponse>
 ) => {
->>>>>>> 20a2346b
   const { inviteCode, password, firstName, lastName } = ctx.request.body
   try {
     // info is an extension of the user object that was stored by global
     const { email, info }: any = await checkInviteCode(inviteCode)
-<<<<<<< HEAD
-    ctx.body = await tenancy.doInTenant(info.tenantId, async () => {
+    const user = await tenancy.doInTenant(info.tenantId, async () => {
       let request = {
-=======
-    const user = await tenancy.doInTenant(info.tenantId, async () => {
-      const saved = await userSdk.save({
->>>>>>> 20a2346b
         firstName,
         lastName,
         password,
         email,
         roles: info.apps,
+        tenantId: info.tenantId,
       }
 
       delete info.apps
@@ -399,7 +379,7 @@
         ...info,
       }
 
-      const saved = await sdk.users.save(request)
+      const saved = await userSdk.save(request)
       const db = tenancy.getGlobalDB()
       const user = await db.get(saved._id)
       await events.user.inviteAccepted(user)
