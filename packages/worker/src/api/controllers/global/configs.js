const {
  generateConfigID,
  getConfigParams,
  getGlobalUserParams,
  getScopedFullConfig,
  getAllApps,
} = require("@budibase/backend-core/db")
const { Configs } = require("../../../constants")
const email = require("../../../utilities/email")
const {
  upload,
  ObjectStoreBuckets,
} = require("@budibase/backend-core/objectStore")
const { getGlobalDB, getTenantId } = require("@budibase/backend-core/tenancy")
const env = require("../../../environment")
const { googleCallbackUrl, oidcCallbackUrl } = require("./auth")
<<<<<<< HEAD
const { events } = require("@budibase/backend-core")
=======
const {
  withCache,
  CacheKeys,
  bustCache,
} = require("@budibase/backend-core/cache")
>>>>>>> 26855033

const BB_TENANT_CDN = "https://tenants.cdn.budi.live"

const getEventFns = async (db, config) => {
  const fns = []
  const type = config.type

  let existing
  if (config._id) {
    existing = await db.get(config._id)
  }

  if (!existing) {
    switch (config.type) {
      case Configs.SMTP: {
        fns.push(events.email.SMTPCreated)
        break
      }
      case Configs.GOOGLE: {
        fns.push(() => events.auth.SSOCreated(type))
        if (config.config.activated) {
          fns.push(() => events.auth.SSOActivated(type))
        }
        break
      }
      case Configs.OIDC: {
        fns.push(() => events.auth.SSOCreated(type))
        if (config.config.configs[0].activated) {
          fns.push(() => events.auth.SSOActivated(type))
        }
        break
      }
      case Configs.SETTINGS: {
        // company
        const company = config.config.company
        if (company && company !== "Budibase") {
          fns.push(events.org.nameUpdated)
        }

        // logo
        const logoUrl = config.config.logoUrl
        if (logoUrl) {
          fns.push(events.org.logoUpdated)
        }

        // platform url
        const platformUrl = config.config.platformUrl
        if (
          platformUrl &&
          platformUrl !== "http://localhost:10000" &&
          env.SELF_HOSTED
        ) {
          fns.push(events.org.platformURLUpdated)
        }
        break
      }
    }
  } else {
    switch (config.type) {
      case Configs.SMTP: {
        fns.push(events.email.SMTPUpdated)
        break
      }
      case Configs.GOOGLE: {
        fns.push(() => events.auth.SSOUpdated(type))
        if (!existing.config.activated && config.config.activated) {
          fns.push(() => events.auth.SSOActivated(type))
        } else if (existing.config.activated && !config.config.activated) {
          fns.push(() => events.auth.SSODeactivated(type))
        }
        break
      }
      case Configs.OIDC: {
        fns.push(() => events.auth.SSOUpdated(type))
        if (
          !existing.config.configs[0].activated &&
          config.config.configs[0].activated
        ) {
          fns.push(() => events.auth.SSOActivated(type))
        } else if (
          existing.config.configs[0].activated &&
          !config.config.configs[0].activated
        ) {
          fns.push(() => events.auth.SSODeactivated(type))
        }
        break
      }
      case Configs.SETTINGS: {
        // company
        const existingCompany = existing.config.company
        const company = config.config.company
        if (company && company !== "Budibase" && existingCompany !== company) {
          fns.push(events.org.nameUpdated)
        }

        // logo
        const existingLogoUrl = existing.config.logoUrl
        const logoUrl = config.config.logoUrl
        if (logoUrl && existingLogoUrl !== logoUrl) {
          fns.push(events.org.logoUpdated)
        }

        // platform url
        const existingPlatformUrl = existing.config.platformUrl
        const platformUrl = config.config.platformUrl
        if (
          platformUrl &&
          platformUrl !== "http://localhost:10000" &&
          existingPlatformUrl !== platformUrl &&
          env.SELF_HOSTED
        ) {
          fns.push(events.org.platformURLUpdated)
        }
        break
      }
    }
  }

  return fns
}

exports.save = async function (ctx) {
  const db = getGlobalDB()
  const { type, workspace, user, config } = ctx.request.body
  let eventFns = await getEventFns(db, ctx.request.body)
  // Config does not exist yet
  if (!ctx.request.body._id) {
    ctx.request.body._id = generateConfigID({
      type,
      workspace,
      user,
    })
  }
  try {
    // verify the configuration
    switch (type) {
      case Configs.SMTP:
        await email.verifyConfig(config)
        break
    }
  } catch (err) {
    ctx.throw(400, err)
  }

  try {
    const response = await db.put(ctx.request.body)
<<<<<<< HEAD
    for (const fn of eventFns) {
      fn()
    }
=======
    await bustCache(CacheKeys.CHECKLIST)
>>>>>>> 26855033
    ctx.body = {
      type,
      _id: response.id,
      _rev: response.rev,
    }
  } catch (err) {
    ctx.throw(400, err)
  }
}

exports.fetch = async function (ctx) {
  const db = getGlobalDB()
  const response = await db.allDocs(
    getConfigParams(
      { type: ctx.params.type },
      {
        include_docs: true,
      }
    )
  )
  ctx.body = response.rows.map(row => row.doc)
}

/**
 * Gets the most granular config for a particular configuration type.
 * The hierarchy is type -> workspace -> user.
 */
exports.find = async function (ctx) {
  const db = getGlobalDB()

  const { userId, workspaceId } = ctx.query
  if (workspaceId && userId) {
    const workspace = await db.get(workspaceId)
    const userInWorkspace = workspace.users.some(
      workspaceUser => workspaceUser === userId
    )
    if (!ctx.user.admin && !userInWorkspace) {
      ctx.throw(400, `User is not in specified workspace: ${workspace}.`)
    }
  }

  try {
    // Find the config with the most granular scope based on context
    const scopedConfig = await getScopedFullConfig(db, {
      type: ctx.params.type,
      user: userId,
      workspace: workspaceId,
    })

    if (scopedConfig) {
      ctx.body = scopedConfig
    } else {
      // don't throw an error, there simply is nothing to return
      ctx.body = {}
    }
  } catch (err) {
    ctx.throw(err.status, err)
  }
}

exports.publicOidc = async function (ctx) {
  const db = getGlobalDB()
  try {
    // Find the config with the most granular scope based on context
    const oidcConfig = await getScopedFullConfig(db, {
      type: Configs.OIDC,
    })

    if (!oidcConfig) {
      ctx.body = {}
    } else {
      ctx.body = oidcConfig.config.configs.map(config => ({
        logo: config.logo,
        name: config.name,
        uuid: config.uuid,
      }))
    }
  } catch (err) {
    ctx.throw(err.status, err)
  }
}

exports.publicSettings = async function (ctx) {
  const db = getGlobalDB()

  try {
    // Find the config with the most granular scope based on context
    const publicConfig = await getScopedFullConfig(db, {
      type: Configs.SETTINGS,
    })

    const googleConfig = await getScopedFullConfig(db, {
      type: Configs.GOOGLE,
    })

    const oidcConfig = await getScopedFullConfig(db, {
      type: Configs.OIDC,
    })

    let config
    if (!publicConfig) {
      config = {
        config: {},
      }
    } else {
      config = publicConfig
    }

    // google button flag
    if (googleConfig && googleConfig.config) {
      // activated by default for configs pre-activated flag
      config.config.google =
        googleConfig.config.activated == null || googleConfig.config.activated
    } else {
      config.config.google = false
    }

    // callback urls
    config.config.oidcCallbackUrl = await oidcCallbackUrl()
    config.config.googleCallbackUrl = await googleCallbackUrl()

    // oidc button flag
    if (oidcConfig && oidcConfig.config) {
      config.config.oidc = oidcConfig.config.configs[0].activated
    } else {
      config.config.oidc = false
    }

    ctx.body = config
  } catch (err) {
    ctx.throw(err.status, err)
  }
}

exports.upload = async function (ctx) {
  if (ctx.request.files == null || ctx.request.files.file.length > 1) {
    ctx.throw(400, "One file must be uploaded.")
  }
  const file = ctx.request.files.file
  const { type, name } = ctx.params

  let bucket
  if (env.SELF_HOSTED) {
    bucket = ObjectStoreBuckets.GLOBAL
  } else {
    bucket = ObjectStoreBuckets.GLOBAL_CLOUD
  }

  let key
  if (env.MULTI_TENANCY) {
    key = `${getTenantId()}/${type}/${name}`
  } else {
    key = `${type}/${name}`
  }

  await upload({
    bucket,
    filename: key,
    path: file.path,
    type: file.type,
  })

  // add to configuration structure
  // TODO: right now this only does a global level
  const db = getGlobalDB()
  let cfgStructure = await getScopedFullConfig(db, { type })
  if (!cfgStructure) {
    cfgStructure = {
      _id: generateConfigID({ type }),
      config: {},
    }
  }
  let url
  if (env.SELF_HOSTED) {
    url = `/${bucket}/${key}`
  } else {
    url = `${BB_TENANT_CDN}/${key}`
  }

  cfgStructure.config[`${name}`] = url
  // write back to db with url updated
  await db.put(cfgStructure)

  ctx.body = {
    message: "File has been uploaded and url stored to config.",
    url,
  }
}

exports.destroy = async function (ctx) {
  const db = getGlobalDB()
  const { id, rev } = ctx.params

  try {
    await db.remove(id, rev)
    ctx.body = { message: "Config deleted successfully" }
  } catch (err) {
    ctx.throw(err.status, err)
  }
}

exports.configChecklist = async function (ctx) {
  const db = getGlobalDB()
  const tenantId = getTenantId()

  try {
    ctx.body = await withCache(
      CacheKeys.CHECKLIST,
      env.CHECKLIST_CACHE_TTL,
      async () => {
        let apps = []
        if (!env.MULTI_TENANCY || tenantId) {
          // Apps exist
          apps = await getAllApps({ idsOnly: true, efficient: true })
        }

        // They have set up SMTP
        const smtpConfig = await getScopedFullConfig(db, {
          type: Configs.SMTP,
        })

        // They have set up Google Auth
        const googleConfig = await getScopedFullConfig(db, {
          type: Configs.GOOGLE,
        })

        // They have set up OIDC
        const oidcConfig = await getScopedFullConfig(db, {
          type: Configs.OIDC,
        })

        // They have set up an global user
        const users = await db.allDocs(
          getGlobalUserParams(null, {
            include_docs: true,
            limit: 1,
          })
        )
        return {
          apps: {
            checked: apps.length > 0,
            label: "Create your first app",
            link: "/builder/portal/apps",
          },
          smtp: {
            checked: !!smtpConfig,
            label: "Set up email",
            link: "/builder/portal/manage/email",
          },
          adminUser: {
            checked: users && users.rows.length >= 1,
            label: "Create your first user",
            link: "/builder/portal/manage/users",
          },
          sso: {
            checked: !!googleConfig || !!oidcConfig,
            label: "Set up single sign-on",
            link: "/builder/portal/manage/auth",
          },
        }
      }
    )
  } catch (err) {
    ctx.throw(err.status, err)
  }
}<|MERGE_RESOLUTION|>--- conflicted
+++ resolved
@@ -14,15 +14,12 @@
 const { getGlobalDB, getTenantId } = require("@budibase/backend-core/tenancy")
 const env = require("../../../environment")
 const { googleCallbackUrl, oidcCallbackUrl } = require("./auth")
-<<<<<<< HEAD
-const { events } = require("@budibase/backend-core")
-=======
 const {
   withCache,
   CacheKeys,
   bustCache,
+  events,
 } = require("@budibase/backend-core/cache")
->>>>>>> 26855033
 
 const BB_TENANT_CDN = "https://tenants.cdn.budi.live"
 
@@ -169,13 +166,12 @@
 
   try {
     const response = await db.put(ctx.request.body)
-<<<<<<< HEAD
+    await bustCache(CacheKeys.CHECKLIST)
+
     for (const fn of eventFns) {
       fn()
     }
-=======
-    await bustCache(CacheKeys.CHECKLIST)
->>>>>>> 26855033
+
     ctx.body = {
       type,
       _id: response.id,
