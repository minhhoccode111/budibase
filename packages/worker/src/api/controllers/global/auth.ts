--- conflicted
+++ resolved
@@ -1,27 +1,26 @@
-<<<<<<< HEAD
-const core = require("@budibase/backend-core")
-const { Config, EmailTemplatePurpose } = require("../../../constants")
-=======
 import core from "@budibase/backend-core"
-const { Configs, EmailTemplatePurpose } = require("../../../constants")
->>>>>>> b1ad8198
-const { sendEmail, isEmailConfigured } = require("../../../utilities/email")
+import {
+  events,
+  users as usersCore,
+  context,
+  tenancy,
+} from "@budibase/backend-core"
+import { Config, EmailTemplatePurpose } from "../../../constants"
+import { sendEmail, isEmailConfigured } from "../../../utilities/email"
+import { checkResetPasswordCode } from "../../../utilities/redis"
+import env from "../../../environment"
+import sdk from "../../../sdk"
+import { User } from "@budibase/types"
 const { setCookie, getCookie, clearCookie, hash, platformLogout } = core.utils
 const { Cookie, Header } = core.constants
 const { passport, ssoCallbackUrl, google, oidc } = core.auth
-const { checkResetPasswordCode } = require("../../../utilities/redis")
-const { getGlobalDB } = require("@budibase/backend-core/tenancy")
-const env = require("../../../environment")
-import { events, users as usersCore, context } from "@budibase/backend-core"
-import sdk from "../../../sdk"
-import { User } from "@budibase/types"
 
 export const googleCallbackUrl = async (config: any) => {
-  return ssoCallbackUrl(getGlobalDB(), config, "google")
+  return ssoCallbackUrl(tenancy.getGlobalDB(), config, "google")
 }
 
 export const oidcCallbackUrl = async (config: any) => {
-  return ssoCallbackUrl(getGlobalDB(), config, "oidc")
+  return ssoCallbackUrl(tenancy.getGlobalDB(), config, "oidc")
 }
 
 async function authInternal(ctx: any, user: any, err = null, info = null) {
@@ -111,7 +110,7 @@
   const { resetCode, password } = ctx.request.body
   try {
     const { userId } = await checkResetPasswordCode(resetCode)
-    const db = getGlobalDB()
+    const db = tenancy.getGlobalDB()
     const user = await db.get(userId)
     user.password = await hash(password)
     await db.put(user)
@@ -165,7 +164,7 @@
  * On a successful login, you will be redirected to the googleAuth callback route.
  */
 export const googlePreAuth = async (ctx: any, next: any) => {
-  const db = getGlobalDB()
+  const db = tenancy.getGlobalDB()
 
   const config = await core.db.getScopedConfig(db, {
     type: Config.GOOGLE,
@@ -186,7 +185,7 @@
 }
 
 export const googleAuth = async (ctx: any, next: any) => {
-  const db = getGlobalDB()
+  const db = tenancy.getGlobalDB()
 
   const config = await core.db.getScopedConfig(db, {
     type: Config.GOOGLE,
@@ -213,7 +212,7 @@
 }
 
 export const oidcStrategyFactory = async (ctx: any, configId: any) => {
-  const db = getGlobalDB()
+  const db = tenancy.getGlobalDB()
   const config = await core.db.getScopedConfig(db, {
     type: Config.OIDC,
     group: ctx.query.group,
@@ -240,7 +239,7 @@
 
   setCookie(ctx, configId, Cookie.OIDC_CONFIG)
 
-  const db = getGlobalDB()
+  const db = tenancy.getGlobalDB()
   const config = await core.db.getScopedConfig(db, {
     type: Config.OIDC,
     group: ctx.query.group,
