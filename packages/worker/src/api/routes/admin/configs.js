--- conflicted
+++ resolved
@@ -25,15 +25,9 @@
 function settingValidation() {
   // prettier-ignore
   return Joi.object({
-<<<<<<< HEAD
-    platformUrl: Joi.string(),
-    logoUrl: Joi.string(),
-    docsUrl: Joi.string(),
-=======
     platformUrl: Joi.string().optional(),
     logoUrl: Joi.string().optional(),
     docsUrl: Joi.string().optional(),
->>>>>>> d7dc133e
     company: Joi.string().required(),
   }).unknown(true)
 }
