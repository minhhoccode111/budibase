import env from "../../environment"
import * as apps from "../../utilities/appService"
import * as eventHelpers from "./events"
import {
  accounts,
  cache,
  constants,
  db as dbUtils,
  deprovisioning,
  events,
  HTTPError,
  migrations,
  sessions,
  StaticDatabases,
  tenancy,
  users as usersCore,
  utils,
  ViewName,
} from "@budibase/backend-core"
import {
  AccountMetadata,
  AllDocsResponse,
  BulkCreateUsersResponse,
  BulkDeleteUsersResponse,
  BulkDocsResponse,
  CloudAccount,
  CreateUserResponse,
  InviteUsersRequest,
  InviteUsersResponse,
  MigrationType,
  PlatformUserByEmail,
  RowResponse,
  User,
} from "@budibase/types"
import { groups as groupUtils } from "@budibase/pro"
import { sendEmail } from "../../utilities/email"
import { EmailTemplatePurpose } from "../../constants"

const PAGE_LIMIT = 8

export const allUsers = async () => {
  const db = tenancy.getGlobalDB()
  const response = await db.allDocs(
    dbUtils.getGlobalUserParams(null, {
      include_docs: true,
    })
  )
  return response.rows.map((row: any) => row.doc)
}

export const countUsersByApp = async (appId: string) => {
  let response: any = await usersCore.searchGlobalUsersByApp(appId, {})
  return {
    userCount: response.length,
  }
}

export const paginatedUsers = async ({
  page,
  email,
  appId,
}: { page?: string; email?: string; appId?: string } = {}) => {
  const db = tenancy.getGlobalDB()
  // get one extra document, to have the next page
  const opts: any = {
    include_docs: true,
    limit: PAGE_LIMIT + 1,
  }
  // add a startkey if the page was specified (anchor)
  if (page) {
    opts.startkey = page
  }
  // property specifies what to use for the page/anchor
  let userList,
    property = "_id",
    getKey
  if (appId) {
    userList = await usersCore.searchGlobalUsersByApp(appId, opts)
    getKey = (doc: any) => usersCore.getGlobalUserByAppPage(appId, doc)
  } else if (email) {
    userList = await usersCore.searchGlobalUsersByEmail(email, opts)
    property = "email"
  } else {
    // no search, query allDocs
    const response = await db.allDocs(dbUtils.getGlobalUserParams(null, opts))
    userList = response.rows.map((row: any) => row.doc)
  }
  return dbUtils.pagination(userList, PAGE_LIMIT, {
    paginate: true,
    property,
    getKey,
  })
}

/**
 * Gets a user by ID from the global database, based on the current tenancy.
 */
export const getUser = async (userId: string) => {
  const db = tenancy.getGlobalDB()
  let user
  try {
    user = await db.get(userId)
  } catch (err: any) {
    // no user found, just return nothing
    if (err.status === 404) {
      return {}
    }
    throw err
  }
  if (user) {
    delete user.password
  }
  return user
}

interface SaveUserOpts {
  hashPassword?: boolean
  requirePassword?: boolean
}

const buildUser = async (
  user: User,
  opts: SaveUserOpts = {
    hashPassword: true,
    requirePassword: true,
  },
  tenantId: string,
  dbUser?: any
): Promise<User> => {
  let { password, _id } = user

  let hashedPassword
  if (password) {
    hashedPassword = opts.hashPassword ? await utils.hash(password) : password
  } else if (dbUser) {
    hashedPassword = dbUser.password
  } else if (opts.requirePassword) {
    throw "Password must be specified."
  }

  _id = _id || dbUtils.generateGlobalUserID()

  user = {
    createdAt: Date.now(),
    ...dbUser,
    ...user,
    _id,
    password: hashedPassword,
    tenantId,
  }
  // make sure the roles object is always present
  if (!user.roles) {
    user.roles = {}
  }
  // add the active status to a user if its not provided
  if (user.status == null) {
    user.status = constants.UserStatus.ACTIVE
  }

  return user
}

const validateUniqueUser = async (email: string, tenantId: string) => {
  // check budibase users in other tenants
  if (env.MULTI_TENANCY) {
    const tenantUser = await tenancy.getTenantUser(email)
    if (tenantUser != null && tenantUser.tenantId !== tenantId) {
      throw `Unavailable`
    }
  }

  // check root account users in account portal
  if (!env.SELF_HOSTED && !env.DISABLE_ACCOUNT_PORTAL) {
    const account = await accounts.getAccount(email)
    if (account && account.verified && account.tenantId !== tenantId) {
      throw `Unavailable`
    }
  }
}

export const save = async (
  user: User,
  opts: SaveUserOpts = {
    hashPassword: true,
    requirePassword: true,
  }
): Promise<CreateUserResponse> => {
  const tenantId = tenancy.getTenantId()
  const db = tenancy.getGlobalDB()
  let { email, _id } = user
  if (!email && !_id) {
    throw new Error("_id or email is required")
  }

  let dbUser: User | undefined
  if (_id) {
    // try to get existing user from db
    try {
      dbUser = (await db.get(_id)) as User
      if (email && dbUser.email !== email) {
        throw "Email address cannot be changed"
      }
      email = dbUser.email
    } catch (e: any) {
      if (e.status === 404) {
        // do nothing, save this new user with the id specified - required for SSO auth
      } else {
        throw e
      }
    }
  }

  if (!dbUser && email) {
    // no id was specified - load from email instead
    dbUser = await usersCore.getGlobalUserByEmail(email)
    if (dbUser && dbUser._id !== _id) {
      throw `Unavailable`
    }
  }

  await validateUniqueUser(email, tenantId)

  let builtUser = await buildUser(user, opts, tenantId, dbUser)

  // make sure we set the _id field for a new user
  if (!_id) {
    _id = builtUser._id!
  }

  try {
    // save the user to db
    let response = await db.put(builtUser)
    builtUser._rev = response.rev

    await eventHelpers.handleSaveEvents(builtUser, dbUser)
    await addTenant(tenantId, _id, email)
    await cache.user.invalidateUser(response.id)
    // let server know to sync user
    await apps.syncUserInApps(_id)

    return {
      _id: response.id,
      _rev: response.rev,
      email,
    }
  } catch (err: any) {
    if (err.status === 409) {
      throw "User exists already"
    } else {
      throw err
    }
  }
}

export const addTenant = async (
  tenantId: string,
  _id: string,
  email: string
) => {
  if (env.MULTI_TENANCY) {
    const afterCreateTenant = () =>
      migrations.backPopulateMigrations({
        type: MigrationType.GLOBAL,
        tenantId,
      })
    await tenancy.tryAddTenant(tenantId, _id, email, afterCreateTenant)
  }
}

const getExistingTenantUsers = async (emails: string[]): Promise<User[]> => {
<<<<<<< HEAD
  const params = {
    keys: emails,
    include_docs: true,
  }
  const opts = {
    arrayResponse: true,
  }
  return dbUtils.queryGlobalView<User>(
=======
  const lcEmails = emails.map(email => email.toLowerCase())
  const params = {
    keys: lcEmails,
    include_docs: true,
  }

  const opts = {
    arrayResponse: true,
  }

  return dbUtils.queryGlobalView(
>>>>>>> 0f98f2fc
    ViewName.USER_BY_EMAIL,
    params,
    undefined,
    opts
  ) as Promise<User[]>
}

const getExistingPlatformUsers = async (
  emails: string[]
): Promise<PlatformUserByEmail[]> => {
  const lcEmails = emails.map(email => email.toLowerCase())
  const params = {
    keys: lcEmails,
    include_docs: true,
  }

  const opts = {
    arrayResponse: true,
  }
  return dbUtils.queryPlatformView(
    ViewName.PLATFORM_USERS_LOWERCASE,
    params,
    opts
  ) as Promise<PlatformUserByEmail[]>
}

const getExistingAccounts = async (
  emails: string[]
): Promise<AccountMetadata[]> => {
<<<<<<< HEAD
  const params = {
    keys: emails,
    include_docs: true,
  }
  const opts = {
    arrayResponse: true,
  }
=======
  const lcEmails = emails.map(email => email.toLowerCase())
  const params = {
    keys: lcEmails,
    include_docs: true,
  }

  const opts = {
    arrayResponse: true,
  }

>>>>>>> 0f98f2fc
  return dbUtils.queryPlatformView(
    ViewName.ACCOUNT_BY_EMAIL,
    params,
    opts
  ) as Promise<AccountMetadata[]>
}

/**
 * Apply a system-wide search on emails:
 * - in tenant
 * - cross tenant
 * - accounts
 * return an array of emails that match the supplied emails.
 */
const searchExistingEmails = async (emails: string[]) => {
  let matchedEmails: string[] = []

  const existingTenantUsers = await getExistingTenantUsers(emails)
  matchedEmails.push(...existingTenantUsers.map(user => user.email))

  const existingPlatformUsers = await getExistingPlatformUsers(emails)
  matchedEmails.push(...existingPlatformUsers.map(user => user._id!))

  const existingAccounts = await getExistingAccounts(emails)
  matchedEmails.push(...existingAccounts.map(account => account.email))

  return [...new Set(matchedEmails.map(email => email.toLowerCase()))]
}

export const bulkCreate = async (
  newUsersRequested: User[],
  groups: string[]
): Promise<BulkCreateUsersResponse> => {
  const db = tenancy.getGlobalDB()
  const tenantId = tenancy.getTenantId()

  let usersToSave: any[] = []
  let newUsers: any[] = []

  const emails = newUsersRequested.map((user: User) => user.email)
  const existingEmails = await searchExistingEmails(emails)
  const unsuccessful: { email: string; reason: string }[] = []

  for (const newUser of newUsersRequested) {
    if (
      newUsers.find(
        (x: User) => x.email.toLowerCase() === newUser.email.toLowerCase()
      ) ||
      existingEmails.includes(newUser.email.toLowerCase())
    ) {
      unsuccessful.push({
        email: newUser.email,
        reason: `Unavailable`,
      })
      continue
    }
    newUser.userGroups = groups
    newUsers.push(newUser)
  }

  // create the promises array that will be called by bulkDocs
  newUsers.forEach((user: any) => {
    usersToSave.push(
      buildUser(
        user,
        {
          hashPassword: true,
          requirePassword: user.requirePassword,
        },
        tenantId
      )
    )
  })

  const usersToBulkSave = await Promise.all(usersToSave)
  await db.bulkDocs(usersToBulkSave)

  // Post processing of bulk added users, i.e events and cache operations
  for (const user of usersToBulkSave) {
    // TODO: Refactor to bulk insert users into the info db
    // instead of relying on looping tenant creation
    await addTenant(tenantId, user._id, user.email)
    await eventHelpers.handleSaveEvents(user, undefined)
    await apps.syncUserInApps(user._id)
  }

  const saved = usersToBulkSave.map(user => {
    return {
      _id: user._id,
      email: user.email,
    }
  })

  return {
    successful: saved,
    unsuccessful,
  }
}

/**
 * For the given user id's, return the account holder if it is in the ids.
 */
const getAccountHolderFromUserIds = async (
  userIds: string[]
): Promise<CloudAccount | undefined> => {
  if (!env.SELF_HOSTED && !env.DISABLE_ACCOUNT_PORTAL) {
    const tenantId = tenancy.getTenantId()
    const account = await accounts.getAccountByTenantId(tenantId)
    if (!account) {
      throw new Error(`Account not found for tenantId=${tenantId}`)
    }

    const budibaseUserId = account.budibaseUserId
    if (userIds.includes(budibaseUserId)) {
      return account
    }
  }
}

export const bulkDelete = async (
  userIds: string[]
): Promise<BulkDeleteUsersResponse> => {
  const db = tenancy.getGlobalDB()

  const response: BulkDeleteUsersResponse = {
    successful: [],
    unsuccessful: [],
  }

  // remove the account holder from the delete request if present
  const account = await getAccountHolderFromUserIds(userIds)
  if (account) {
    userIds = userIds.filter(u => u !== account.budibaseUserId)
    // mark user as unsuccessful
    response.unsuccessful.push({
      _id: account.budibaseUserId,
      email: account.email,
      reason: "Account holder cannot be deleted",
    })
  }

  let groupsToModify: any = {}
  // Get users and delete
  const allDocsResponse: AllDocsResponse<User> = await db.allDocs({
    include_docs: true,
    keys: userIds,
  })
  const usersToDelete: User[] = allDocsResponse.rows.map(
    (user: RowResponse<User>) => {
      // if we find a user that has an associated group, add it to
      // an array so we can easily use allDocs on them later.
      // This prevents us having to re-loop over all the users
      if (user.doc.userGroups) {
        for (let groupId of user.doc.userGroups) {
          if (!Object.keys(groupsToModify).includes(groupId)) {
            groupsToModify[groupId] = [user.id]
          } else {
            groupsToModify[groupId] = [...groupsToModify[groupId], user.id]
          }
        }
      }

      return user.doc
    }
  )

  // Delete from DB
  const dbResponse: BulkDocsResponse = await db.bulkDocs(
    usersToDelete.map(user => ({
      ...user,
      _deleted: true,
    }))
  )

  // Deletion post processing
  await groupUtils.bulkDeleteGroupUsers(groupsToModify)
  for (let user of usersToDelete) {
    await bulkDeleteProcessing(user)
  }

  // Build Response
  // index users by id
  const userIndex: { [key: string]: User } = {}
  usersToDelete.reduce((prev, current) => {
    prev[current._id!] = current
    return prev
  }, userIndex)

  // add the successful and unsuccessful users to response
  dbResponse.forEach(item => {
    const email = userIndex[item.id].email
    if (item.ok) {
      response.successful.push({ _id: item.id, email })
    } else {
      response.unsuccessful.push({
        _id: item.id,
        email,
        reason: "Database error",
      })
    }
  })

  return response
}

export const destroy = async (id: string, currentUser: any) => {
  const db = tenancy.getGlobalDB()
  const dbUser = await db.get(id)
  const userId = dbUser._id as string
  let groups = dbUser.userGroups

  if (!env.SELF_HOSTED && !env.DISABLE_ACCOUNT_PORTAL) {
    // root account holder can't be deleted from inside budibase
    const email = dbUser.email
    const account = await accounts.getAccount(email)
    if (account) {
      if (email === currentUser.email) {
        throw new HTTPError('Please visit "Account" to delete this user', 400)
      } else {
        throw new HTTPError("Account holder cannot be deleted", 400)
      }
    }
  }

  await deprovisioning.removeUserFromInfoDB(dbUser)

  await db.remove(userId, dbUser._rev)

  if (groups) {
    await groupUtils.deleteGroupUsers(groups, dbUser)
  }

  await eventHelpers.handleDeleteEvents(dbUser)
  await cache.user.invalidateUser(userId)
  await sessions.invalidateSessions(userId, { reason: "deletion" })
  // let server know to sync user
  await apps.syncUserInApps(userId)
}

const bulkDeleteProcessing = async (dbUser: User) => {
  const userId = dbUser._id as string
  await deprovisioning.removeUserFromInfoDB(dbUser)
  await eventHelpers.handleDeleteEvents(dbUser)
  await cache.user.invalidateUser(userId)
  await sessions.invalidateSessions(userId, { reason: "bulk-deletion" })
  // let server know to sync user
  await apps.syncUserInApps(userId)
}

export const invite = async (
  users: InviteUsersRequest
): Promise<InviteUsersResponse> => {
  const response: InviteUsersResponse = {
    successful: [],
    unsuccessful: [],
  }

  const matchedEmails = await searchExistingEmails(users.map(u => u.email))
  const newUsers = []

  // separate duplicates from new users
  for (let user of users) {
    if (matchedEmails.includes(user.email)) {
      response.unsuccessful.push({ email: user.email, reason: "Unavailable" })
    } else {
      newUsers.push(user)
    }
  }
  // overwrite users with new only
  users = newUsers

  // send the emails for new users
  const tenantId = tenancy.getTenantId()
  for (let user of users) {
    try {
      let userInfo = user.userInfo
      if (!userInfo) {
        userInfo = {}
      }
      userInfo.tenantId = tenantId
      const opts: any = {
        subject: "{{ company }} platform invitation",
        info: userInfo,
      }
      await sendEmail(user.email, EmailTemplatePurpose.INVITATION, opts)
      response.successful.push({ email: user.email })
      await events.user.invited()
    } catch (e) {
      console.error(`Failed to send email invitation email=${user.email}`, e)
      response.unsuccessful.push({
        email: user.email,
        reason: "Failed to send email",
      })
    }
  }

  return response
}<|MERGE_RESOLUTION|>--- conflicted
+++ resolved
@@ -11,7 +11,6 @@
   HTTPError,
   migrations,
   sessions,
-  StaticDatabases,
   tenancy,
   users as usersCore,
   utils,
@@ -268,16 +267,6 @@
 }
 
 const getExistingTenantUsers = async (emails: string[]): Promise<User[]> => {
-<<<<<<< HEAD
-  const params = {
-    keys: emails,
-    include_docs: true,
-  }
-  const opts = {
-    arrayResponse: true,
-  }
-  return dbUtils.queryGlobalView<User>(
-=======
   const lcEmails = emails.map(email => email.toLowerCase())
   const params = {
     keys: lcEmails,
@@ -289,7 +278,6 @@
   }
 
   return dbUtils.queryGlobalView(
->>>>>>> 0f98f2fc
     ViewName.USER_BY_EMAIL,
     params,
     undefined,
@@ -319,15 +307,6 @@
 const getExistingAccounts = async (
   emails: string[]
 ): Promise<AccountMetadata[]> => {
-<<<<<<< HEAD
-  const params = {
-    keys: emails,
-    include_docs: true,
-  }
-  const opts = {
-    arrayResponse: true,
-  }
-=======
   const lcEmails = emails.map(email => email.toLowerCase())
   const params = {
     keys: lcEmails,
@@ -338,7 +317,6 @@
     arrayResponse: true,
   }
 
->>>>>>> 0f98f2fc
   return dbUtils.queryPlatformView(
     ViewName.ACCOUNT_BY_EMAIL,
     params,
