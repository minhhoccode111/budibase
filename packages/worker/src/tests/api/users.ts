import {
  BulkUserResponse,
  BulkUserRequest,
  InviteUsersRequest,
  User,
  CreateAdminUserRequest,
} from "@budibase/types"
import * as structures from "../structures"
import { generator } from "@budibase/backend-core/tests"
import TestConfiguration from "../TestConfiguration"
import { TestAPI, TestAPIOpts } from "./base"

export class UserAPI extends TestAPI {
  constructor(config: TestConfiguration) {
    super(config)
  }

  // INVITE

  sendUserInvite = async (sendMailMock: any, email: string, status = 200) => {
    await this.config.saveSmtpConfig()
    await this.config.saveSettingsConfig()
    const res = await this.request
      .post(`/api/global/users/invite`)
      .send({
        email,
      })
      .set(this.config.defaultHeaders())
      .expect("Content-Type", /json/)
      .expect(status)

    if (status !== 200) {
      return { code: undefined, res }
    }

    const emailCall = sendMailMock.mock.calls[0][0]
    // after this URL there should be a code
    const parts = emailCall.html.split(
      "http://localhost:10000/builder/invite?code="
    )
    const code = parts[1].split('"')[0].split("&")[0]
    return { code, res }
  }

  acceptInvite = (code: string) => {
    return this.request
      .post(`/api/global/users/invite/accept`)
      .send({
        password: "newpassword",
        inviteCode: code,
      })
      .expect("Content-Type", /json/)
      .expect(200)
  }

  sendMultiUserInvite = async (request: InviteUsersRequest, status = 200) => {
    await this.config.saveSmtpConfig()
    await this.config.saveSettingsConfig()
    return this.request
      .post(`/api/global/users/multi/invite`)
      .send(request)
      .set(this.config.defaultHeaders())
      .expect("Content-Type", /json/)
      .expect(status)
  }

  // BULK

  bulkCreateUsers = async (users: User[], groups: any[] = []) => {
    const body: BulkUserRequest = { create: { users, groups } }
    const res = await this.request
      .post(`/api/global/users/bulk`)
      .send(body)
      .set(this.config.defaultHeaders())
      .expect("Content-Type", /json/)
      .expect(200)

    return res.body as BulkUserResponse
  }

  bulkDeleteUsers = async (userIds: string[], status?: number) => {
    const body: BulkUserRequest = { delete: { userIds } }
    const res = await this.request
      .post(`/api/global/users/bulk`)
      .send(body)
      .set(this.config.defaultHeaders())
      .expect("Content-Type", /json/)
      .expect(status ? status : 200)
    return res.body as BulkUserResponse
  }

  // USER

<<<<<<< HEAD
  createAdminUser = async (
    request?: CreateAdminUserRequest,
    opts?: TestAPIOpts
  ) => {
    if (!request) {
      request = {
        email: structures.email(),
        password: generator.string(),
        tenantId: structures.uuid(),
      }
    }
    const res = await this.request
      .post(`/api/global/users/init`)
      .send(request)
      .set(this.config.internalAPIHeaders())
      .expect("Content-Type", /json/)
      .expect(opts?.status ? opts.status : 200)

    return {
      ...request,
      userId: res.body._id,
    }
  }

  saveUser = (user: User, status?: number) => {
=======
  saveUser = (user: User, status?: number, headers?: any) => {
>>>>>>> 6a1898db
    return this.request
      .post(`/api/global/users`)
      .send(user)
      .set(headers ?? this.config.defaultHeaders())
      .expect("Content-Type", /json/)
      .expect(status ? status : 200)
  }

  deleteUser = (userId: string, status?: number) => {
    return this.request
      .delete(`/api/global/users/${userId}`)
      .set(this.config.defaultHeaders())
      .expect("Content-Type", /json/)
      .expect(status ? status : 200)
  }

  getUser = (userId: string, opts?: TestAPIOpts) => {
    return this.request
      .get(`/api/global/users/${userId}`)
      .set(opts?.headers ? opts.headers : this.config.defaultHeaders())
      .expect("Content-Type", /json/)
      .expect(opts?.status ? opts.status : 200)
  }
}<|MERGE_RESOLUTION|>--- conflicted
+++ resolved
@@ -91,7 +91,6 @@
 
   // USER
 
-<<<<<<< HEAD
   createAdminUser = async (
     request?: CreateAdminUserRequest,
     opts?: TestAPIOpts
@@ -116,10 +115,7 @@
     }
   }
 
-  saveUser = (user: User, status?: number) => {
-=======
   saveUser = (user: User, status?: number, headers?: any) => {
->>>>>>> 6a1898db
     return this.request
       .post(`/api/global/users`)
       .send(user)
