--- conflicted
+++ resolved
@@ -7,7 +7,6 @@
   ALL_USERS: "all_users",
 }
 
-<<<<<<< HEAD
 exports.Configs = {
   SETTINGS: "settings",
   ACCOUNT: "account",
@@ -15,10 +14,7 @@
   GOOGLE: "google",
 }
 
-exports.TemplateTypes = {
-=======
 const TemplateTypes = {
->>>>>>> 086d8f0b
   EMAIL: "email",
 }
 
@@ -31,22 +27,6 @@
   CUSTOM: "custom",
 }
 
-<<<<<<< HEAD
-exports.TemplatePurposePretty = [
-  {
-    name: "Password Recovery",
-    value: exports.TemplatePurpose.PASSWORD_RECOVERY,
-  },
-  {
-    name: "New User Invitation",
-    value: exports.TemplatePurpose.INVITATION,
-  },
-  {
-    name: "Custom",
-    value: exports.TemplatePurpose.CUSTOM,
-  },
-]
-=======
 const TemplatePurposePretty = {
   [TemplateTypes.EMAIL]: [
     {
@@ -82,5 +62,4 @@
 }
 exports.TemplateTypes = TemplateTypes
 exports.EmailTemplatePurpose = EmailTemplatePurpose
-exports.TemplatePurposePretty = TemplatePurposePretty
->>>>>>> 086d8f0b
+exports.TemplatePurposePretty = TemplatePurposePretty