--- conflicted
+++ resolved
@@ -7,13 +7,12 @@
   ALL_USERS: "all_users",
 }
 
-<<<<<<< HEAD
 exports.Configs = {
   SETTINGS: "settings",
   ACCOUNT: "account",
   SMTP: "smtp",
 }
-=======
+
 exports.TemplateTypes = {
   EMAIL: "email",
 }
@@ -27,7 +26,7 @@
 exports.TemplatePurposePretty = [
   {
     name: "Password Recovery",
-    value: exports.TemplatePurpose.PASSWORD_RECOVERY
+    value: exports.TemplatePurpose.PASSWORD_RECOVERY,
   },
   {
     name: "New User Invitation",
@@ -36,6 +35,5 @@
   {
     name: "Custom",
     value: exports.TemplatePurpose.CUSTOM,
-  }
-]
->>>>>>> e057217b
+  },
+]