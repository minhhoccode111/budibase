if (process.env.DD_APM_ENABLED) {
  require("./ddApm")
}

if (process.env.ELASTIC_APM_ENABLED) {
  require("./elasticApm")
}

// need to load environment first
import env from "./environment"
import { Scope } from "@sentry/node"
import { Event } from "@sentry/types/dist/event"
import Application from "koa"
import { bootstrap } from "global-agent"
import * as db from "./db"
import { auth, logging, events, middleware } from "@budibase/backend-core"
import { sdk } from "@budibase/pro"
db.init()
import Koa from "koa"
import koaBody from "koa-body"
import http from "http"
import api from "./api"
import * as redis from "./utilities/redis"
const Sentry = require("@sentry/node")
const koaSession = require("koa-session")
const logger = require("koa-pino-logger")
import destroyable from "server-destroy"

<<<<<<< HEAD
// configure events to use the pro audit log write
// can't integrate directly into backend-core due to cyclic issues
events.configure(sdk.auditLogs.write)
=======
if (env.ENABLE_SSO_MAINTENANCE_MODE) {
  console.warn(
    "Warning: ENABLE_SSO_MAINTENANCE_MODE is set. It is recommended this flag is disabled if maintenance is not in progress"
  )
}
>>>>>>> 940de8b6

// this will setup http and https proxies form env variables
bootstrap()

const app: Application = new Koa()

app.keys = ["secret", "key"]

// set up top level koa middleware
app.use(koaBody({ multipart: true }))
app.use(koaSession(app))
app.use(middleware.logging)
app.use(logger(logging.pinoSettings()))

// authentication
app.use(auth.passport.initialize())
app.use(auth.passport.session())

// api routes
app.use(api.routes())

// sentry
if (env.isProd()) {
  Sentry.init()

  app.on("error", (err, ctx) => {
    Sentry.withScope(function (scope: Scope) {
      scope.addEventProcessor(function (event: Event) {
        return Sentry.Handlers.parseRequest(event, ctx.request)
      })
      Sentry.captureException(err)
    })
  })
}

const server = http.createServer(app.callback())
destroyable(server)

let shuttingDown = false,
  errCode = 0
server.on("close", async () => {
  if (shuttingDown) {
    return
  }
  shuttingDown = true
  console.log("Server Closed")
  await redis.shutdown()
  await events.shutdown()
  if (!env.isTest()) {
    process.exit(errCode)
  }
})

const shutdown = () => {
  server.close()
  server.destroy()
}

export default server.listen(parseInt(env.PORT || "4002"), async () => {
  console.log(`Worker running on ${JSON.stringify(server.address())}`)
  await redis.init()
})

process.on("uncaughtException", err => {
  errCode = -1
  logging.logAlert("Uncaught exception.", err)
  shutdown()
})

process.on("SIGTERM", () => {
  shutdown()
})

process.on("SIGINT", () => {
  shutdown()
})<|MERGE_RESOLUTION|>--- conflicted
+++ resolved
@@ -26,17 +26,15 @@
 const logger = require("koa-pino-logger")
 import destroyable from "server-destroy"
 
-<<<<<<< HEAD
 // configure events to use the pro audit log write
 // can't integrate directly into backend-core due to cyclic issues
 events.configure(sdk.auditLogs.write)
-=======
+
 if (env.ENABLE_SSO_MAINTENANCE_MODE) {
   console.warn(
     "Warning: ENABLE_SSO_MAINTENANCE_MODE is set. It is recommended this flag is disabled if maintenance is not in progress"
   )
 }
->>>>>>> 940de8b6
 
 // this will setup http and https proxies form env variables
 bootstrap()
