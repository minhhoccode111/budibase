{
  "watch": [
    "src",
    "../backend-core",
    "../pro",
    "../types",
    "../shared-core",
    "../string-templates",
<<<<<<< HEAD
    ".env"
=======
    "../../.env"
>>>>>>> 77f4b8f1
  ],
  "ext": "js,ts,json",
  "ignore": ["**/*.spec.ts", "**/*.spec.js", "../*/dist/**/*"],
  "exec": "yarn build && node --no-node-snapshot dist/index.js"
}<|MERGE_RESOLUTION|>--- conflicted
+++ resolved
@@ -6,11 +6,7 @@
     "../types",
     "../shared-core",
     "../string-templates",
-<<<<<<< HEAD
-    ".env"
-=======
     "../../.env"
->>>>>>> 77f4b8f1
   ],
   "ext": "js,ts,json",
   "ignore": ["**/*.spec.ts", "**/*.spec.js", "../*/dist/**/*"],
