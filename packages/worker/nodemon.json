--- conflicted
+++ resolved
@@ -1,10 +1,6 @@
 {
-<<<<<<< HEAD
-  "watch": ["src", "../auth"],
+  "watch": ["src", "../backend-core"],
   "ext": "js,ts,json",
   "ignore": ["src/**/*.spec.ts", "src/**/*.spec.js"],
   "exec": "ts-node src/index.ts"
-=======
-  "watch": ["src", "../backend-core"]
->>>>>>> 9abefd5b
 }