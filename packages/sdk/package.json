{
  "name": "@budibase/sdk",
<<<<<<< HEAD
  "version": "2.3.11-alpha.0",
=======
  "version": "2.3.13",
>>>>>>> 8c55cafb
  "description": "Budibase Public API SDK",
  "author": "Budibase",
  "license": "MPL-2.0",
  "module": "dist/sdk.mjs",
  "type": "module",
  "scripts": {
    "generate": "cd scripts && bash generate-sdk.sh",
    "build:sdk": "yarn run generate && rollup -c"
  },
  "dependencies": {
    "superagent": "^5.3.0"
  },
  "devDependencies": {
    "@rollup/plugin-commonjs": "^18.0.0",
    "@rollup/plugin-node-resolve": "^11.2.1",
    "rollup": "^2.44.0",
    "rollup-plugin-polyfill-node": "^0.8.0",
    "rollup-plugin-terser": "^7.0.2"
  }
}<|MERGE_RESOLUTION|>--- conflicted
+++ resolved
@@ -1,10 +1,6 @@
 {
   "name": "@budibase/sdk",
-<<<<<<< HEAD
-  "version": "2.3.11-alpha.0",
-=======
   "version": "2.3.13",
->>>>>>> 8c55cafb
   "description": "Budibase Public API SDK",
   "author": "Budibase",
   "license": "MPL-2.0",
