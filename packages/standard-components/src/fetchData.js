--- conflicted
+++ resolved
@@ -1,88 +1,75 @@
-import api from "./api"
-
-<<<<<<< HEAD
-export default async function fetchData(datasource) {
-  const { isTable, name } = datasource
-
-  if (name) {
-    const rows = isTable ? await fetchTableData() : await fetchViewData()
-=======
-export default async function fetchData(datasource, store) {
-  const { type, name } = datasource
-
-  if (name) {
-    let records = []
-    if (type === "model") {
-      records = await fetchModelData()
-    } else if (type === "view") {
-      records = await fetchViewData()
-    } else if (type === "link") {
-      records = await fetchLinkedRecordsData()
-    }
->>>>>>> ba616a7b
-
-    // Fetch table schema so we can check for linked rows
-    if (rows && rows.length) {
-      const table = await fetchTable(rows[0].tableId)
-      const keys = Object.keys(table.schema)
-      rows.forEach(row => {
-        for (let key of keys) {
-<<<<<<< HEAD
-          if (table.schema[key].type === "link") {
-            row[key] = Array.isArray(row[key]) ? row[key].length : 0
-=======
-          if (model.schema[key].type === "link") {
-            record[`${key}_count`] = Array.isArray(record[key])
-              ? record[key].length
-              : 0
->>>>>>> ba616a7b
-          }
-        }
-      })
-    }
-
-    return rows
-  }
-
-  async function fetchTable(id) {
-    const FETCH_TABLE_URL = `/api/tables/${id}`
-    const response = await api.get(FETCH_TABLE_URL)
-    return await response.json()
-  }
-
-  async function fetchTableData() {
-    if (!name.startsWith("all_")) {
-      throw new Error("Incorrect table convention - must begin with all_")
-    }
-    const tablesResponse = await api.get(`/api/views/${name}`)
-    return await tablesResponse.json()
-  }
-
-  async function fetchViewData() {
-    const { field, groupBy } = datasource
-    const params = new URLSearchParams()
-
-    if (field) {
-      params.set("field", field)
-      params.set("stats", true)
-    }
-    if (groupBy) params.set("group", groupBy)
-
-    let QUERY_VIEW_URL = field
-      ? `/api/views/${name}?${params}`
-      : `/api/views/${name}`
-
-    const response = await api.get(QUERY_VIEW_URL)
-    return await response.json()
-  }
-
-  async function fetchLinkedRecordsData() {
-    if (!store || !store.data || !store.data._id) {
-      return []
-    }
-    const QUERY_URL = `/api/${store.data.modelId}/${store.data._id}/enrich`
-    const response = await api.get(QUERY_URL)
-    const record = await response.json()
-    return record[datasource.fieldName]
-  }
-}
+import api from "./api"
+
+export default async function fetchData(datasource, store) {
+  const { type, name } = datasource
+
+  if (name) {
+    let rows = []
+    if (type === "table") {
+      rows = await fetchTableData()
+    } else if (type === "view") {
+      rows = await fetchViewData()
+    } else if (type === "link") {
+      rows = await fetchLinkedRowsData()
+    }
+
+    // Fetch table schema so we can check for linked rows
+    if (rows && rows.length) {
+      const table = await fetchTable(rows[0].tableId)
+      const keys = Object.keys(table.schema)
+      rows.forEach(row => {
+        for (let key of keys) {
+          if (table.schema[key].type === "link") {
+            row[`${key}_count`] = Array.isArray(row[key])
+              ? row[key].length
+              : 0
+          }
+        }
+      })
+    }
+
+    return rows
+  }
+
+  async function fetchTable(id) {
+    const FETCH_TABLE_URL = `/api/tables/${id}`
+    const response = await api.get(FETCH_TABLE_URL)
+    return await response.json()
+  }
+
+  async function fetchTableData() {
+    if (!name.startsWith("all_")) {
+      throw new Error("Incorrect table convention - must begin with all_")
+    }
+    const tablesResponse = await api.get(`/api/views/${name}`)
+    return await tablesResponse.json()
+  }
+
+  async function fetchViewData() {
+    const { field, groupBy } = datasource
+    const params = new URLSearchParams()
+
+    if (field) {
+      params.set("field", field)
+      params.set("stats", true)
+    }
+    if (groupBy) params.set("group", groupBy)
+
+    let QUERY_VIEW_URL = field
+      ? `/api/views/${name}?${params}`
+      : `/api/views/${name}`
+
+    const response = await api.get(QUERY_VIEW_URL)
+    return await response.json()
+  }
+
+  async function fetchLinkedRowsData() {
+    if (!store || !store.data || !store.data._id) {
+      return []
+    }
+    const QUERY_URL = `/api/${store.data.tableId}/${store.data._id}/enrich`
+    const response = await api.get(QUERY_URL)
+    const row = await response.json()
+    return row[datasource.fieldName]
+  }
+}