--- conflicted
+++ resolved
@@ -1,176 +1,25 @@
 <script>
   import { Label, DatePicker, Input, Select, Toggle } from "@budibase/bbui"
   import Dropzone from "./attachments/Dropzone.svelte"
-<<<<<<< HEAD
   import LinkedRowSelector from "./LinkedRowSelector.svelte"
-  import debounce from "lodash.debounce"
-=======
-  import LinkedRecordSelector from "./LinkedRecordSelector.svelte"
->>>>>>> db72579f
   import ErrorsBox from "./ErrorsBox.svelte"
   import { capitalise } from "./helpers"
 
   export let _bb
-<<<<<<< HEAD
   export let table
-  export let title
-  export let buttonText
-  export let wide = false
-
-  const TYPE_MAP = {
-    string: "text",
-    boolean: "checkbox",
-    number: "number",
-  }
-
-  const DEFAULTS_FOR_TYPE = {
-    string: "",
-    boolean: false,
-    number: null,
-    link: [],
-  }
-
-  let row
-  let store = _bb.store
-  let schema = {}
-  let tableDef = {}
-  let saved = false
-  let rowId
-  let isNew = true
-=======
-  export let model
   export let wide = false
 
   let store = _bb.store
   let schema = {}
-  let recordId
->>>>>>> db72579f
+  let rowId
   let errors = {}
 
-  $: schema = $store.data && $store.data._model.schema
+  $: schema = $store.data && $store.data._table.schema
   $: fields = schema ? Object.keys(schema) : []
-<<<<<<< HEAD
-  $: if (table && table.length !== 0) {
-    fetchTable()
-  }
-
-  async function fetchTable() {
-    const FETCH_TABLE_URL = `/api/tables/${table}`
-    const response = await _bb.api.get(FETCH_TABLE_URL)
-    tableDef = await response.json()
-    schema = tableDef.schema
-    row = {
-      tableId: table,
-    }
-  }
-
-  const save = debounce(async () => {
-    for (let field of fields) {
-      // Assign defaults to empty fields to prevent validation issues
-      if (!(field in row)) {
-        row[field] = DEFAULTS_FOR_TYPE[schema[field].type]
-      }
-    }
-
-    const SAVE_ROW_URL = `/api/${table}/rows`
-    const response = await _bb.api.post(SAVE_ROW_URL, row)
-
-    const json = await response.json()
-
-    if (response.status === 200) {
-      store.update(state => {
-        state[table] = state[table] ? [...state[table], json] : [json]
-        return state
-      })
-
-      errors = {}
-
-      // wipe form, if new row, otherwise update
-      // table to get new _rev
-      row = isNew ? { tableId: table } : json
-
-      // set saved, and unset after 1 second
-      // i.e. make the success notifier appear, then disappear again after time
-      saved = true
-      setTimeout(() => {
-        saved = false
-      }, 3000)
-    }
-
-    if (response.status === 400) {
-      errors = Object.keys(json.errors)
-        .map(k => ({ dataPath: k, message: json.errors[k] }))
-        .flat()
-    }
-  })
-
-  onMount(async () => {
-    const routeParams = _bb.routeParams()
-    rowId =
-      Object.keys(routeParams).length > 0 && (routeParams.id || routeParams[0])
-    isNew = !rowId || rowId === "new"
-
-    if (isNew) {
-      row = { tableId: table }
-      return
-    }
-
-    const GET_ROW_URL = `/api/${table}/rows/${rowId}`
-    const response = await _bb.api.get(GET_ROW_URL)
-    row = await response.json()
-  })
-</script>
-
-<form class="form" on:submit|preventDefault>
-  {#if title}
-    <h1>{title}</h1>
-  {/if}
-  <div class="form-content">
-    <ErrorsBox {errors} />
-    {#each fields as field}
-      <div class="form-field" class:wide>
-        {#if !(schema[field].type === 'boolean' && !wide)}
-          <Label extraSmall={!wide} grey={!wide}>
-            {capitalise(schema[field].name)}
-          </Label>
-        {/if}
-        {#if schema[field].type === 'options'}
-          <Select secondary bind:value={row[field]}>
-            <option value="">Choose an option</option>
-            {#each schema[field].constraints.inclusion as opt}
-              <option>{opt}</option>
-            {/each}
-          </Select>
-        {:else if schema[field].type === 'datetime'}
-          <DatePicker bind:value={row[field]} />
-        {:else if schema[field].type === 'boolean'}
-          <Toggle
-            text={wide ? null : capitalise(schema[field].name)}
-            bind:checked={row[field]} />
-        {:else if schema[field].type === 'number'}
-          <Input type="number" bind:value={row[field]} />
-        {:else if schema[field].type === 'string'}
-          <Input bind:value={row[field]} />
-        {:else if schema[field].type === 'attachment'}
-          <Dropzone bind:files={row[field]} />
-        {:else if schema[field].type === 'link'}
-          <LinkedRowSelector
-            secondary
-            showLabel={false}
-            bind:linkedRows={row[field]}
-            schema={schema[field]} />
-        {/if}
-      </div>
-    {/each}
-    <div class="buttons">
-      <Button primary on:click={save} green={saved}>
-        {#if saved}Success{:else}{buttonText || 'Submit Form'}{/if}
-      </Button>
-=======
 </script>
 
 <div class="form-content">
-  <ErrorsBox errors={$store.saveRecordErrors || {}} />
+  <ErrorsBox errors={$store.saveRowErrors || {}} />
   {#each fields as field}
     <div class="form-field" class:wide>
       {#if !(schema[field].type === 'boolean' && !wide)}
@@ -198,13 +47,12 @@
       {:else if schema[field].type === 'attachment'}
         <Dropzone bind:files={$store.data[field]} />
       {:else if schema[field].type === 'link'}
-        <LinkedRecordSelector
+        <LinkedRowSelector
           secondary
           showLabel={false}
-          bind:linkedRecords={$store.data[field]}
+          bind:linkedRows={$store.data[field]}
           schema={schema[field]} />
       {/if}
->>>>>>> db72579f
     </div>
   {/each}
 </div>
