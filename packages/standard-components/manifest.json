--- conflicted
+++ resolved
@@ -1387,16 +1387,15 @@
         "key": "label"
       },
       {
-<<<<<<< HEAD
         "type": "text",
         "label": "Placeholder",
         "key": "placeholder"
-=======
+      },
+      {
         "type": "boolean",
         "label": "Disabled",
         "key": "disabled",
         "defaultValue": false
->>>>>>> 7647e346
       }
     ]
   }
