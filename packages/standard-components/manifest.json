{
  "layout": {
    "name": "Layout",
    "description": "This component is specific only to layouts",
    "icon": "Sandbox",
    "hasChildren": true,
    "styleable": true,
    "transitionable": true,
    "illegalChildren": [],
    "settings": [
      {
        "type": "text",
        "label": "Logo URL",
        "key": "logoUrl"
      },
      {
        "type": "text",
        "label": "Title",
        "key": "title"
      },
      {
        "type": "boolean",
        "label": "Hide title",
        "key": "hideTitle",
        "defaultValue": false
      },
      {
        "type": "boolean",
        "label": "Hide logo",
        "key": "hideLogo",
        "defaultValue": false
      },
      {
        "type": "select",
        "label": "Navigation",
        "key": "navigation",
        "options": ["Top", "Left", "None"],
        "defaultValue": "Top"
      },
      {
        "type": "navigationSelect",
        "label": "Links",
        "key": "type"
      }
    ]
  },
  "container": {
    "name": "Container",
    "description": "This component contains things within itself",
    "icon": "Sandbox",
    "hasChildren": true,
    "styleable": true,
    "transitionable": true,
<<<<<<< HEAD
    "illegalChildren": ["Section"],
    "settings": []
=======
    "showSettingsBar": true,
    "settings": [
      {
        "type": "select",
        "label": "Direction",
        "key": "direction",
        "showInBar": true,
        "options": [
          {
            "label": "Column",
            "value": "column",
            "barIcon": "ViewRow",
            "barTitle": "Column layout"
          },
          {
            "label": "Row",
            "value": "row",
            "barIcon": "ViewColumn",
            "barTitle": "Row layout"
          }
        ],
        "defaultValue": "column"
      },
      {
        "type": "select",
        "label": "Horiz. Align",
        "key": "hAlign",
        "showInBar": true,
        "options": [
          {
            "label": "Left",
            "value": "left",
            "barIcon": "AlignLeft",
            "barTitle": "Align left"
          },
          {
            "label": "Center",
            "value": "center",
            "barIcon": "AlignCenter",
            "barTitle": "Align center"
          },
          {
            "label": "Right",
            "value": "right",
            "barIcon": "AlignRight",
            "barTitle": "Align right"
          },
          {
            "label": "Stretch",
            "value": "stretch",
            "barIcon": "MoveLeftRight",
            "barTitle": "Align stretched horizontally"
          }
        ],
        "defaultValue": "stretch"
      },
      {
        "type": "select",
        "label": "Vert. Align",
        "key": "vAlign",
        "showInBar": "true",
        "options": [
          {
            "label": "Top",
            "value": "top",
            "barIcon": "AlignTop",
            "barTitle": "Align top"
          },
          {
            "label": "Middle",
            "value": "middle",
            "barIcon": "AlignMiddle",
            "barTitle": "Align middle"
          },
          {
            "label": "Bottom",
            "value": "bottom",
            "barIcon": "AlignBottom",
            "barTitle": "Align bottom"
          },
          {
            "label": "Stretch",
            "value": "stretch",
            "barIcon": "MoveUpDown",
            "barTitle": "Align stretched vertically"
          }
        ],
        "defaultValue": "top"
      },
      {
        "type": "select",
        "label": "Size",
        "key": "size",
        "showInBar": true,
        "options": [
          {
            "label": "Shrink",
            "value": "shrink",
            "barIcon": "Minimize",
            "barTitle": "Shrink container"
          },
          {
            "label": "Grow",
            "value": "grow",
            "barIcon": "Maximize",
            "barTitle": "Grow container"
          }
        ],
        "defaultValue": "shrink"
      }
    ]
>>>>>>> afcab1af
  },
  "section": {
    "name": "Section",
    "description": "Add a section to your application",
    "icon": "ColumnTwoB",
    "hasChildren": true,
    "styleable": true,
    "transitionable": true,
    "illegalChildren": ["Section"],
    "settings": [
      {
        "type": "section",
        "label": "Type",
        "key": "type",
        "options": ["mainSidebar", "sidebarMain", "twoColumns", "threeColumns"],
        "defaultValue": "mainSidebar"
      }
    ]
  },
  "screenslot": {
    "name": "Screenslot",
    "icon": "WebPage",
    "description": "Contains your app screens",
    "styleable": true
  },
  "button": {
    "name": "Button",
    "description": "A basic html button that is ready for styling",
    "icon": "Button",
    "illegalChildren": ["Section"],
    "styleable": true,
    "settings": [
      {
        "type": "text",
        "label": "Text",
        "key": "text"
      },
      {
        "type": "boolean",
        "label": "Disabled",
        "key": "disabled"
      },
      {
        "type": "event",
        "label": "On Click",
        "key": "onClick"
      }
    ]
  },
  "repeater": {
    "name": "Repeater",
    "description": "A configurable data list that attaches to your backend tables.",
    "icon": "ViewList",
    "styleable": true,
    "illegalChildren": ["Section"],
    "hasChildren": true,
    "settings": [
      {
        "type": "dataProvider",
        "label": "Provider",
        "key": "dataProvider"
      },
      {
        "type": "text",
        "label": "Empty Text",
        "key": "noRowsMessage",
        "defaultValue": "No rows found"
      },
      {
        "type": "filter",
        "label": "Filtering",
        "key": "filter"
      }
    ],
    "context": {
      "type": "schema"
    }
  },
  "stackedlist": {
    "name": "Stacked List",
    "icon": "TaskList",
    "description": "A basic card component that can contain content and actions.",
    "styleable": true,
    "illegalChildren": ["Section"],
    "settings": [
      {
        "type": "text",
        "label": "Image",
        "key": "imageUrl"
      },
      {
        "type": "text",
        "label": "Heading",
        "key": "heading"
      },
      {
        "type": "text",
        "label": "Subheading",
        "key": "subheading"
      },
      {
        "type": "text",
        "label": "Link URL",
        "key": "destinationUrl",
        "placeholder": "/screen"
      }
    ]
  },
  "card": {
    "name": "Vertical Card",
    "description": "A basic card component that can contain content and actions.",
    "icon": "ViewColumn",
    "styleable": true,
    "illegalChildren": ["Section"],
    "settings": [
      {
        "type": "text",
        "label": "Image",
        "key": "imageUrl"
      },
      {
        "type": "text",
        "label": "Heading",
        "key": "heading"
      },
      {
        "type": "text",
        "label": "Description",
        "key": "description"
      },
      {
        "type": "text",
        "label": "Link Text",
        "key": "linkText"
      },
      {
        "type": "text",
        "label": "Link URL",
        "key": "linkUrl",
        "placeholder": "/screen"
      },
      {
        "type": "color",
        "label": "Link Color",
        "key": "linkColor",
        "defaultValue": "#000"
      },
      {
        "type": "color",
        "label": "Hover Color",
        "key": "linkHoverColor",
        "defaultValue": "#222"
      },
      {
        "type": "select",
        "label": "Image Height",
        "key": "imageHeight",
        "options": ["auto", "12rem", "16rem", "20rem", "24rem"],
        "defaultValue": "auto"
      },
      {
        "type": "select",
        "label": "Card Width",
        "key": "cardWidth",
        "options": ["16rem", "20rem", "24rem"],
        "defaultValue": "20rem"
      }
    ]
  },
  "text": {
    "name": "Paragraph",
    "description": "A component for displaying paragraph text.",
    "icon": "TextParagraph",
    "styleable": true,
    "illegalChildren": ["Section"],
    "settings": [
      {
        "type": "text",
        "label": "Text",
        "key": "text"
      }
    ]
  },
  "heading": {
    "name": "Headline",
    "icon": "TextBold",
    "description": "A component for displaying heading text",
    "styleable": true,
    "illegalChildren": ["Section"],
    "settings": [
      {
        "type": "text",
        "key": "text",
        "label": "Text"
      },
      {
        "type": "select",
        "key": "type",
        "label": "Type",
        "options": ["h1", "h2", "h3", "h4", "h5", "h6"],
        "defaultValue": "h1"
      }
    ]
  },
  "image": {
    "name": "Image",
    "description": "A basic component for displaying images",
    "icon": "Image",
    "styleable": true,
    "illegalChildren": ["Section"],
    "settings": [
      {
        "type": "text",
        "label": "URL",
        "key": "url"
      }
    ]
  },
  "backgroundimage": {
    "name": "Background Image",
    "description": "A background image",
    "icon": "Images",
    "styleable": true,
    "illegalChildren": ["Section"],
    "settings": [
      {
        "type": "text",
        "label": "URL",
        "key": "url"
      },
      {
        "type": "select",
        "label": "Position",
        "key": "position",
        "defaultValue": "center center",
        "options": [
          {
            "label": "Center Top",
            "value": "center top"
          },
          {
            "label": "Center",
            "value": "center center"
          },
          {
            "label": "Center Bottom",
            "value": "center bottom"
          },
          {
            "label": "Left Top",
            "value": "left top"
          },
          {
            "label": "Left Center",
            "value": "left center"
          },
          {
            "label": "Left Bottom",
            "value": "left bottom"
          },
          {
            "label": "Right Top",
            "value": "right top"
          },
          {
            "label": "Right Center",
            "value": "right center"
          },
          {
            "label": "Right Bottom",
            "value": "right bottom"
          }
        ]
      }
    ]
  },
  "icon": {
    "name": "Icon",
    "description": "A basic component for displaying icons",
    "icon": "Bell",
    "styleable": true,
    "illegalChildren": ["Section"],
    "settings": [
      {
        "type": "icon",
        "label": "Icon",
        "key": "icon"
      },
      {
        "type": "select",
        "label": "Size",
        "key": "size",
        "defaultValue": "md",
        "options": [
          { "value": "ri-xxs", "label": "xxs" },
          { "value": "ri-xs", "label": "xs" },
          { "value": "ri-sm", "label": "sm" },
          { "value": "ri-1x", "label": "md" },
          { "value": "ri-lg", "label": "lg" },
          { "value": "ri-xl", "label": "xl" },
          { "value": "ri-2x", "label": "2x" },
          { "value": "ri-3x", "label": "3x" },
          { "value": "ri-4x", "label": "4x" },
          { "value": "ri-5x", "label": "5x" },
          { "value": "ri-6x", "label": "6x" },
          { "value": "ri-7x", "label": "7x" },
          { "value": "ri-8x", "label": "8x" },
          { "value": "ri-9x", "label": "9x" },
          { "value": "ri-10x", "label": "10x" }
        ]
      },
      {
        "type": "color",
        "label": "Color",
        "key": "color",
        "defaultValue": "#000"
      },
      {
        "type": "event",
        "label": "On Click",
        "key": "onClick"
      }
    ]
  },
  "navigation": {
    "name": "Nav Bar",
    "description": "A component for handling the navigation within your app.",
    "icon": "BreadcrumbNavigation",
    "styleable": true,
    "illegalChildren": ["Section"],
    "hasChildren": true,
    "settings": [
      {
        "type": "text",
        "label": "Logo URL",
        "key": "logoUrl"
      },
      {
        "type": "boolean",
        "label": "Hide logo",
        "key": "hideLogo",
        "defaultValue": false
      }
    ]
  },
  "link": {
    "name": "Link",
    "description": "A basic link component for internal and external links",
    "icon": "Link",
    "styleable": true,
    "illegalChildren": ["Section"],
    "settings": [
      {
        "type": "text",
        "label": "Text",
        "key": "text"
      },
      {
        "type": "text",
        "label": "URL",
        "key": "url",
        "placeholder": "/screen"
      },
      {
        "type": "boolean",
        "label": "New Tab",
        "key": "openInNewTab"
      },
      {
        "type": "boolean",
        "label": "External",
        "key": "external"
      }
    ]
  },
  "cardhorizontal": {
    "name": "Horizontal Card",
    "description": "A basic card component that can contain content and actions.",
    "icon": "ViewRow",
    "styleable": true,
    "illegalChildren": ["Section"],
    "settings": [
      {
        "type": "text",
        "label": "Image",
        "key": "imageUrl"
      },
      {
        "type": "text",
        "label": "Heading",
        "key": "heading"
      },
      {
        "type": "text",
        "label": "Description",
        "key": "description"
      },
      {
        "type": "text",
        "label": "Subtext",
        "key": "subtext"
      },
      {
        "type": "text",
        "label": "Link Text",
        "key": "linkText"
      },
      {
        "type": "text",
        "label": "Link URL",
        "key": "linkUrl",
        "placeholder": "/screen"
      },
      {
        "type": "color",
        "label": "Link Color",
        "key": "linkColor",
        "defaultValue": "#000"
      },
      {
        "type": "color",
        "label": "Hover Color",
        "key": "linkHoverColor",
        "defaultValue": "#222"
      },
      {
        "type": "select",
        "label": "Card Width",
        "key": "cardWidth",
        "options": ["24rem", "28rem", "32rem", "40rem", "48rem", "60rem", "100%"],
        "defaultValue": "32rem"
      },
      {
        "type": "select",
        "label": "Image Width",
        "key": "imageWidth",
        "options": ["auto", "8rem", "12rem", "16rem"],
        "defaultValue": "8rem"
      },
      {
        "type": "select",
        "label": "Image Height",
        "key": "imageHeight",
        "options": ["auto", "8rem", "12rem", "16rem", "auto"],
        "defaultValue": "auto"
      }
    ]
  },
  "cardstat": {
    "name": "Stat Card",
    "description": "A card component for displaying numbers.",
    "icon": "Card",
    "styleable": true,
    "illegalChildren": ["Section"],
    "settings": [
      {
        "type": "text",
        "label": "Title",
        "key": "title",
        "placeholder": "Total Revenue"
      },
      {
        "type": "text",
        "label": "Value",
        "key": "value",
        "placeholder": "$1,981,983"
      },
      {
        "type": "text",
        "label": "Label",
        "key": "label",
        "placeholder": "Stripe"
      }
    ]
  },
  "embed": {
    "name": "Embed",
    "icon": "Code",
    "description": "Embed content from 3rd party sources",
    "styleable": true,
    "illegalChildren": ["Section"],
    "settings": [
      {
        "type": "text",
        "label": "Embed",
        "key": "embed"
      }
    ]
  },
  "bar": {
    "name": "Bar Chart",
    "description": "Bar chart",
    "icon": "GraphBarVertical",
    "styleable": true,
    "illegalChildren": ["Section"],
    "settings": [
      {
        "type": "text",
        "label": "Title",
        "key": "title"
      },
      {
        "type": "dataProvider",
        "label": "Provider",
        "key": "dataProvider"
      },
      {
        "type": "field",
        "label": "Label Col.",
        "key": "labelColumn",
        "dependsOn": "dataProvider"
      },
      {
        "type": "multifield",
        "label": "Data Cols.",
        "key": "valueColumns",
        "dependsOn": "dataProvider"
      },
      {
        "type": "select",
        "label": "Format",
        "key": "yAxisUnits",
        "options": ["Default", "Thousands", "Millions"],
        "defaultValue": "Default"
      },
      {
        "type": "text",
        "label": "Y Axis Label",
        "key": "yAxisLabel"
      },
      {
        "type": "text",
        "label": "X Axis Label",
        "key": "xAxisLabel"
      },
      {
        "type": "text",
        "label": "Width",
        "key": "width"
      },
      {
        "type": "text",
        "label": "Height",
        "key": "height",
        "defaultValue": "400"
      },
      {
        "type": "select",
        "label": "Colours",
        "key": "palette",
        "defaultValue": "Palette 1",
        "options": [
          "Palette 1",
          "Palette 2",
          "Palette 3",
          "Palette 4",
          "Palette 5",
          "Palette 6",
          "Palette 7",
          "Palette 8",
          "Palette 9",
          "Palette 10"
        ]
      },
      {
        "type": "boolean",
        "label": "Stacked",
        "key": "stacked",
        "defaultValue": false
      },
      {
        "type": "boolean",
        "label": "Data Labels",
        "key": "dataLabels",
        "defaultValue": false
      },
      {
        "type": "boolean",
        "label": "Animate",
        "key": "animate",
        "defaultValue": true
      },
      {
        "type": "boolean",
        "label": "Legend",
        "key": "legend",
        "defaultValue": false
      }
    ]
  },
  "line": {
    "name": "Line Chart",
    "description": "Line chart",
    "icon": "GraphTrend",
    "styleable": true,
    "illegalChildren": ["Section"],
    "settings": [
      {
        "type": "text",
        "label": "Title",
        "key": "title"
      },
      {
        "type": "dataProvider",
        "label": "Provider",
        "key": "dataProvider"
      },
      {
        "type": "field",
        "label": "Label Col.",
        "key": "labelColumn",
        "dependsOn": "dataProvider"
      },
      {
        "type": "multifield",
        "label": "Data Cols.",
        "key": "valueColumns",
        "dependsOn": "dataProvider"
      },
      {
        "type": "select",
        "label": "Format",
        "key": "yAxisUnits",
        "options": ["Default", "Thousands", "Millions"],
        "defaultValue": "Default"
      },
      {
        "type": "text",
        "label": "Y Axis Label",
        "key": "yAxisLabel"
      },
      {
        "type": "text",
        "label": "X Axis Label",
        "key": "xAxisLabel"
      },
      {
        "type": "text",
        "label": "Width",
        "key": "width"
      },
      {
        "type": "text",
        "label": "Height",
        "key": "height",
        "defaultValue": "400"
      },
      {
        "type": "select",
        "label": "Colours",
        "key": "palette",
        "defaultValue": "Palette 1",
        "options": [
          "Palette 1",
          "Palette 2",
          "Palette 3",
          "Palette 4",
          "Palette 5",
          "Palette 6",
          "Palette 7",
          "Palette 8",
          "Palette 9",
          "Palette 10"
        ]
      },
      {
        "type": "select",
        "label": "Curve",
        "key": "curve",
        "options": ["Smooth", "Straight", "Stepline"],
        "defaultValue": "Smooth"
      },
      {
        "type": "boolean",
        "label": "Data Labels",
        "key": "dataLabels",
        "defaultValue": false
      },
      {
        "type": "boolean",
        "label": "Animate",
        "key": "animate",
        "defaultValue": true
      },
      {
        "type": "boolean",
        "label": "Legend",
        "key": "legend",
        "defaultValue": false
      }
    ]
  },
  "area": {
    "name": "Area Chart",
    "description": "Line chart",
    "icon": "GraphAreaStacked",
    "styleable": true,
    "illegalChildren": ["Section"],
    "settings": [
      {
        "type": "text",
        "label": "Title",
        "key": "title"
      },
      {
        "type": "dataProvider",
        "label": "Provider",
        "key": "dataProvider"
      },
      {
        "type": "field",
        "label": "Label Col.",
        "key": "labelColumn",
        "dependsOn": "dataProvider"
      },
      {
        "type": "multifield",
        "label": "Data Cols.",
        "key": "valueColumns",
        "dependsOn": "dataProvider"
      },
      {
        "type": "select",
        "label": "Format",
        "key": "yAxisUnits",
        "options": ["Default", "Thousands", "Millions"],
        "defaultValue": "Default"
      },
      {
        "type": "text",
        "label": "Y Axis Label",
        "key": "yAxisLabel"
      },
      {
        "type": "text",
        "label": "X Axis Label",
        "key": "xAxisLabel"
      },
      {
        "type": "text",
        "label": "Width",
        "key": "width"
      },
      {
        "type": "text",
        "label": "Height",
        "key": "height",
        "defaultValue": "400"
      },
      {
        "type": "select",
        "label": "Colours",
        "key": "palette",
        "defaultValue": "Palette 1",
        "options": [
          "Palette 1",
          "Palette 2",
          "Palette 3",
          "Palette 4",
          "Palette 5",
          "Palette 6",
          "Palette 7",
          "Palette 8",
          "Palette 9",
          "Palette 10"
        ]
      },
      {
        "type": "select",
        "label": "Curve",
        "key": "curve",
        "options": ["Smooth", "Straight", "Stepline"],
        "defaultValue": "Smooth"
      },
      {
        "type": "boolean",
        "label": "Data Labels",
        "key": "dataLabels",
        "defaultValue": false
      },
      {
        "type": "boolean",
        "label": "Animate",
        "key": "animate",
        "defaultValue": true
      },
      {
        "type": "boolean",
        "label": "Legend",
        "key": "legend",
        "defaultValue": false
      },
      {
        "type": "boolean",
        "label": "Stacked",
        "key": "stacked",
        "defaultValue": true
      },
      {
        "type": "boolean",
        "label": "Gradient",
        "key": "gradient",
        "defaultValue": false
      }
    ]
  },
  "pie": {
    "name": "Pie Chart",
    "description": "Pie chart",
    "icon": "GraphPie",
    "styleable": true,
    "illegalChildren": ["Section"],
    "settings": [
      {
        "type": "text",
        "label": "Title",
        "key": "title"
      },
      {
        "type": "dataProvider",
        "label": "Provider",
        "key": "dataProvider"
      },
      {
        "type": "field",
        "label": "Label Col.",
        "key": "labelColumn",
        "dependsOn": "dataProvider"
      },
      {
        "type": "field",
        "label": "Data Col.",
        "key": "valueColumn",
        "dependsOn": "dataProvider"
      },
      {
        "type": "text",
        "label": "Width",
        "key": "width"
      },
      {
        "type": "text",
        "label": "Height",
        "key": "height",
        "defaultValue": "400"
      },
      {
        "type": "select",
        "label": "Colours",
        "key": "palette",
        "defaultValue": "Palette 1",
        "options": [
          "Palette 1",
          "Palette 2",
          "Palette 3",
          "Palette 4",
          "Palette 5",
          "Palette 6",
          "Palette 7",
          "Palette 8",
          "Palette 9",
          "Palette 10"
        ]
      },
      {
        "type": "boolean",
        "label": "Data Labels",
        "key": "dataLabels",
        "defaultValue": false
      },
      {
        "type": "boolean",
        "label": "Animate",
        "key": "animate",
        "defaultValue": true
      },
      {
        "type": "boolean",
        "label": "Legend",
        "key": "legend",
        "defaultValue": false
      }
    ]
  },
  "donut": {
    "name": "Donut Chart",
    "description": "Donut chart",
    "icon": "GraphDonut",
    "styleable": true,
    "illegalChildren": ["Section"],
    "settings": [
      {
        "type": "text",
        "label": "Title",
        "key": "title"
      },
      {
        "type": "dataProvider",
        "label": "Provider",
        "key": "dataProvider"
      },
      {
        "type": "field",
        "label": "Label Col.",
        "key": "labelColumn",
        "dependsOn": "dataProvider"
      },
      {
        "type": "field",
        "label": "Data Col.",
        "key": "valueColumn",
        "dependsOn": "dataProvider"
      },
      {
        "type": "text",
        "label": "Width",
        "key": "width"
      },
      {
        "type": "text",
        "label": "Height",
        "key": "height",
        "defaultValue": "400"
      },
      {
        "type": "select",
        "label": "Colours",
        "key": "palette",
        "defaultValue": "Palette 1",
        "options": [
          "Palette 1",
          "Palette 2",
          "Palette 3",
          "Palette 4",
          "Palette 5",
          "Palette 6",
          "Palette 7",
          "Palette 8",
          "Palette 9",
          "Palette 10"
        ]
      },
      {
        "type": "boolean",
        "label": "Data Labels",
        "key": "dataLabels",
        "defaultValue": false
      },
      {
        "type": "boolean",
        "label": "Animate",
        "key": "animate",
        "defaultValue": true
      },
      {
        "type": "boolean",
        "label": "Legend",
        "key": "legend",
        "defaultValue": false
      }
    ]
  },
  "candlestick": {
    "name": "Candlestick Chart",
    "description": "Candlestick chart",
    "icon": "GraphBarVerticalStacked",
    "styleable": true,
    "illegalChildren": ["Section"],
    "settings": [
      {
        "type": "text",
        "label": "Title",
        "key": "title"
      },
      {
        "type": "dataProvider",
        "label": "Provider",
        "key": "dataProvider"
      },
      {
        "type": "field",
        "label": "Date Col.",
        "key": "dateColumn",
        "dependsOn": "dataProvider"
      },
      {
        "type": "field",
        "label": "Open Col.",
        "key": "openColumn",
        "dependsOn": "dataProvider"
      },
      {
        "type": "field",
        "label": "Close Col.",
        "key": "closeColumn",
        "dependsOn": "dataProvider"
      },
      {
        "type": "field",
        "label": "High Col.",
        "key": "highColumn",
        "dependsOn": "dataProvider"
      },
      {
        "type": "field",
        "label": "Low Col.",
        "key": "lowColumn",
        "dependsOn": "dataProvider"
      },
      {
        "type": "select",
        "label": "Format",
        "key": "yAxisUnits",
        "options": ["Default", "Thousands", "Millions"],
        "defaultValue": "Default"
      },
      {
        "type": "text",
        "label": "Y Axis Label",
        "key": "yAxisLabel"
      },
      {
        "type": "text",
        "label": "X Axis Label",
        "key": "xAxisLabel"
      },
      {
        "type": "text",
        "label": "Width",
        "key": "width"
      },
      {
        "type": "text",
        "label": "Height",
        "key": "height",
        "defaultValue": "400"
      },
      {
        "type": "boolean",
        "label": "Animate",
        "key": "animate",
        "defaultValue": true
      }
    ]
  },
  "form": {
    "name": "Form",
    "icon": "Form",
    "styleable": true,
    "hasChildren": true,
    "illegalChildren": ["Section"],
    "actions": [
      "ValidateForm"
    ],
    "settings": [
      {
        "type": "select",
        "label": "Type",
        "key": "actionType",
        "options": ["Create", "Update"],
        "defaultValue": "Create"
      },
      {
        "type": "schema",
        "label": "Schema",
        "key": "dataSource"
      },
      {
        "type": "select",
        "label": "Theme",
        "key": "theme",
        "defaultValue": "spectrum--light",
        "options": [
          {
            "label": "Lightest",
            "value": "spectrum--lightest"
          },
          {
            "label": "Light",
            "value": "spectrum--light"
          },
          {
            "label": "Dark",
            "value": "spectrum--dark"
          },
          {
            "label": "Darkest",
            "value": "spectrum--darkest"
          }
        ]
      },
      {
        "type": "select",
        "label": "Size",
        "key": "size",
        "defaultValue": "spectrum--medium",
        "options": [
          {
            "label": "Medium",
            "value": "spectrum--medium"
          },
          {
            "label": "Large",
            "value": "spectrum--large"
          }
        ]
      },
      {
        "type": "boolean",
        "label": "Disabled",
        "key": "disabled",
        "defaultValue": false
      }
    ],
    "context": {
      "type": "form"
    }
  },
  "fieldgroup": {
    "name": "Field Group",
    "icon": "Group",
    "styleable": true,
    "illegalChildren": ["Section"],
    "hasChildren": true,
    "settings": [
      {
        "type": "select",
        "label": "Labels",
        "key": "labelPosition",
        "defaultValue": "above",
        "options": [
          {
            "label": "Left",
            "value": "left"
          },
          {
            "label": "Right",
            "value": "right"
          },
          {
            "label": "Above",
            "value": "above"
          }
        ]
      }
    ]
  },
  "stringfield": {
    "name": "Text Field",
    "icon": "Text",
    "styleable": true,
    "illegalChildren": ["Section"],
    "settings": [
      {
        "type": "field/string",
        "label": "Field",
        "key": "field"
      },
      {
        "type": "text",
        "label": "Label",
        "key": "label"
      },
      {
        "type": "text",
        "label": "Placeholder",
        "key": "placeholder"
      },
      {
        "type": "boolean",
        "label": "Disabled",
        "key": "disabled",
        "defaultValue": false
      }
    ]
  },
  "numberfield": {
    "name": "Number Field",
    "icon": "123",
    "styleable": true,
    "illegalChildren": ["Section"],
    "settings": [
      {
        "type": "field/number",
        "label": "Field",
        "key": "field"
      },
      {
        "type": "text",
        "label": "Label",
        "key": "label"
      },
      {
        "type": "text",
        "label": "Placeholder",
        "key": "placeholder"
      },
      {
        "type": "boolean",
        "label": "Disabled",
        "key": "disabled",
        "defaultValue": false
      }
    ]
  },
  "passwordfield": {
    "name": "Password Field",
    "icon": "LockClosed",
    "styleable": true,
    "illegalChildren": ["Section"],
    "settings": [
      {
        "type": "field/string",
        "label": "Field",
        "key": "field"
      },
      {
        "type": "text",
        "label": "Label",
        "key": "label"
      },
      {
        "type": "text",
        "label": "Placeholder",
        "key": "placeholder"
      },
      {
        "type": "boolean",
        "label": "Disabled",
        "key": "disabled",
        "defaultValue": false
      }
    ]
  },
  "optionsfield": {
    "name": "Options Picker",
    "icon": "ViewList",
    "styleable": true,
    "illegalChildren": ["Section"],
    "settings": [
      {
        "type": "field/options",
        "label": "Field",
        "key": "field"
      },
      {
        "type": "text",
        "label": "Label",
        "key": "label"
      },
      {
        "type": "text",
        "label": "Placeholder",
        "key": "placeholder",
        "placeholder": "Choose an option"
      },
      {
        "type": "boolean",
        "label": "Disabled",
        "key": "disabled",
        "defaultValue": false
      }
    ]
  },
  "booleanfield": {
    "name": "Checkbox",
    "icon": "Checkmark",
    "styleable": true,
    "illegalChildren": ["Section"],
    "settings": [
      {
        "type": "field/boolean",
        "label": "Field",
        "key": "field"
      },
      {
        "type": "text",
        "label": "Label",
        "key": "label"
      },
      {
        "type": "text",
        "label": "Text",
        "key": "text"
      },
      {
        "type": "boolean",
        "label": "Disabled",
        "key": "disabled",
        "defaultValue": false
      }
    ]
  },
  "longformfield": {
    "name": "Rich Text",
    "icon": "TextParagraph",
    "styleable": true,
    "illegalChildren": ["Section"],
    "settings": [
      {
        "type": "field/longform",
        "label": "Field",
        "key": "field"
      },
      {
        "type": "text",
        "label": "Label",
        "key": "label"
      },
      {
        "type": "text",
        "label": "Placeholder",
        "key": "placeholder",
        "placeholder": "Type something..."
      },
      {
        "type": "boolean",
        "label": "Disabled",
        "key": "disabled",
        "defaultValue": false
      }
    ]
  },
  "datetimefield": {
    "name": "Date Picker",
    "icon": "DateInput",
    "styleable": true,
    "illegalChildren": ["Section"],
    "settings": [
      {
        "type": "field/datetime",
        "label": "Field",
        "key": "field"
      },
      {
        "type": "text",
        "label": "Label",
        "key": "label"
      },
      {
        "type": "text",
        "label": "Placeholder",
        "key": "placeholder"
      },
      {
        "type": "boolean",
        "label": "Show Time",
        "key": "enableTime",
        "defaultValue": true
      },
      {
        "type": "boolean",
        "label": "Disabled",
        "key": "disabled",
        "defaultValue": false
      }
    ]
  },
  "attachmentfield": {
    "name": "Attachment",
    "icon": "Attach",
    "styleable": true,
    "illegalChildren": ["Section"],
    "settings": [
      {
        "type": "field/attachment",
        "label": "Field",
        "key": "field"
      },
      {
        "type": "text",
        "label": "Label",
        "key": "label"
      },
      {
        "type": "boolean",
        "label": "Disabled",
        "key": "disabled",
        "defaultValue": false
      }
    ]
  },
  "relationshipfield": {
    "name": "Relationship Picker",
    "icon": "TaskList",
    "styleable": true,
    "illegalChildren": ["Section"],
    "settings": [
      {
        "type": "field/link",
        "label": "Field",
        "key": "field"
      },
      {
        "type": "text",
        "label": "Label",
        "key": "label"
      },
      {
        "type": "text",
        "label": "Placeholder",
        "key": "placeholder"
      },
      {
        "type": "boolean",
        "label": "Disabled",
        "key": "disabled",
        "defaultValue": false
      }
    ]
  },
  "dataprovider": {
    "name": "Data Provider",
    "info": "Pagination is only available for data stored in internal tables.",
    "icon": "Data",
    "styleable": false,
    "illegalChildren": ["Section"],
    "hasChildren": true,
    "settings": [
      {
        "type": "dataSource",
        "label": "Data",
        "key": "dataSource"
      },
      {
        "type": "filter",
        "label": "Filtering",
        "key": "filter"
      },
      {
        "type": "field",
        "label": "Sort Column",
        "key": "sortColumn"
      },
      {
        "type": "select",
        "label": "Sort Order",
        "key": "sortOrder",
        "options": ["Ascending", "Descending"],
        "defaultValue": "Descending"
      },
      {
        "type": "number",
        "label": "Limit",
        "key": "limit",
        "defaultValue": 50
      },
      {
        "type": "boolean",
        "label": "Paginate",
        "key": "paginate",
        "defaultValue": true
      }
    ],
    "context": {
      "type": "static",
      "values":  [
        {
          "label": "Rows",
          "key": "rows"
        },
        {
          "label": "Rows Length",
          "key": "rowsLength"
        },
        {
          "label": "Schema",
          "key": "schema"
        },
        {
          "label": "Page Number",
          "key": "pageNumber"
        }
      ]
    }
  },
  "table": {
    "name": "Table",
    "icon": "Table",
    "styleable": true,
    "illegalChildren": ["Section"],
    "hasChildren": true,
    "showEmptyState": false,
    "settings": [
      {
        "type": "dataProvider",
        "label": "Provider",
        "key": "dataProvider"
      },
      {
        "type": "number",
        "label": "Row Count",
        "key": "rowCount",
        "defaultValue": 8
      },
      {
        "type": "select",
        "label": "Theme",
        "key": "theme",
        "defaultValue": "spectrum--light",
        "options": [
          {
            "label": "Lightest",
            "value": "spectrum--lightest"
          },
          {
            "label": "Light",
            "value": "spectrum--light"
          },
          {
            "label": "Dark",
            "value": "spectrum--dark"
          },
          {
            "label": "Darkest",
            "value": "spectrum--darkest"
          }
        ]
      },
      {
        "type": "select",
        "label": "Size",
        "key": "size",
        "defaultValue": "spectrum--medium",
        "options": [
          {
            "label": "Medium",
            "value": "spectrum--medium"
          },
          {
            "label": "Large",
            "value": "spectrum--large"
          }
        ]
      },
      {
        "type": "boolean",
        "label": "Quiet",
        "key": "quiet"
      },
      {
        "type": "multifield",
        "label": "Columns",
        "key": "columns",
        "dependsOn": "dataProvider",
        "placeholder": "All columns"
      },
      {
        "type": "boolean",
        "label": "Auto Cols.",
        "key": "showAutoColumns",
        "defaultValue": false
      }
    ],
    "context": {
      "type": "schema"
    }
  },
  "daterangepicker": {
    "name": "Date Range",
    "icon": "Date",
    "styleable": true,
    "hasChildren": false,
    "info": "Your data provider will be automatically filtered to the given date range.",
    "settings": [
      {
        "type": "dataProvider",
        "label": "Provider",
        "key": "dataProvider"
      },
      {
        "type": "field",
        "label": "Date field",
        "key": "field"
      },
      {
        "type": "select",
        "label": "Default range",
        "key": "defaultValue",
        "options": [
          "Last 1 day",
          "Last 7 days",
          "Last 30 days",
          "Last 3 months",
          "Last 6 months",
          "Last 1 year"
        ],
        "defaultValue": "Last 30 days"
      }
    ]
  }
}<|MERGE_RESOLUTION|>--- conflicted
+++ resolved
@@ -51,10 +51,7 @@
     "hasChildren": true,
     "styleable": true,
     "transitionable": true,
-<<<<<<< HEAD
-    "illegalChildren": ["Section"],
-    "settings": []
-=======
+    "illegalChildren": ["section"],
     "showSettingsBar": true,
     "settings": [
       {
@@ -166,7 +163,6 @@
         "defaultValue": "shrink"
       }
     ]
->>>>>>> afcab1af
   },
   "section": {
     "name": "Section",
