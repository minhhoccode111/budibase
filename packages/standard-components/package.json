{
  "name": "@budibase/standard-components",
  "module": "dist/standard-components.es.js",
  "main": "dist/standard-components.es.js",
  "svelte": "src/index.js",
  "exports": {
    ".": {
      "import": "./dist/standard-components.es.js",
      "require": "./dist/standard-components.es.js"
    },
    "./package.json": "./package.json",
    "./manifest.json": "./manifest.json"
  },
  "scripts": {
    "build": "vite build",
    "prepublishOnly": "yarn run build",
    "postpublish": "node scripts/deploy.js"
  },
  "files": [
    "manifest.json",
    "package.json",
    "dist"
  ],
  "devDependencies": {
    "@sveltejs/vite-plugin-svelte": "^1.0.0-next.5",
    "svelte": "^3.38.2",
    "vite": "^2.1.5"
  },
  "keywords": [
    "svelte"
  ],
<<<<<<< HEAD
  "version": "0.9.83-alpha.1",
  "license": "MIT",
  "gitHead": "d1836a898cab3f8ab80ee6d8f42be1a9eed7dcdc",
  "dependencies": {
    "@budibase/bbui": "^0.9.83-alpha.1",
=======
  "version": "0.9.84",
  "license": "MIT",
  "gitHead": "d1836a898cab3f8ab80ee6d8f42be1a9eed7dcdc",
  "dependencies": {
    "@budibase/bbui": "^0.9.84",
>>>>>>> a804cabb
    "@spectrum-css/card": "^3.0.3",
    "@spectrum-css/link": "^3.1.3",
    "@spectrum-css/page": "^3.0.1",
    "@spectrum-css/typography": "^3.0.2",
    "@spectrum-css/vars": "^3.0.1",
    "apexcharts": "^3.22.1",
    "dayjs": "^1.10.5",
    "svelte-apexcharts": "^1.0.2",
    "svelte-flatpickr": "^3.1.0"
  }
}<|MERGE_RESOLUTION|>--- conflicted
+++ resolved
@@ -29,19 +29,11 @@
   "keywords": [
     "svelte"
   ],
-<<<<<<< HEAD
-  "version": "0.9.83-alpha.1",
-  "license": "MIT",
-  "gitHead": "d1836a898cab3f8ab80ee6d8f42be1a9eed7dcdc",
-  "dependencies": {
-    "@budibase/bbui": "^0.9.83-alpha.1",
-=======
   "version": "0.9.84",
   "license": "MIT",
   "gitHead": "d1836a898cab3f8ab80ee6d8f42be1a9eed7dcdc",
   "dependencies": {
     "@budibase/bbui": "^0.9.84",
->>>>>>> a804cabb
     "@spectrum-css/card": "^3.0.3",
     "@spectrum-css/link": "^3.1.3",
     "@spectrum-css/page": "^3.0.1",
