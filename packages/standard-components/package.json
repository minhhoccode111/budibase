--- conflicted
+++ resolved
@@ -23,7 +23,7 @@
     "rollup-plugin-svelte": "^6.1.1",
     "rollup-plugin-terser": "^7.0.2",
     "sirv-cli": "^0.4.4",
-    "svelte": "^3.29.0"
+    "svelte": "^3.30.0"
   },
   "keywords": [
     "svelte"
@@ -32,13 +32,8 @@
   "license": "MIT",
   "gitHead": "284cceb9b703c38566c6e6363c022f79a08d5691",
   "dependencies": {
-<<<<<<< HEAD
     "@budibase/bbui": "^1.51.0",
-    "@budibase/svelte-ag-grid": "^0.0.13",
-=======
-    "@budibase/bbui": "^1.50.1",
     "@budibase/svelte-ag-grid": "^0.0.16",
->>>>>>> 4158b7c2
     "@fortawesome/fontawesome-free": "^5.14.0",
     "apexcharts": "^3.22.1",
     "flatpickr": "^4.6.6",
