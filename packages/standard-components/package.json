--- conflicted
+++ resolved
@@ -38,12 +38,9 @@
   "gitHead": "eff4fa93ca1db11b97b5fdedc0c488413e277eb8",
   "dependencies": {
     "@beyonk/svelte-googlemaps": "^2.2.0",
-<<<<<<< HEAD
     "britecharts": "^2.16.0",
     "d3-selection": "^1.4.1",
-=======
     "fast-sort": "^2.2.0",
->>>>>>> 8ece2050
     "fusioncharts": "^3.15.1-sr.1",
     "svelte-fusioncharts": "^1.0.0"
   }
