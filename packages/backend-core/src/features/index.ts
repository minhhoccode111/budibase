--- conflicted
+++ resolved
@@ -266,11 +266,6 @@
 // All of the machinery in this file is to make sure that flags have their
 // default values set correctly and their types flow through the system.
 export const flags = new FlagSet({
-<<<<<<< HEAD
   DEFAULT_VALUES: Flag.boolean(env.isDev()),
-  SQS: Flag.boolean(false),
-=======
-  DEFAULT_VALUES: Flag.boolean(false),
   SQS: Flag.boolean(env.isDev()),
->>>>>>> d5a79cb0
 })