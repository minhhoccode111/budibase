--- conflicted
+++ resolved
@@ -1100,7 +1100,6 @@
           throw new Error(
             `field schema missing for aggregation target: ${aggregation.field}`
           )
-<<<<<<< HEAD
         }
 
         let aggregate = this.knex.raw("??(??)", [
@@ -1112,19 +1111,6 @@
           aggregate = this.castIntToString(aggregate)
         }
 
-=======
-        }
-
-        let aggregate = this.knex.raw("??(??)", [
-          this.knex.raw(op),
-          this.rawQuotedIdentifier(`${tableName}.${aggregation.field}`),
-        ])
-
-        if (fieldSchema.type === FieldType.BIGINT) {
-          aggregate = this.castIntToString(aggregate)
-        }
-
->>>>>>> 6bde68a2
         query = query.select(
           this.knex.raw("?? as ??", [aggregate, aggregation.name])
         )
