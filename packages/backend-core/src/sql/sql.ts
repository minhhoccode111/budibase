--- conflicted
+++ resolved
@@ -862,7 +862,6 @@
     return withSchema
   }
 
-<<<<<<< HEAD
   private buildJsonField(field: string): string {
     const parts = field.split(".")
     let tableField: string, unaliased: string
@@ -878,8 +877,6 @@
     return `'${unaliased}'${separator}${tableField}`
   }
 
-=======
->>>>>>> b588a73c
   addJsonRelationships(
     query: Knex.QueryBuilder,
     fromTable: string,
@@ -889,29 +886,6 @@
     const knex = this.knex
     const { resource, tableAliases: aliases, endpoint } = this.query
     const fields = resource?.fields || []
-<<<<<<< HEAD
-=======
-    const jsonField = (field: string) => {
-      const parts = field.split(".")
-      let tableField: string, unaliased: string
-      if (parts.length > 1) {
-        const alias = parts.shift()!
-        unaliased = parts.join(".")
-        tableField = `${this.quote(alias)}.${this.quote(unaliased)}`
-      } else {
-        unaliased = parts.join(".")
-        tableField = this.quote(unaliased)
-      }
-      let separator = ","
-      switch (sqlClient) {
-        case SqlClient.ORACLE:
-          separator = " VALUE "
-          break
-        case SqlClient.MS_SQL:
-          separator = ":"
-      }
-      return `'${unaliased}'${separator}${tableField}`
-    }
     for (let relationship of relationships) {
       const {
         tableName: toTable,
@@ -941,7 +915,7 @@
         )
       }
       const fieldList: string = relationshipFields
-        .map(field => jsonField(field))
+        .map(field => this.buildJsonField(field))
         .join(",")
       // SQL Server uses TOP - which performs a little differently to the normal LIMIT syntax
       // it reduces the result set rather than limiting how much data it filters over
@@ -1093,210 +1067,6 @@
     return query
   }
 
-  addRelationships(
-    query: Knex.QueryBuilder,
-    fromTable: string,
-    relationships: RelationshipsJson[]
-  ): Knex.QueryBuilder {
-    const tableSets: Record<string, [RelationshipsJson]> = {}
-    // aggregate into table sets (all the same to tables)
->>>>>>> b588a73c
-    for (let relationship of relationships) {
-      const {
-        tableName: toTable,
-        through: throughTable,
-        to: toKey,
-        from: fromKey,
-        fromPrimary,
-        toPrimary,
-      } = relationship
-      // skip invalid relationships
-      if (!toTable || !fromTable) {
-        continue
-      }
-<<<<<<< HEAD
-      const toAlias = aliases?.[toTable] || toTable,
-        fromAlias = aliases?.[fromTable] || fromTable
-      let toTableWithSchema = this.tableNameWithSchema(toTable, {
-        alias: toAlias,
-        schema: endpoint.schema,
-      })
-      let relationshipFields = fields.filter(
-        field => field.split(".")[0] === toAlias
-      )
-      if (this.client === SqlClient.SQL_LITE) {
-        relationshipFields = relationshipFields.slice(
-          0,
-          MAX_SQS_RELATIONSHIP_FIELDS
-        )
-      }
-      const fieldList: string = relationshipFields
-        .map(field => this.buildJsonField(field))
-        .join(",")
-      // SQL Server uses TOP - which performs a little differently to the normal LIMIT syntax
-      // it reduces the result set rather than limiting how much data it filters over
-      const primaryKey = `${toAlias}.${toPrimary || toKey}`
-      let subQuery: Knex.QueryBuilder = knex
-        .from(toTableWithSchema)
-        .limit(getBaseLimit())
-        // add sorting to get consistent order
-        .orderBy(primaryKey)
-
-      // many-to-many relationship with junction table
-      if (throughTable && toPrimary && fromPrimary) {
-        const throughAlias = aliases?.[throughTable] || throughTable
-        let throughTableWithSchema = this.tableNameWithSchema(throughTable, {
-          alias: throughAlias,
-          schema: endpoint.schema,
-        })
-        subQuery = subQuery
-          .join(throughTableWithSchema, function () {
-            this.on(`${toAlias}.${toPrimary}`, "=", `${throughAlias}.${toKey}`)
-          })
-          .where(
-            `${throughAlias}.${fromKey}`,
-            "=",
-            knex.raw(this.quotedIdentifier(`${fromAlias}.${fromPrimary}`))
-          )
-      }
-      // one-to-many relationship with foreign key
-      else {
-        subQuery = subQuery.where(
-          `${toAlias}.${toKey}`,
-          "=",
-          knex.raw(this.quotedIdentifier(`${fromAlias}.${fromKey}`))
-        )
-      }
-
-      const standardWrap = (select: string): Knex.QueryBuilder => {
-        subQuery = subQuery.select(`${toAlias}.*`)
-        // @ts-ignore - the from alias syntax isn't in Knex typing
-        return knex.select(knex.raw(select)).from({
-          [toAlias]: subQuery,
-        })
-      }
-      let wrapperQuery: Knex.QueryBuilder | Knex.Raw
-      switch (sqlClient) {
-        case SqlClient.SQL_LITE:
-          // need to check the junction table document is to the right column, this is just for SQS
-          subQuery = this.addJoinFieldCheck(subQuery, relationship)
-          wrapperQuery = standardWrap(
-            `json_group_array(json_object(${fieldList}))`
-          )
-          break
-        case SqlClient.POSTGRES:
-          wrapperQuery = standardWrap(
-            `json_agg(json_build_object(${fieldList}))`
-          )
-          break
-        case SqlClient.MY_SQL:
-          wrapperQuery = subQuery.select(
-            knex.raw(`json_arrayagg(json_object(${fieldList}))`)
-          )
-          break
-        case SqlClient.ORACLE:
-          wrapperQuery = standardWrap(
-            `json_arrayagg(json_object(${fieldList}))`
-          )
-          break
-        case SqlClient.MS_SQL:
-          wrapperQuery = knex.raw(
-            `(SELECT ${this.quote(toAlias)} = (${knex
-              .select(`${fromAlias}.*`)
-              // @ts-ignore - from alias syntax not TS supported
-              .from({
-                [fromAlias]: subQuery.select(`${toAlias}.*`),
-              })} FOR JSON PATH))`
-          )
-          break
-        default:
-          throw new Error(`JSON relationships not implement for ${sqlClient}`)
-      }
-
-      query = query.select({ [relationship.column]: wrapperQuery })
-    }
-    return query
-  }
-
-  addJoin(
-    query: Knex.QueryBuilder,
-    tables: { from: string; to: string; through?: string },
-    columns: {
-      from?: string
-      to?: string
-      fromPrimary?: string
-      toPrimary?: string
-    }[]
-  ): Knex.QueryBuilder {
-    const { tableAliases: aliases, endpoint } = this.query
-    const schema = endpoint.schema
-    const toTable = tables.to,
-      fromTable = tables.from,
-      throughTable = tables.through
-    const toAlias = aliases?.[toTable] || toTable,
-      throughAlias = (throughTable && aliases?.[throughTable]) || throughTable,
-      fromAlias = aliases?.[fromTable] || fromTable
-    let toTableWithSchema = this.tableNameWithSchema(toTable, {
-      alias: toAlias,
-      schema,
-    })
-    let throughTableWithSchema = throughTable
-      ? this.tableNameWithSchema(throughTable, {
-          alias: throughAlias,
-          schema,
-        })
-      : undefined
-    if (!throughTable) {
-      // @ts-ignore
-      query = query.leftJoin(toTableWithSchema, function () {
-        for (let relationship of columns) {
-          const from = relationship.from,
-            to = relationship.to
-          // @ts-ignore
-          this.orOn(`${fromAlias}.${from}`, "=", `${toAlias}.${to}`)
-        }
-      })
-    } else {
-      query = query
-        // @ts-ignore
-        .leftJoin(throughTableWithSchema, function () {
-          for (let relationship of columns) {
-            const fromPrimary = relationship.fromPrimary
-            const from = relationship.from
-            // @ts-ignore
-            this.orOn(
-              `${fromAlias}.${fromPrimary}`,
-              "=",
-              `${throughAlias}.${from}`
-            )
-          }
-        })
-        .leftJoin(toTableWithSchema, function () {
-          for (let relationship of columns) {
-            const toPrimary = relationship.toPrimary
-            const to = relationship.to
-            // @ts-ignore
-            this.orOn(`${toAlias}.${toPrimary}`, `${throughAlias}.${to}`)
-          }
-        })
-=======
-    }
-    for (let [key, relationships] of Object.entries(tableSets)) {
-      const { toTable, throughTable } = JSON.parse(key)
-      query = this.addJoin(
-        query,
-        {
-          from: fromTable,
-          to: toTable,
-          through: throughTable,
-        },
-        relationships
-      )
->>>>>>> b588a73c
-    }
-    return query
-  }
-
   qualifiedKnex(opts?: { alias?: string | boolean }): Knex.QueryBuilder {
     let alias = this.query.tableAliases?.[this.query.endpoint.entityId]
     if (opts?.alias === false) {
@@ -1438,13 +1208,6 @@
     // have to add after as well (this breaks MS-SQL)
     if (!counting) {
       query = this.addSorting(query)
-<<<<<<< HEAD
-=======
-    }
-    // handle joins
-    if (relationships) {
-      query = this.addJsonRelationships(query, tableName, relationships)
->>>>>>> b588a73c
     }
 
     query = this.addFilters(query, filters, { relationship: true })
