--- conflicted
+++ resolved
@@ -30,16 +30,13 @@
   COOKIE_DOMAIN: process.env.COOKIE_DOMAIN,
   PLATFORM_URL: process.env.PLATFORM_URL,
   TENANT_FEATURE_FLAGS: process.env.TENANT_FEATURE_FLAGS,
-<<<<<<< HEAD
   BACKUPS_BUCKET_NAME: process.env.BACKUPS_BUCKET_NAME || "backups",
   APPS_BUCKET_NAME: process.env.APPS_BUCKET_NAME || "prod-budi-app-assets",
   TEMPLATES_BUCKET_NAME: process.env.TEMPLATES_BUCKET_NAME || "templates",
   GLOBAL_BUCKET_NAME: process.env.GLOBAL_BUCKET_NAME || "global",
   GLOBAL_CLOUD_BUCKET_NAME:
     process.env.GLOBAL_CLOUD_BUCKET_NAME || "prod-budi-tenant-uploads",
-=======
   USE_COUCH: process.env.USE_COUCH || true,
->>>>>>> 92f91c75
   isTest,
   _set(key, value) {
     process.env[key] = value
