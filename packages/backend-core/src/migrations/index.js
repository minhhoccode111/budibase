--- conflicted
+++ resolved
@@ -1,9 +1,5 @@
 const { DEFAULT_TENANT_ID } = require("../constants")
-<<<<<<< HEAD
-const { getDB } = require("../db")
-=======
 const { doWithDB } = require("../db")
->>>>>>> a024db7d
 const { DocumentTypes } = require("../db/constants")
 const { getAllApps } = require("../db/utils")
 const environment = require("../environment")
@@ -51,15 +47,9 @@
 
   // run the migration against each db
   for (const dbName of dbNames) {
-<<<<<<< HEAD
-    const db = getDB(dbName)
-    try {
-      const doc = await exports.getMigrationsDoc(db)
-=======
     await doWithDB(dbName, async db => {
       try {
         const doc = await exports.getMigrationsDoc(db)
->>>>>>> a024db7d
 
         // exit if the migration has been performed already
         if (doc[migrationName]) {
