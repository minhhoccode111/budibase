--- conflicted
+++ resolved
@@ -6,11 +6,7 @@
 } = require("./db/utils")
 const jwt = require("jsonwebtoken")
 const { options } = require("./middleware/passport/jwt")
-<<<<<<< HEAD
-const { createUserEmailView, createUserBuildersView } = require("./db/views")
-=======
 const { queryGlobalView } = require("./db/views")
->>>>>>> b067b5ac
 const { Headers, UserStatus, Cookies, MAX_VALID_DATE } = require("./constants")
 const {
   getGlobalDB,
@@ -151,18 +147,8 @@
 }
 
 exports.getBuildersCount = async () => {
-  const db = getGlobalDB()
-  try {
-    let users = await db.query(`database/${ViewNames.USER_BY_BUILDERS}`)
-    return users.total_rows
-  } catch (err) {
-    if (err != null && err.name === "not_found") {
-      await createUserBuildersView(db)
-      return exports.getBuildersCount()
-    } else {
-      throw err
-    }
-  }
+  const builders = await queryGlobalView(ViewNames.BUILDERS)
+  return builders.total_rows
 }
 
 exports.saveUser = async (
