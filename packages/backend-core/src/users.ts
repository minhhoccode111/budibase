import {
  ViewName,
  getUsersByAppParams,
  getProdAppID,
  generateAppUserID,
  queryGlobalView,
  UNICODE_MAX,
<<<<<<< HEAD
  DocumentType,
  SEPARATOR,
=======
  directCouchFind,
>>>>>>> 4f8ecca8
} from "./db"
import { BulkDocsResponse, User } from "@budibase/types"
import { getGlobalDB } from "./context"
import * as context from "./context"

type GetOpts = { cleanup?: boolean }

function removeUserPassword(users: User | User[]) {
  if (Array.isArray(users)) {
    return users.map(user => {
      if (user) {
        delete user.password
        return user
      }
    })
  } else if (users) {
    delete users.password
    return users
  }
  return users
}

export const bulkGetGlobalUsersById = async (
  userIds: string[],
  opts?: GetOpts
) => {
  const db = getGlobalDB()
  let users = (
    await db.allDocs({
      keys: userIds,
      include_docs: true,
    })
  ).rows.map(row => row.doc) as User[]
  if (opts?.cleanup) {
    users = removeUserPassword(users) as User[]
  }
  return users
}

export const getAllUserIds = async () => {
  const db = getGlobalDB()
  const startKey = `${DocumentType.USER}${SEPARATOR}`
  const response = await db.allDocs({
    startkey: startKey,
    endkey: `${startKey}${UNICODE_MAX}`,
  })
  return response.rows.map(row => row.id)
}

export const bulkUpdateGlobalUsers = async (users: User[]) => {
  const db = getGlobalDB()
  return (await db.bulkDocs(users)) as BulkDocsResponse
}

export async function getById(id: string, opts?: GetOpts): Promise<User> {
  const db = context.getGlobalDB()
  let user = await db.get(id)
  if (opts?.cleanup) {
    user = removeUserPassword(user)
  }
  return user
}

/**
 * Given an email address this will use a view to search through
 * all the users to find one with this email address.
 */
export const getGlobalUserByEmail = async (
  email: String,
  opts?: GetOpts
): Promise<User | undefined> => {
  if (email == null) {
    throw "Must supply an email address to view"
  }

  const response = await queryGlobalView<User>(ViewName.USER_BY_EMAIL, {
    key: email.toLowerCase(),
    include_docs: true,
  })

  if (Array.isArray(response)) {
    // shouldn't be able to happen, but need to handle just in case
    throw new Error(`Multiple users found with email address: ${email}`)
  }

  let user = response as User
  if (opts?.cleanup) {
    user = removeUserPassword(user) as User
  }

  return user
}

export const searchGlobalUsersByApp = async (
  appId: any,
  opts: any,
  getOpts?: GetOpts
) => {
  if (typeof appId !== "string") {
    throw new Error("Must provide a string based app ID")
  }
  const params = getUsersByAppParams(appId, {
    include_docs: true,
  })
  params.startkey = opts && opts.startkey ? opts.startkey : params.startkey
  let response = await queryGlobalView(ViewName.USER_BY_APP, params)

  if (!response) {
    response = []
  }
  let users: User[] = Array.isArray(response) ? response : [response]
  if (getOpts?.cleanup) {
    users = removeUserPassword(users) as User[]
  }
  return users
}

/*
  Return any user who potentially has access to the application
  Admins, developers and app users with the explicitly role.
*/
export const searchGlobalUsersByAppAccess = async (appId: any, opts: any) => {
  const roleSelector = `roles.${appId}`

  let orQuery: any[] = [
    {
      "builder.global": true,
    },
    {
      "admin.global": true,
    },
  ]

  if (appId) {
    const roleCheck = {
      [roleSelector]: {
        $exists: true,
      },
    }
    orQuery.push(roleCheck)
  }

  let searchOptions = {
    selector: {
      $or: orQuery,
      _id: {
        $regex: "^us_",
      },
    },
    limit: opts?.limit || 50,
  }

  const resp = await directCouchFind(context.getGlobalDBName(), searchOptions)
  return resp?.rows
}

export const getGlobalUserByAppPage = (appId: string, user: User) => {
  if (!user) {
    return
  }
  return generateAppUserID(getProdAppID(appId)!, user._id!)
}

/**
 * Performs a starts with search on the global email view.
 */
export const searchGlobalUsersByEmail = async (
  email: string,
  opts: any,
  getOpts?: GetOpts
) => {
  if (typeof email !== "string") {
    throw new Error("Must provide a string to search by")
  }
  const lcEmail = email.toLowerCase()
  // handle if passing up startkey for pagination
  const startkey = opts && opts.startkey ? opts.startkey : lcEmail
  let response = await queryGlobalView<User>(ViewName.USER_BY_EMAIL, {
    ...opts,
    startkey,
    endkey: `${lcEmail}${UNICODE_MAX}`,
  })
  if (!response) {
    response = []
  }
  let users: User[] = Array.isArray(response) ? response : [response]
  if (getOpts?.cleanup) {
    users = removeUserPassword(users) as User[]
  }
  return users
}<|MERGE_RESOLUTION|>--- conflicted
+++ resolved
@@ -5,12 +5,9 @@
   generateAppUserID,
   queryGlobalView,
   UNICODE_MAX,
-<<<<<<< HEAD
   DocumentType,
   SEPARATOR,
-=======
   directCouchFind,
->>>>>>> 4f8ecca8
 } from "./db"
 import { BulkDocsResponse, User } from "@budibase/types"
 import { getGlobalDB } from "./context"
