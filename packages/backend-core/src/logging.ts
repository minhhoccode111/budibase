--- conflicted
+++ resolved
@@ -15,7 +15,6 @@
   console.error(`bb-alert: ${message} ${errorJson}`)
 }
 
-<<<<<<< HEAD
 export function logAlertWithInfo(
   message: string,
   db: string,
@@ -24,17 +23,14 @@
 ) {
   message = `${message} - db: ${db} - doc: ${id} - error: `
   logAlert(message, error)
-=======
+}
+
 export function logWarn(message: string) {
   console.warn(`bb-warn: ${message}`)
->>>>>>> d30e27d2
 }
 
 export default {
   logAlert,
-<<<<<<< HEAD
   logAlertWithInfo,
-=======
   logWarn,
->>>>>>> d30e27d2
 }