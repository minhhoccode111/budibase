--- conflicted
+++ resolved
@@ -32,8 +32,7 @@
   const db = context.getGlobalDB()
   try {
     // await to catch error
-    const config = (await db.get(generateConfigID(type))) as T
-    return config
+    return (await db.get(generateConfigID(type))) as T
   } catch (e: any) {
     if (e.status === 404) {
       return
@@ -162,14 +161,10 @@
 export async function getGoogleDatasourceConfig(): Promise<
   GoogleInnerConfig | undefined
 > {
-<<<<<<< HEAD
-  return getDefaultGoogleConfig()
-=======
   if (!env.SELF_HOSTED) {
     // always use the env vars in cloud
     return getDefaultGoogleConfig()
   }
->>>>>>> 3dd62781
 
   // prefer the config in self-host
   let config = await getGoogleConfig()
@@ -183,14 +178,13 @@
 }
 
 export function getDefaultGoogleConfig(): GoogleInnerConfig | undefined {
-  //if (environment.GOOGLE_CLIENT_ID && environment.GOOGLE_CLIENT_SECRET) {
-  return {
-    clientID:
-      "77746844610-62k43m9b4so4gcmf6ibs7p3l7jv81rug.apps.googleusercontent.com",
-    clientSecret: "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",
-    activated: true,
-  }
-  //}
+  if (environment.GOOGLE_CLIENT_ID && environment.GOOGLE_CLIENT_SECRET) {
+    return {
+      clientID: environment.GOOGLE_CLIENT_ID!,
+      clientSecret: environment.GOOGLE_CLIENT_SECRET!,
+      activated: true,
+    }
+  }
 }
 
 // OIDC
