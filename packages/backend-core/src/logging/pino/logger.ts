import pino, { LoggerOptions } from "pino"
import pinoPretty from "pino-pretty"

import { IdentityType } from "@budibase/types"

import env from "../../environment"
import * as context from "../../context"
import * as correlation from "../correlation"
<<<<<<< HEAD
import { IdentityType } from "@budibase/types"
=======
import { LOG_CONTEXT } from "../index"
>>>>>>> ed697b89

import { localFileDestination } from "../system"

// LOGGER

let pinoInstance: pino.Logger | undefined
if (!env.DISABLE_PINO_LOGGER) {
  const pinoOptions: LoggerOptions = {
    level: env.LOG_LEVEL,
    formatters: {
      level: label => {
        return { level: label.toUpperCase() }
      },
      bindings: () => {
        return {
          service: env.SERVICE_NAME,
        }
      },
    },
    timestamp: () => `,"timestamp":"${new Date(Date.now()).toISOString()}"`,
  }

  const destinations: pino.DestinationStream[] = []

  if (env.isDev()) {
    destinations.push(pinoPretty({ singleLine: true }))
  }

  if (env.SELF_HOSTED) {
    destinations.push(localFileDestination())
  }

  pinoInstance = destinations.length
    ? pino(pinoOptions, pino.multistream(destinations))
    : pino(pinoOptions)

  // CONSOLE OVERRIDES

  interface MergingObject {
    objects?: any[]
    tenantId?: string
    appId?: string
    automationId?: string
    identityId?: string
    identityType?: IdentityType
    correlationId?: string
    err?: Error
  }

  function isPlainObject(obj: any) {
    return typeof obj === "object" && obj !== null && !(obj instanceof Error)
  }

  function isError(obj: any) {
    return obj instanceof Error
  }

  function isMessage(obj: any) {
    return typeof obj === "string"
  }

  /**
   * Backwards compatibility between console logging statements
   * and pino logging requirements.
   */
  function getLogParams(args: any[]): [MergingObject, string] {
    let error = undefined
    let objects: any[] = []
    let message = ""

    args.forEach(arg => {
      if (isMessage(arg)) {
        message = `${message} ${arg}`.trimStart()
      }
      if (isPlainObject(arg)) {
        objects.push(arg)
      }
      if (isError(arg)) {
        error = arg
      }
    })

    const identity = getIdentity()

    let contextObject = {}

    contextObject = {
      tenantId: getTenantId(),
      appId: getAppId(),
      automationId: getAutomationId(),
      identityId: identity?._id,
      identityType: identity?.type,
      correlationId: correlation.getId(),
    }

    const mergingObject: any = {
      err: error,
      pid: process.pid,
      ...contextObject,
    }

    if (objects.length) {
      // init generic data object for params supplied that don't have a
      // '_logKey' field. This prints an object using argument index as the key
      // e.g. { 0: {}, 1: {} }
      const data: any = {}
      let dataIndex = 0

      for (let i = 0; i < objects.length; i++) {
        const object = objects[i]
        // the object has specified a log key
        // use this instead of generic key
        const logKey = object._logKey
        if (logKey) {
          delete object._logKey
          mergingObject[logKey] = object
        } else {
          data[dataIndex] = object
          dataIndex++
        }
      }

      if (Object.keys(data).length) {
        mergingObject.data = data
      }
    }

    return [mergingObject, message]
  }

  console.log = (...arg: any[]) => {
    const [obj, msg] = getLogParams(arg)
    pinoInstance?.info(obj, msg)
  }
  console.info = (...arg: any[]) => {
    const [obj, msg] = getLogParams(arg)
    pinoInstance?.info(obj, msg)
  }
  console.warn = (...arg: any[]) => {
    const [obj, msg] = getLogParams(arg)
    pinoInstance?.warn(obj, msg)
  }
  console.error = (...arg: any[]) => {
    const [obj, msg] = getLogParams(arg)
    pinoInstance?.error(obj, msg)
  }

  /**
   * custom trace impl - this resembles the node trace behaviour rather
   * than traditional trace logging
   * @param arg
   */
  console.trace = (...arg: any[]) => {
    const [obj, msg] = getLogParams(arg)
    if (!obj.err) {
      // to get stack trace
      obj.err = new Error()
    }
    pinoInstance?.trace(obj, msg)
  }

  console.debug = (...arg: any) => {
    const [obj, msg] = getLogParams(arg)
    pinoInstance?.debug(obj, msg)
  }

  // CONTEXT

  const getTenantId = () => {
    let tenantId
    try {
      tenantId = context.getTenantId()
    } catch (e: any) {
      // do nothing
    }
    return tenantId
  }

  const getAppId = () => {
    let appId
    try {
      appId = context.getAppId()
    } catch (e) {
      // do nothing
    }
    return appId
  }

  const getAutomationId = () => {
    let appId
    try {
      appId = context.getAutomationId()
    } catch (e) {
      // do nothing
    }
    return appId
  }

  const getIdentity = () => {
    let identity
    try {
      identity = context.getIdentity()
    } catch (e) {
      // do nothing
    }
    return identity
  }
}

export const logger = pinoInstance<|MERGE_RESOLUTION|>--- conflicted
+++ resolved
@@ -6,11 +6,7 @@
 import env from "../../environment"
 import * as context from "../../context"
 import * as correlation from "../correlation"
-<<<<<<< HEAD
-import { IdentityType } from "@budibase/types"
-=======
 import { LOG_CONTEXT } from "../index"
->>>>>>> ed697b89
 
 import { localFileDestination } from "../system"
 
