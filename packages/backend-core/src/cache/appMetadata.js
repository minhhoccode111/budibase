const redis = require("../redis/authRedis")
<<<<<<< HEAD
const { getDB } = require("../db")
=======
const { doWithDB } = require("../db")
>>>>>>> a024db7d
const { DocumentTypes } = require("../db/constants")

const AppState = {
  INVALID: "invalid",
}
const EXPIRY_SECONDS = 3600

/**
 * The default populate app metadata function
 */
const populateFromDB = async appId => {
<<<<<<< HEAD
  const db = getDB(appId, { skip_setup: true })
  return db.get(DocumentTypes.APP_METADATA)
=======
  return doWithDB(
    appId,
    db => {
      return db.get(DocumentTypes.APP_METADATA)
    },
    { skip_setup: true }
  )
>>>>>>> a024db7d
}

const isInvalid = metadata => {
  return !metadata || metadata.state === AppState.INVALID
}

/**
 * Get the requested app metadata by id.
 * Use redis cache to first read the app metadata.
 * If not present fallback to loading the app metadata directly and re-caching.
 * @param {string} appId the id of the app to get metadata from.
 * @returns {object} the app metadata.
 */
exports.getAppMetadata = async appId => {
  const client = await redis.getAppClient()
  // try cache
  let metadata = await client.get(appId)
  if (!metadata) {
    let expiry = EXPIRY_SECONDS
    try {
      metadata = await populateFromDB(appId)
    } catch (err) {
      // app DB left around, but no metadata, it is invalid
      if (err && err.status === 404) {
        metadata = { state: AppState.INVALID }
        // don't expire the reference to an invalid app, it'll only be
        // updated if a metadata doc actually gets stored (app is remade/reverted)
        expiry = undefined
      } else {
        throw err
      }
    }
    // needed for cypress/some scenarios where the caching happens
    // so quickly the requests can get slightly out of sync
    // might store its invalid just before it stores its valid
    if (isInvalid(metadata)) {
      const temp = await client.get(appId)
      if (temp) {
        metadata = temp
      }
    }
    await client.store(appId, metadata, expiry)
  }
  // we've stored in the cache an object to tell us that it is currently invalid
  if (isInvalid(metadata)) {
    throw { status: 404, message: "No app metadata found" }
  }
  return metadata
}

/**
 * Invalidate/reset the cached metadata when a change occurs in the db.
 * @param appId {string} the cache key to bust/update.
 * @param newMetadata {object|undefined} optional - can simply provide the new metadata to update with.
 * @return {Promise<void>} will respond with success when cache is updated.
 */
exports.invalidateAppMetadata = async (appId, newMetadata = null) => {
  if (!appId) {
    throw "Cannot invalidate if no app ID provided."
  }
  const client = await redis.getAppClient()
  await client.delete(appId)
  if (newMetadata) {
    await client.store(appId, newMetadata, EXPIRY_SECONDS)
  }
}<|MERGE_RESOLUTION|>--- conflicted
+++ resolved
@@ -1,9 +1,5 @@
 const redis = require("../redis/authRedis")
-<<<<<<< HEAD
-const { getDB } = require("../db")
-=======
 const { doWithDB } = require("../db")
->>>>>>> a024db7d
 const { DocumentTypes } = require("../db/constants")
 
 const AppState = {
@@ -15,10 +11,6 @@
  * The default populate app metadata function
  */
 const populateFromDB = async appId => {
-<<<<<<< HEAD
-  const db = getDB(appId, { skip_setup: true })
-  return db.get(DocumentTypes.APP_METADATA)
-=======
   return doWithDB(
     appId,
     db => {
@@ -26,7 +18,6 @@
     },
     { skip_setup: true }
   )
->>>>>>> a024db7d
 }
 
 const isInvalid = metadata => {
