import Nano from "@budibase/nano"
import {
  AllDocsResponse,
  AnyDocument,
  Database,
  DatabaseOpts,
  DatabaseQueryOpts,
  DatabasePutOpts,
  DatabaseCreateIndexOpts,
  DatabaseDeleteIndexOpts,
  Document,
  isDocument,
  RowResponse,
} from "@budibase/types"
import { getCouchInfo } from "./connections"
import { directCouchUrlCall } from "./utils"
import { getPouchDB } from "./pouchDB"
import { WriteStream, ReadStream } from "fs"
import { newid } from "../../docIds/newid"
import { SQLITE_DESIGN_DOC_ID } from "../../constants"

function buildNano(couchInfo: { url: string; cookie: string }) {
  return Nano({
    url: couchInfo.url,
    requestDefaults: {
      headers: {
        Authorization: couchInfo.cookie,
      },
    },
    parseUrl: false,
  })
}

export function DatabaseWithConnection(
  dbName: string,
  connection: string,
  opts?: DatabaseOpts
) {
  if (!connection) {
    throw new Error("Must provide connection details")
  }
  return new DatabaseImpl(dbName, opts, connection)
}

export class DatabaseImpl implements Database {
  public readonly name: string
  private static nano: Nano.ServerScope
  private readonly instanceNano?: Nano.ServerScope
  private readonly pouchOpts: DatabaseOpts

  private readonly couchInfo = getCouchInfo()

  constructor(dbName: string, opts?: DatabaseOpts, connection?: string) {
    this.name = dbName
    this.pouchOpts = opts || {}
    if (connection) {
      this.couchInfo = getCouchInfo(connection)
      this.instanceNano = buildNano(this.couchInfo)
    }
    if (!DatabaseImpl.nano) {
      DatabaseImpl.init()
    }
  }

  static init() {
    const couchInfo = getCouchInfo()
    DatabaseImpl.nano = buildNano(couchInfo)
  }

  async exists() {
    const response = await directCouchUrlCall({
      url: `${this.couchInfo.url}/${this.name}`,
      method: "HEAD",
      cookie: this.couchInfo.cookie,
    })
    return response.status === 200
  }

  private nano() {
    return this.instanceNano || DatabaseImpl.nano
  }

  async checkSetup() {
    let shouldCreate = !this.pouchOpts?.skip_setup
    // check exists in a lightweight fashion
    let exists = await this.exists()
    if (!shouldCreate && !exists) {
      throw new Error("DB does not exist")
    }
    if (!exists) {
      try {
        await this.nano().db.create(this.name)
      } catch (err: any) {
        // Handling race conditions
        if (err.statusCode !== 412) {
          throw err
        }
      }
    }
    return this.nano().db.use(this.name)
  }

  private async updateOutput(fnc: any) {
    try {
      return await fnc()
    } catch (err: any) {
      if (err.statusCode) {
        err.status = err.statusCode
      }
      throw err
    }
  }

  async get<T extends Document>(id?: string): Promise<T> {
    const db = await this.checkSetup()
    if (!id) {
      throw new Error("Unable to get doc without a valid _id.")
    }
    return this.updateOutput(() => db.get(id))
  }

  async getMultiple<T extends Document>(
    ids: string[],
    opts?: { allowMissing?: boolean }
  ): Promise<T[]> {
    // get unique
    ids = [...new Set(ids)]
    const response = await this.allDocs<T>({
      keys: ids,
      include_docs: true,
    })
    const rowUnavailable = (row: RowResponse<T>) => {
      // row is deleted - key lookup can return this
      if (row.doc == null || ("deleted" in row.value && row.value.deleted)) {
        return true
      }
      return row.error === "not_found"
    }

    const rows = response.rows.filter(row => !rowUnavailable(row))
    const someMissing = rows.length !== response.rows.length
    // some were filtered out - means some missing
    if (!opts?.allowMissing && someMissing) {
      const missing = response.rows.filter(row => rowUnavailable(row))
      const missingIds = missing.map(row => row.key).join(", ")
      throw new Error(`Unable to get documents: ${missingIds}`)
    }
    return rows.map(row => row.doc!)
  }

  async remove(idOrDoc: string | Document, rev?: string) {
    const db = await this.checkSetup()
    let _id: string
    let _rev: string

    if (isDocument(idOrDoc)) {
      _id = idOrDoc._id!
      _rev = idOrDoc._rev!
    } else {
      _id = idOrDoc
      _rev = rev!
    }

    if (!_id || !_rev) {
      throw new Error("Unable to remove doc without a valid _id and _rev.")
    }
    return this.updateOutput(() => db.destroy(_id, _rev))
  }

  async post(document: AnyDocument, opts?: DatabasePutOpts) {
    if (!document._id) {
      document._id = newid()
    }
    return this.put(document, opts)
  }

  async put(document: AnyDocument, opts?: DatabasePutOpts) {
    if (!document._id) {
      throw new Error("Cannot store document without _id field.")
    }
    const db = await this.checkSetup()
    if (!document.createdAt) {
      document.createdAt = new Date().toISOString()
    }
    document.updatedAt = new Date().toISOString()
    if (opts?.force && document._id) {
      try {
        const existing = await this.get(document._id)
        if (existing) {
          document._rev = existing._rev
        }
      } catch (err: any) {
        if (err.status !== 404) {
          throw err
        }
      }
    }
    return this.updateOutput(() => db.insert(document))
  }

  async bulkDocs(documents: AnyDocument[]) {
    const db = await this.checkSetup()
    return this.updateOutput(() => db.bulk({ docs: documents }))
  }

  async allDocs<T extends Document>(
    params: DatabaseQueryOpts
  ): Promise<AllDocsResponse<T>> {
    const db = await this.checkSetup()
    return this.updateOutput(() => db.list(params))
  }

<<<<<<< HEAD
  async sql<T>(sql: string): Promise<T> {
    const dbName = this.name
    const url = `/${dbName}/${SQLITE_DESIGN_DOC_ID}`
    const response = await directCouchUrlCall({
      url: `${this.couchInfo.sqlUrl}/${url}`,
      method: "POST",
      cookie: this.couchInfo.cookie,
      body: sql,
    })
    if (response.status > 300) {
      throw new Error(await response.text())
    }
    return (await response.json()) as T
  }

  async query<T>(
=======
  async query<T extends Document>(
>>>>>>> 06e6cab8
    viewName: string,
    params: DatabaseQueryOpts
  ): Promise<AllDocsResponse<T>> {
    const db = await this.checkSetup()
    const [database, view] = viewName.split("/")
    return this.updateOutput(() => db.view(database, view, params))
  }

  async destroy() {
    try {
      return await this.nano().db.destroy(this.name)
    } catch (err: any) {
      // didn't exist, don't worry
      if (err.statusCode === 404) {
        return
      } else {
        throw { ...err, status: err.statusCode }
      }
    }
  }

  async compact() {
    const db = await this.checkSetup()
    return this.updateOutput(() => db.compact())
  }

  // All below functions are in-frequently called, just utilise PouchDB
  // for them as it implements them better than we can
  async dump(stream: WriteStream, opts?: { filter?: any }) {
    const pouch = getPouchDB(this.name)
    // @ts-ignore
    return pouch.dump(stream, opts)
  }

  async load(stream: ReadStream) {
    const pouch = getPouchDB(this.name)
    // @ts-ignore
    return pouch.load(stream)
  }

  async createIndex(opts: DatabaseCreateIndexOpts) {
    const pouch = getPouchDB(this.name)
    return pouch.createIndex(opts)
  }

  async deleteIndex(opts: DatabaseDeleteIndexOpts) {
    const pouch = getPouchDB(this.name)
    return pouch.deleteIndex(opts)
  }

  async getIndexes() {
    const pouch = getPouchDB(this.name)
    return pouch.getIndexes()
  }
}<|MERGE_RESOLUTION|>--- conflicted
+++ resolved
@@ -210,7 +210,6 @@
     return this.updateOutput(() => db.list(params))
   }
 
-<<<<<<< HEAD
   async sql<T>(sql: string): Promise<T> {
     const dbName = this.name
     const url = `/${dbName}/${SQLITE_DESIGN_DOC_ID}`
@@ -226,10 +225,7 @@
     return (await response.json()) as T
   }
 
-  async query<T>(
-=======
   async query<T extends Document>(
->>>>>>> 06e6cab8
     viewName: string,
     params: DatabaseQueryOpts
   ): Promise<AllDocsResponse<T>> {
