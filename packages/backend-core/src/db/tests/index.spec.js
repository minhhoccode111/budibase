--- conflicted
+++ resolved
@@ -1,10 +1,5 @@
-<<<<<<< HEAD
-require("../../../tests/utilities/TestConfiguration")
+require("../../../tests")
 const { getDB } = require("../")
-=======
-require("../../../tests")
-const { dangerousGetDB } = require("../")
->>>>>>> 32163fce
 
 describe("db", () => { 
   
