--- conflicted
+++ resolved
@@ -11,11 +11,7 @@
 } = require("./constants")
 const { getTenantId, getGlobalDBName } = require("../tenancy")
 const fetch = require("node-fetch")
-<<<<<<< HEAD
-const { getDB, allDbs } = require("./index")
-=======
 const { doWithDB, allDbs } = require("./index")
->>>>>>> a024db7d
 const { getCouchUrl } = require("./pouch")
 const { getAppMetadata } = require("../cache/appMetadata")
 const { checkSlashesInUrl } = require("../helpers")
@@ -285,19 +281,6 @@
 
 exports.dbExists = async dbName => {
   let exists = false
-<<<<<<< HEAD
-  try {
-    const db = getDB(dbName, { skip_setup: true })
-    // check if database exists
-    const info = await db.info()
-    if (info && !info.error) {
-      exists = true
-    }
-  } catch (err) {
-    exists = false
-  }
-  return exists
-=======
   return doWithDB(
     dbName,
     async db => {
@@ -314,7 +297,6 @@
     },
     { skip_setup: true }
   )
->>>>>>> a024db7d
 }
 
 /**
