import { newid } from "../hashing"
import { DEFAULT_TENANT_ID, Configs } from "../constants"
import env from "../environment"
import { SEPARATOR, DocumentType, UNICODE_MAX, ViewName } from "./constants"
import { getTenantId, getGlobalDB } from "../context"
<<<<<<< HEAD
import { getGlobalDBName } from "../tenancy"
=======
import { getGlobalDBName } from "./tenancy"
>>>>>>> e2c8d0e5
import fetch from "node-fetch"
import { doWithDB, allDbs } from "./index"
import { getCouchInfo } from "./pouch"
import { getAppMetadata } from "../cache/appMetadata"
import { checkSlashesInUrl } from "../helpers"
import { isDevApp, isDevAppID, getProdAppID } from "./conversions"
import { APP_PREFIX } from "./constants"
import * as events from "../events"

export * from "./constants"
export * from "./conversions"
export { default as Replication } from "./Replication"
export * from "./tenancy"

/**
 * Generates a new app ID.
 * @returns {string} The new app ID which the app doc can be stored under.
 */
export const generateAppID = (tenantId = null) => {
  let id = APP_PREFIX
  if (tenantId) {
    id += `${tenantId}${SEPARATOR}`
  }
  return `${id}${newid()}`
}

/**
 * If creating DB allDocs/query params with only a single top level ID this can be used, this
 * is usually the case as most of our docs are top level e.g. tables, automations, users and so on.
 * More complex cases such as link docs and rows which have multiple levels of IDs that their
 * ID consists of need their own functions to build the allDocs parameters.
 * @param {string} docType The type of document which input params are being built for, e.g. user,
 * link, app, table and so on.
 * @param {string|null} docId The ID of the document minus its type - this is only needed if looking
 * for a singular document.
 * @param {object} otherProps Add any other properties onto the request, e.g. include_docs.
 * @returns {object} Parameters which can then be used with an allDocs request.
 */
export function getDocParams(
  docType: any,
  docId: any = null,
  otherProps: any = {}
) {
  if (docId == null) {
    docId = ""
  }
  return {
    ...otherProps,
    startkey: `${docType}${SEPARATOR}${docId}`,
    endkey: `${docType}${SEPARATOR}${docId}${UNICODE_MAX}`,
  }
}

/**
 * Retrieve the correct index for a view based on default design DB.
 */
export function getQueryIndex(viewName: ViewName) {
  return `database/${viewName}`
}

/**
 * Generates a new workspace ID.
 * @returns {string} The new workspace ID which the workspace doc can be stored under.
 */
export function generateWorkspaceID() {
  return `${DocumentType.WORKSPACE}${SEPARATOR}${newid()}`
}

/**
 * Gets parameters for retrieving workspaces.
 */
export function getWorkspaceParams(id = "", otherProps = {}) {
  return {
    ...otherProps,
    startkey: `${DocumentType.WORKSPACE}${SEPARATOR}${id}`,
    endkey: `${DocumentType.WORKSPACE}${SEPARATOR}${id}${UNICODE_MAX}`,
  }
}

/**
 * Generates a new global user ID.
 * @returns {string} The new user ID which the user doc can be stored under.
 */
export function generateGlobalUserID(id?: any) {
  return `${DocumentType.USER}${SEPARATOR}${id || newid()}`
}

/**
 * Gets parameters for retrieving users.
 */
export function getGlobalUserParams(globalId: any, otherProps: any = {}) {
  if (!globalId) {
    globalId = ""
  }
  const startkey = otherProps?.startkey
  return {
    ...otherProps,
    // need to include this incase pagination
    startkey: startkey
      ? startkey
      : `${DocumentType.USER}${SEPARATOR}${globalId}`,
    endkey: `${DocumentType.USER}${SEPARATOR}${globalId}${UNICODE_MAX}`,
  }
}

export function getUsersByAppParams(appId: any, otherProps: any = {}) {
  const prodAppId = getProdAppID(appId)
  return {
    ...otherProps,
    startkey: prodAppId,
    endkey: `${prodAppId}${UNICODE_MAX}`,
  }
}

/**
 * Generates a template ID.
 * @param ownerId The owner/user of the template, this could be global or a workspace level.
 */
export function generateTemplateID(ownerId: any) {
  return `${DocumentType.TEMPLATE}${SEPARATOR}${ownerId}${SEPARATOR}${newid()}`
}

export function generateAppUserID(prodAppId: string, userId: string) {
  return `${prodAppId}${SEPARATOR}${userId}`
}

/**
 * Gets parameters for retrieving templates. Owner ID must be specified, either global or a workspace level.
 */
export function getTemplateParams(
  ownerId: any,
  templateId: any,
  otherProps = {}
) {
  if (!templateId) {
    templateId = ""
  }
  let final
  if (templateId) {
    final = templateId
  } else {
    final = `${DocumentType.TEMPLATE}${SEPARATOR}${ownerId}${SEPARATOR}`
  }
  return {
    ...otherProps,
    startkey: final,
    endkey: `${final}${UNICODE_MAX}`,
  }
}

/**
 * Generates a new role ID.
 * @returns {string} The new role ID which the role doc can be stored under.
 */
export function generateRoleID(id: any) {
  return `${DocumentType.ROLE}${SEPARATOR}${id || newid()}`
}

/**
 * Gets parameters for retrieving a role, this is a utility function for the getDocParams function.
 */
export function getRoleParams(roleId = null, otherProps = {}) {
  return getDocParams(DocumentType.ROLE, roleId, otherProps)
}

export function getStartEndKeyURL(base: any, baseKey: any, tenantId = null) {
  const tenancy = tenantId ? `${SEPARATOR}${tenantId}` : ""
  return `${base}?startkey="${baseKey}${tenancy}"&endkey="${baseKey}${tenancy}${UNICODE_MAX}"`
}

/**
 * if in production this will use the CouchDB _all_dbs call to retrieve a list of databases. If testing
 * when using Pouch it will use the pouchdb-all-dbs package.
 * opts.efficient can be provided to make sure this call is always quick in a multi-tenant environment,
 * but it may not be 100% accurate in full efficiency mode (some tenantless apps may be missed).
 */
export async function getAllDbs(opts = { efficient: false }) {
  const efficient = opts && opts.efficient
  // specifically for testing we use the pouch package for this
  if (env.isTest()) {
    return allDbs()
  }
  let dbs: any[] = []
  let { url, cookie } = getCouchInfo()
  async function addDbs(couchUrl: string) {
    const response = await fetch(checkSlashesInUrl(encodeURI(couchUrl)), {
      method: "GET",
      headers: {
        Authorization: cookie,
      },
    })
    if (response.status === 200) {
      let json = await response.json()
      dbs = dbs.concat(json)
    } else {
      throw "Cannot connect to CouchDB instance"
    }
  }
  let couchUrl = `${url}/_all_dbs`
  let tenantId = getTenantId()
  if (!env.MULTI_TENANCY || (!efficient && tenantId === DEFAULT_TENANT_ID)) {
    // just get all DBs when:
    // - single tenancy
    // - default tenant
    //    - apps dbs don't contain tenant id
    //    - non-default tenant dbs are filtered out application side in getAllApps
    await addDbs(couchUrl)
  } else {
    // get prod apps
    await addDbs(getStartEndKeyURL(couchUrl, DocumentType.APP, tenantId))
    // get dev apps
    await addDbs(getStartEndKeyURL(couchUrl, DocumentType.APP_DEV, tenantId))
    // add global db name
    dbs.push(getGlobalDBName(tenantId))
  }
  return dbs
}

/**
 * Lots of different points in the system need to find the full list of apps, this will
 * enumerate the entire CouchDB cluster and get the list of databases (every app).
 *
 * @return {Promise<object[]>} returns the app information document stored in each app database.
 */
export async function getAllApps({ dev, all, idsOnly, efficient }: any = {}) {
  let tenantId = getTenantId()
  if (!env.MULTI_TENANCY && !tenantId) {
    tenantId = DEFAULT_TENANT_ID
  }
  let dbs = await getAllDbs({ efficient })
  const appDbNames = dbs.filter((dbName: any) => {
    if (env.isTest() && !dbName) {
      return false
    }

    const split = dbName.split(SEPARATOR)
    // it is an app, check the tenantId
    if (split[0] === DocumentType.APP) {
      // tenantId is always right before the UUID
      const possibleTenantId = split[split.length - 2]

      const noTenantId =
        split.length === 2 || possibleTenantId === DocumentType.DEV

      return (
        (tenantId === DEFAULT_TENANT_ID && noTenantId) ||
        possibleTenantId === tenantId
      )
    }
    return false
  })
  if (idsOnly) {
    const devAppIds = appDbNames.filter(appId => isDevAppID(appId))
    const prodAppIds = appDbNames.filter(appId => !isDevAppID(appId))
    switch (dev) {
      case true:
        return devAppIds
      case false:
        return prodAppIds
      default:
        return appDbNames
    }
  }
  const appPromises = appDbNames.map((app: any) =>
    // skip setup otherwise databases could be re-created
    getAppMetadata(app)
  )
  if (appPromises.length === 0) {
    return []
  } else {
    const response = await Promise.allSettled(appPromises)
    const apps = response
      .filter(
        (result: any) => result.status === "fulfilled" && result.value != null
      )
      .map(({ value }: any) => value)
    if (!all) {
      return apps.filter((app: any) => {
        if (dev) {
          return isDevApp(app)
        }
        return !isDevApp(app)
      })
    } else {
      return apps.map((app: any) => ({
        ...app,
        status: isDevApp(app) ? "development" : "published",
      }))
    }
  }
}

/**
 * Utility function for getAllApps but filters to production apps only.
 */
export async function getProdAppIDs() {
  return (await getAllApps({ idsOnly: true })).filter(
    (id: any) => !isDevAppID(id)
  )
}

/**
 * Utility function for the inverse of above.
 */
export async function getDevAppIDs() {
  return (await getAllApps({ idsOnly: true })).filter((id: any) =>
    isDevAppID(id)
  )
}

export async function dbExists(dbName: any) {
  let exists = false
  return doWithDB(
    dbName,
    async (db: any) => {
      try {
        // check if database exists
        const info = await db.info()
        if (info && !info.error) {
          exists = true
        }
      } catch (err) {
        exists = false
      }
      return exists
    },
    { skip_setup: true }
  )
}

/**
 * Generates a new configuration ID.
 * @returns {string} The new configuration ID which the config doc can be stored under.
 */
export const generateConfigID = ({ type, workspace, user }: any) => {
  const scope = [type, workspace, user].filter(Boolean).join(SEPARATOR)

  return `${DocumentType.CONFIG}${SEPARATOR}${scope}`
}

/**
 * Gets parameters for retrieving configurations.
 */
export const getConfigParams = (
  { type, workspace, user }: any,
  otherProps = {}
) => {
  const scope = [type, workspace, user].filter(Boolean).join(SEPARATOR)

  return {
    ...otherProps,
    startkey: `${DocumentType.CONFIG}${SEPARATOR}${scope}`,
    endkey: `${DocumentType.CONFIG}${SEPARATOR}${scope}${UNICODE_MAX}`,
  }
}

/**
 * Generates a new dev info document ID - this is scoped to a user.
 * @returns {string} The new dev info ID which info for dev (like api key) can be stored under.
 */
export const generateDevInfoID = (userId: any) => {
  return `${DocumentType.DEV_INFO}${SEPARATOR}${userId}`
}

/**
 * Generates a new plugin ID - to be used in the global DB.
 * @returns {string} The new plugin ID which a plugin metadata document can be stored under.
 */
export const generatePluginID = (name: string) => {
  return `${DocumentType.PLUGIN}${SEPARATOR}${name}`
}

/**
 * Gets parameters for retrieving automations, this is a utility function for the getDocParams function.
 */
export const getPluginParams = (pluginId?: string | null, otherProps = {}) => {
  return getDocParams(DocumentType.PLUGIN, pluginId, otherProps)
}

/**
 * Returns the most granular configuration document from the DB based on the type, workspace and userID passed.
 * @param {Object} db - db instance to query
 * @param {Object} scopes - the type, workspace and userID scopes of the configuration.
 * @returns The most granular configuration document based on the scope.
 */
export const getScopedFullConfig = async function (
  db: any,
  { type, user, workspace }: any
) {
  const response = await db.allDocs(
    getConfigParams(
      { type, user, workspace },
      {
        include_docs: true,
      }
    )
  )

  function determineScore(row: any) {
    const config = row.doc

    // Config is specific to a user and a workspace
    if (config._id.includes(generateConfigID({ type, user, workspace }))) {
      return 4
    } else if (config._id.includes(generateConfigID({ type, user }))) {
      // Config is specific to a user only
      return 3
    } else if (config._id.includes(generateConfigID({ type, workspace }))) {
      // Config is specific to a workspace only
      return 2
    } else if (config._id.includes(generateConfigID({ type }))) {
      // Config is specific to a type only
      return 1
    }
    return 0
  }

  // Find the config with the most granular scope based on context
  let scopedConfig = response.rows.sort(
    (a: any, b: any) => determineScore(a) - determineScore(b)
  )[0]

  // custom logic for settings doc
  if (type === Configs.SETTINGS) {
    if (scopedConfig && scopedConfig.doc) {
      // overrides affected by environment variables
      scopedConfig.doc.config.platformUrl = await getPlatformUrl({
        tenantAware: true,
      })
      scopedConfig.doc.config.analyticsEnabled =
        await events.analytics.enabled()
    } else {
      // defaults
      scopedConfig = {
        doc: {
          _id: generateConfigID({ type, user, workspace }),
          config: {
            platformUrl: await getPlatformUrl({ tenantAware: true }),
            analyticsEnabled: await events.analytics.enabled(),
          },
        },
      }
    }
  }

  return scopedConfig && scopedConfig.doc
}

export const getPlatformUrl = async (opts = { tenantAware: true }) => {
  let platformUrl = env.PLATFORM_URL || "http://localhost:10000"

  if (!env.SELF_HOSTED && env.MULTI_TENANCY && opts.tenantAware) {
    // cloud and multi tenant - add the tenant to the default platform url
    const tenantId = getTenantId()
    if (!platformUrl.includes("localhost:")) {
      platformUrl = platformUrl.replace("://", `://${tenantId}.`)
    }
  } else if (env.SELF_HOSTED) {
    const db = getGlobalDB()
    // get the doc directly instead of with getScopedConfig to prevent loop
    let settings
    try {
      settings = await db.get(generateConfigID({ type: Configs.SETTINGS }))
    } catch (e: any) {
      if (e.status !== 404) {
        throw e
      }
    }

    // self hosted - check for platform url override
    if (settings && settings.config && settings.config.platformUrl) {
      platformUrl = settings.config.platformUrl
    }
  }

  return platformUrl
}

export function pagination(
  data: any[],
  pageSize: number,
  {
    paginate,
    property,
    getKey,
  }: {
    paginate: boolean
    property: string
    getKey?: (doc: any) => string | undefined
  } = {
    paginate: true,
    property: "_id",
  }
) {
  if (!paginate) {
    return { data, hasNextPage: false }
  }
  const hasNextPage = data.length > pageSize
  let nextPage = undefined
  if (!getKey) {
    getKey = (doc: any) => (property ? doc?.[property] : doc?._id)
  }
  if (hasNextPage) {
    nextPage = getKey(data[pageSize])
  }
  return {
    data: data.slice(0, pageSize),
    hasNextPage,
    nextPage,
  }
}

export async function getScopedConfig(db: any, params: any) {
  const configDoc = await getScopedFullConfig(db, params)
  return configDoc && configDoc.config ? configDoc.config : configDoc
}<|MERGE_RESOLUTION|>--- conflicted
+++ resolved
@@ -3,11 +3,7 @@
 import env from "../environment"
 import { SEPARATOR, DocumentType, UNICODE_MAX, ViewName } from "./constants"
 import { getTenantId, getGlobalDB } from "../context"
-<<<<<<< HEAD
-import { getGlobalDBName } from "../tenancy"
-=======
 import { getGlobalDBName } from "./tenancy"
->>>>>>> e2c8d0e5
 import fetch from "node-fetch"
 import { doWithDB, allDbs } from "./index"
 import { getCouchInfo } from "./pouch"
