--- conflicted
+++ resolved
@@ -166,36 +166,8 @@
   )
 }
 
-<<<<<<< HEAD
-export function pagination(
-  data: any[],
-=======
-/**
- * Generates a new dev info document ID - this is scoped to a user.
- * @returns {string} The new dev info ID which info for dev (like api key) can be stored under.
- */
-export const generateDevInfoID = (userId: any) => {
-  return `${DocumentType.DEV_INFO}${SEPARATOR}${userId}`
-}
-
-/**
- * Generates a new plugin ID - to be used in the global DB.
- * @returns {string} The new plugin ID which a plugin metadata document can be stored under.
- */
-export const generatePluginID = (name: string) => {
-  return `${DocumentType.PLUGIN}${SEPARATOR}${name}`
-}
-
-/**
- * Gets parameters for retrieving automations, this is a utility function for the getDocParams function.
- */
-export const getPluginParams = (pluginId?: string | null, otherProps = {}) => {
-  return getDocParams(DocumentType.PLUGIN, pluginId, otherProps)
-}
-
 export function pagination<T>(
   data: T[],
->>>>>>> 59bb746e
   pageSize: number,
   {
     paginate,
