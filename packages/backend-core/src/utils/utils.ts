--- conflicted
+++ resolved
@@ -214,7 +214,6 @@
   return builders.length
 }
 
-<<<<<<< HEAD
 /**
  * Logs a user out from budibase. Re-used across account portal and builder.
  */
@@ -245,8 +244,6 @@
   await userCache.invalidateUser(userId)
 }
 
-=======
->>>>>>> f153fb8e
 export function timeout(timeMs: number) {
   return new Promise(resolve => setTimeout(resolve, timeMs))
 }