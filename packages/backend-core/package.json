{
  "name": "@budibase/backend-core",
<<<<<<< HEAD
  "version": "1.0.200-alpha.5",
=======
  "version": "1.0.200",
>>>>>>> 2ddee190
  "description": "Budibase backend core libraries used in server and worker",
  "main": "dist/src/index.js",
  "types": "dist/src/index.d.ts",
  "exports": {
    ".": "./dist/src/index.js",
    "./tests": "./dist/tests/index.js",
    "./*": "./dist/*.js"
  },
  "author": "Budibase",
  "license": "GPL-3.0",
  "scripts": {
    "prebuild": "rimraf dist/",
    "build": "tsc -p tsconfig.build.json",
    "build:dev": "yarn prebuild && tsc --build --watch --preserveWatchOutput",
    "test": "jest",
    "test:watch": "jest --watchAll"
  },
  "dependencies": {
    "@techpass/passport-openidconnect": "0.3.2",
    "aws-sdk": "2.1030.0",
    "bcrypt": "5.0.1",
    "dotenv": "16.0.1",
    "emitter-listener": "1.1.2",
    "ioredis": "4.28.0",
    "jsonwebtoken": "8.5.1",
    "koa-passport": "4.1.4",
    "lodash": "4.17.21",
    "lodash.isarguments": "3.1.0",
    "node-fetch": "2.6.7",
    "passport-google-auth": "1.0.2",
    "passport-google-oauth": "2.0.0",
    "passport-jwt": "4.0.0",
    "passport-local": "1.0.0",
    "posthog-node": "1.3.0",
    "pouchdb": "7.3.0",
    "pouchdb-find": "7.2.2",
    "pouchdb-replication-stream": "1.2.9",
    "redlock": "4.2.0",
    "sanitize-s3-objectkey": "0.0.1",
    "semver": "7.3.7",
    "tar-fs": "2.1.1",
    "uuid": "8.3.2",
    "zlib": "1.0.5"
  },
  "jest": {
    "preset": "ts-jest",
    "testEnvironment": "node",
    "moduleNameMapper": {
      "@budibase/types": "<rootDir>/../types/src"
    },
    "setupFiles": [
      "./scripts/jestSetup.ts"
    ]
  },
  "devDependencies": {
    "@budibase/types": "^1.0.200-alpha.5",
    "@shopify/jest-koa-mocks": "3.1.5",
    "@types/jest": "27.5.1",
    "@types/koa": "2.0.52",
    "@types/node": "14.18.20",
    "@types/node-fetch": "2.6.1",
    "@types/redlock": "4.0.3",
    "@types/semver": "7.3.7",
    "@types/tar-fs": "2.0.1",
    "@types/uuid": "8.3.4",
    "ioredis-mock": "5.8.0",
    "jest": "27.5.1",
    "koa": "2.7.0",
    "nodemon": "2.0.16",
    "pouchdb-adapter-memory": "7.2.2",
    "timekeeper": "2.2.0",
    "ts-jest": "27.1.5",
    "typescript": "4.7.3"
  },
  "gitHead": "d1836a898cab3f8ab80ee6d8f42be1a9eed7dcdc"
}<|MERGE_RESOLUTION|>--- conflicted
+++ resolved
@@ -1,10 +1,6 @@
 {
   "name": "@budibase/backend-core",
-<<<<<<< HEAD
-  "version": "1.0.200-alpha.5",
-=======
   "version": "1.0.200",
->>>>>>> 2ddee190
   "description": "Budibase backend core libraries used in server and worker",
   "main": "dist/src/index.js",
   "types": "dist/src/index.d.ts",
@@ -60,7 +56,7 @@
     ]
   },
   "devDependencies": {
-    "@budibase/types": "^1.0.200-alpha.5",
+    "@budibase/types": "^1.0.200",
     "@shopify/jest-koa-mocks": "3.1.5",
     "@types/jest": "27.5.1",
     "@types/koa": "2.0.52",
