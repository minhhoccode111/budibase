{
  "name": "@budibase/backend-core",
<<<<<<< HEAD
  "version": "2.3.2-alpha.3",
=======
  "version": "2.3.10",
>>>>>>> eaf9d2f7
  "description": "Budibase backend core libraries used in server and worker",
  "main": "dist/src/index.js",
  "types": "dist/src/index.d.ts",
  "exports": {
    ".": "./dist/src/index.js",
    "./tests": "./dist/tests/index.js",
    "./*": "./dist/*.js"
  },
  "author": "Budibase",
  "license": "GPL-3.0",
  "scripts": {
    "prebuild": "rimraf dist/",
    "prepack": "cp package.json dist",
    "build": "tsc -p tsconfig.build.json",
    "build:pro": "../../scripts/pro/build.sh",
    "postbuild": "yarn run build:pro",
    "build:dev": "yarn prebuild && tsc --build --watch --preserveWatchOutput",
    "test": "jest --coverage --maxWorkers=2",
    "test:watch": "jest --watchAll"
  },
  "dependencies": {
    "@budibase/nano": "10.1.1",
<<<<<<< HEAD
    "@budibase/pouchdb-replication-stream": "1.2.10",
    "@budibase/types": "2.3.2-alpha.3",
=======
    "@budibase/types": "^2.3.10",
>>>>>>> eaf9d2f7
    "@shopify/jest-koa-mocks": "5.0.1",
    "@techpass/passport-openidconnect": "0.3.2",
    "aws-cloudfront-sign": "2.2.0",
    "aws-sdk": "2.1030.0",
    "bcrypt": "5.0.1",
    "bcryptjs": "2.4.3",
    "bull": "4.10.1",
    "correlation-id": "4.0.0",
    "dotenv": "16.0.1",
    "emitter-listener": "1.1.2",
    "ioredis": "4.28.0",
    "joi": "17.6.0",
    "jsonwebtoken": "9.0.0",
    "koa-passport": "4.1.4",
    "lodash": "4.17.21",
    "lodash.isarguments": "3.1.0",
    "node-fetch": "2.6.7",
    "passport-google-oauth": "2.0.0",
    "passport-jwt": "4.0.0",
    "passport-local": "1.0.0",
    "passport-oauth2-refresh": "^2.1.0",
    "posthog-node": "1.3.0",
    "pouchdb": "7.3.0",
    "pouchdb-find": "7.2.2",
    "redlock": "4.2.0",
    "sanitize-s3-objectkey": "0.0.1",
    "semver": "7.3.7",
    "tar-fs": "2.1.1",
    "uuid": "8.3.2",
    "zlib": "1.0.5"
  },
  "devDependencies": {
    "@swc/core": "^1.3.25",
    "@swc/jest": "^0.2.24",
    "@trendyol/jest-testcontainers": "^2.1.1",
    "@types/chance": "1.1.3",
    "@types/ioredis": "4.28.0",
    "@types/jest": "27.5.1",
    "@types/koa": "2.13.4",
    "@types/koa-pino-logger": "3.0.0",
    "@types/lodash": "4.14.180",
    "@types/node": "14.18.20",
    "@types/node-fetch": "2.6.1",
    "@types/pino-http": "5.8.1",
    "@types/pouchdb": "6.4.0",
    "@types/redlock": "4.0.3",
    "@types/semver": "7.3.7",
    "@types/tar-fs": "2.0.1",
    "@types/uuid": "8.3.4",
    "chance": "1.1.8",
    "ioredis-mock": "5.8.0",
    "jest": "28.1.1",
    "jest-serial-runner": "^1.2.1",
    "koa": "2.13.4",
    "nodemon": "2.0.16",
    "pouchdb-adapter-memory": "7.2.2",
    "timekeeper": "2.2.0",
    "ts-jest": "28.0.4",
    "ts-node": "10.8.1",
    "tsconfig-paths": "4.0.0",
    "typescript": "4.7.3"
  },
  "gitHead": "d1836a898cab3f8ab80ee6d8f42be1a9eed7dcdc"
}<|MERGE_RESOLUTION|>--- conflicted
+++ resolved
@@ -1,10 +1,6 @@
 {
   "name": "@budibase/backend-core",
-<<<<<<< HEAD
-  "version": "2.3.2-alpha.3",
-=======
   "version": "2.3.10",
->>>>>>> eaf9d2f7
   "description": "Budibase backend core libraries used in server and worker",
   "main": "dist/src/index.js",
   "types": "dist/src/index.d.ts",
@@ -27,12 +23,8 @@
   },
   "dependencies": {
     "@budibase/nano": "10.1.1",
-<<<<<<< HEAD
     "@budibase/pouchdb-replication-stream": "1.2.10",
-    "@budibase/types": "2.3.2-alpha.3",
-=======
     "@budibase/types": "^2.3.10",
->>>>>>> eaf9d2f7
     "@shopify/jest-koa-mocks": "5.0.1",
     "@techpass/passport-openidconnect": "0.3.2",
     "aws-cloudfront-sign": "2.2.0",
