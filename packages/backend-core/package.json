{
  "name": "@budibase/backend-core",
  "version": "1.0.126-alpha.0",
  "description": "Budibase backend core libraries used in server and worker",
  "main": "src/index.js",
  "types": "dist/src/index.d.ts",
  "author": "Budibase",
  "license": "GPL-3.0",
  "scripts": {
    "build": "rimraf dist/ && tsc -p tsconfig.build.json",
    "test": "jest",
    "test:watch": "jest --watchAll"
  },
  "dependencies": {
    "@techpass/passport-openidconnect": "^0.3.0",
    "aws-sdk": "^2.901.0",
    "bcryptjs": "^2.4.3",
    "cls-hooked": "^4.2.2",
    "ioredis": "^4.27.1",
    "jsonwebtoken": "^8.5.1",
    "koa-passport": "^4.1.4",
    "lodash": "^4.17.21",
    "lodash.isarguments": "^3.1.0",
    "node-fetch": "^2.6.1",
    "passport-google-auth": "^1.0.2",
    "passport-google-oauth": "^2.0.0",
    "passport-jwt": "^4.0.0",
    "passport-local": "^1.0.0",
    "posthog-node": "^1.3.0",
    "pouchdb": "7.3.0",
    "pouchdb-find": "^7.2.2",
    "pouchdb-replication-stream": "^1.2.9",
    "sanitize-s3-objectkey": "^0.0.1",
    "tar-fs": "^2.1.1",
    "uuid": "^8.3.2",
    "zlib": "^1.0.5"
  },
  "jest": {
    "setupFiles": [
      "./scripts/jestSetup.js"
    ]
  },
  "devDependencies": {
<<<<<<< HEAD
    "@shopify/jest-koa-mocks": "^3.1.5",
=======
    "@types/jest": "^27.4.1",
    "@types/node": "^15.12.4",
    "@types/node-fetch": "^2.6.1",
    "typescript": "^4.5.5",
>>>>>>> 36f7358a
    "ioredis-mock": "^5.5.5",
    "jest": "^26.6.3",
    "pouchdb-adapter-memory": "^7.2.2",
    "pouchdb-all-dbs": "^1.0.2",
    "timekeeper": "^2.2.0"
  },
  "gitHead": "d1836a898cab3f8ab80ee6d8f42be1a9eed7dcdc"
}<|MERGE_RESOLUTION|>--- conflicted
+++ resolved
@@ -41,14 +41,11 @@
     ]
   },
   "devDependencies": {
-<<<<<<< HEAD
-    "@shopify/jest-koa-mocks": "^3.1.5",
-=======
     "@types/jest": "^27.4.1",
     "@types/node": "^15.12.4",
     "@types/node-fetch": "^2.6.1",
     "typescript": "^4.5.5",
->>>>>>> 36f7358a
+    "@shopify/jest-koa-mocks": "^3.1.5",
     "ioredis-mock": "^5.5.5",
     "jest": "^26.6.3",
     "pouchdb-adapter-memory": "^7.2.2",
