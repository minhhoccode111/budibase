--- conflicted
+++ resolved
@@ -53,20 +53,6 @@
     "uuid": "8.3.2",
     "zlib": "1.0.5"
   },
-<<<<<<< HEAD
-  "jest": {
-    "preset": "ts-jest",
-    "testEnvironment": "node",
-    "moduleNameMapper": {
-      "@budibase/types": "<rootDir>/../types/src",
-      "^axios.*$": "<rootDir>/node_modules/axios/lib/axios.js"
-    },
-    "setupFiles": [
-      "./scripts/jestSetup.ts"
-    ]
-  },
-=======
->>>>>>> aac8631f
   "devDependencies": {
     "@types/chance": "1.1.3",
     "@types/ioredis": "4.28.0",
