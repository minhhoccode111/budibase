--- conflicted
+++ resolved
@@ -1,10 +1,6 @@
 {
   "name": "@budibase/backend-core",
-<<<<<<< HEAD
-  "version": "1.0.81-alpha.4",
-=======
   "version": "1.0.80-alpha.5",
->>>>>>> f62d76c6
   "description": "Budibase backend core libraries used in server and worker",
   "main": "src/index.js",
   "author": "Budibase",
