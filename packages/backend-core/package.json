--- conflicted
+++ resolved
@@ -1,10 +1,6 @@
 {
   "name": "@budibase/backend-core",
-<<<<<<< HEAD
-  "version": "1.0.74-alpha.0",
-=======
   "version": "1.0.74",
->>>>>>> f6664577
   "description": "Budibase backend core libraries used in server and worker",
   "main": "src/index.js",
   "author": "Budibase",
