export * as mocks from "./mocks"
export * as structures from "./structures"
<<<<<<< HEAD
export { generator } from "./structures"
=======

import * as dbConfig from "./db"
dbConfig.init()
>>>>>>> c16f7310
<|MERGE_RESOLUTION|>--- conflicted
+++ resolved
@@ -1,9 +1,6 @@
 export * as mocks from "./mocks"
 export * as structures from "./structures"
-<<<<<<< HEAD
 export { generator } from "./structures"
-=======
 
 import * as dbConfig from "./db"
-dbConfig.init()
->>>>>>> c16f7310
+dbConfig.init()