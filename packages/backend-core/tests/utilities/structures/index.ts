export * from "./common"
export * as accounts from "./accounts"
export * as apps from "./apps"
export * as db from "./db"
export * as koa from "./koa"
export * as licenses from "./licenses"
export * as plugins from "./plugins"
export * as sso from "./sso"
export * as tenant from "./tenants"
export * as users from "./users"
<<<<<<< HEAD
export * as userGroups from "./userGroups"
export { generator } from "./generator"
=======
export { generator } from "./generator"
export * as scim from "./scim"
>>>>>>> d943e387
<|MERGE_RESOLUTION|>--- conflicted
+++ resolved
@@ -8,10 +8,6 @@
 export * as sso from "./sso"
 export * as tenant from "./tenants"
 export * as users from "./users"
-<<<<<<< HEAD
 export * as userGroups from "./userGroups"
 export { generator } from "./generator"
-=======
-export { generator } from "./generator"
-export * as scim from "./scim"
->>>>>>> d943e387
+export * as scim from "./scim"