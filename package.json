--- conflicted
+++ resolved
@@ -88,15 +88,9 @@
     "install:pro": "bash scripts/pro/install.sh",
     "dep:clean": "yarn clean && yarn bootstrap"
   },
-<<<<<<< HEAD
-  "workspaces": [
-    "packages/*"
-  ]
-=======
   "workspaces": {
     "packages": [
       "packages/*"
     ]
   }
->>>>>>> 1116c63e
 }