--- conflicted
+++ resolved
@@ -19,11 +19,7 @@
       - uses: actions/checkout@v3
       - uses: passeidireto/trigger-external-workflow-action@main
         env:
-<<<<<<< HEAD
-          PAYLOAD_BRANCH: ${{ github.head_ref }}
-=======
           PAYLOAD_BRANCH: ${{ github.event_name == 'workflow_dispatch' && github.event.inputs.BRANCH || github.head_ref }}
->>>>>>> abb8f78c
           PAYLOAD_PR_NUMBER: ${{ github.event.pull_request.number }}
         with:
           repository: budibase/budibase-deploys
