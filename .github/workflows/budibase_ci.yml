name: Budibase CI

concurrency:
  group: ${{ github.workflow }}-${{ github.event.pull_request.number || github.ref }}
  cancel-in-progress: true

on:
  # Trigger the workflow on push or pull request,
  # but only for the master branch
  push:
    branches:
      - master
<<<<<<< HEAD
      - develop
=======
>>>>>>> 309f8292
  pull_request:
  workflow_dispatch:

env:
  BRANCH: ${{ github.event.pull_request.head.ref }}
  BASE_BRANCH: ${{ github.event.pull_request.base.ref}}
  PERSONAL_ACCESS_TOKEN: ${{ secrets.PERSONAL_ACCESS_TOKEN }}
  NX_BASE_BRANCH: origin/${{ github.base_ref }}
  USE_NX_AFFECTED: ${{ github.event_name == 'pull_request' && github.base_ref != 'master'}}
  NX_CLOUD_ACCESS_TOKEN: ${{ secrets.NX_CLOUD_ACCESS_TOKEN }}

jobs:
  lint:
    runs-on: ubuntu-latest
    steps:
      - name: Checkout repo and submodules
        uses: actions/checkout@v3
        if: github.event_name != 'pull_request' || github.event.pull_request.head.repo.full_name == 'Budibase/budibase'
        with:
          submodules: true
          token: ${{ secrets.PERSONAL_ACCESS_TOKEN || github.token }}
      - name: Checkout repo only
        uses: actions/checkout@v3
        if: github.event_name == 'pull_request' && github.event.pull_request.head.repo.full_name != 'Budibase/budibase'

      - name: Use Node.js 18.x
        uses: actions/setup-node@v3
        with:
          node-version: 18.x
          cache: "yarn"
      - run: yarn --frozen-lockfile
      - run: yarn lint

  build:
    runs-on: ubuntu-latest
    steps:
      - name: Checkout repo and submodules
        uses: actions/checkout@v3
        if: github.event_name != 'pull_request' || github.event.pull_request.head.repo.full_name == 'Budibase/budibase'
        with:
          submodules: true
          token: ${{ secrets.PERSONAL_ACCESS_TOKEN || github.token }}
          fetch-depth: 0
      - name: Checkout repo only
        uses: actions/checkout@v3
        if: github.event_name == 'pull_request' && github.event.pull_request.head.repo.full_name != 'Budibase/budibase'
        with:
          fetch-depth: 0

      - name: Use Node.js 18.x
        uses: actions/setup-node@v3
        with:
          node-version: 18.x
          cache: "yarn"
      - run: yarn --frozen-lockfile

      # Run build all the projects
      - name: Build
        run: |
          yarn build
      # Check the types of the projects built via esbuild
      - name: Check types
        run: |
          if ${{ env.USE_NX_AFFECTED }}; then
            yarn check:types --since=${{ env.NX_BASE_BRANCH }}
          else
            yarn check:types
          fi

  test-libraries:
    runs-on: ubuntu-latest
    steps:
      - name: Checkout repo and submodules
        uses: actions/checkout@v3
        if: github.event_name != 'pull_request' || github.event.pull_request.head.repo.full_name == 'Budibase/budibase'
        with:
          submodules: true
          token: ${{ secrets.PERSONAL_ACCESS_TOKEN || github.token }}
          fetch-depth: 0
      - name: Checkout repo only
        uses: actions/checkout@v3
        if: github.event_name == 'pull_request' && github.event.pull_request.head.repo.full_name != 'Budibase/budibase'
        with:
          fetch-depth: 0

      - name: Use Node.js 18.x
        uses: actions/setup-node@v3
        with:
          node-version: 18.x
          cache: "yarn"
      - run: yarn --frozen-lockfile
      - name: Test
        run: |
          if ${{ env.USE_NX_AFFECTED }}; then
            yarn test --ignore=@budibase/worker --ignore=@budibase/server --ignore=@budibase/pro --since=${{ env.NX_BASE_BRANCH }}
          else
            yarn test --ignore=@budibase/worker --ignore=@budibase/server --ignore=@budibase/pro
          fi
      - uses: codecov/codecov-action@v3
        with:
          token: ${{ secrets.CODECOV_TOKEN }} # not required for public repos
          name: codecov-umbrella
          verbose: true

  test-worker:
    runs-on: ubuntu-latest
    steps:
      - name: Checkout repo and submodules
        uses: actions/checkout@v3
        if: github.event_name != 'pull_request' || github.event.pull_request.head.repo.full_name == 'Budibase/budibase'
        with:
          submodules: true
          token: ${{ secrets.PERSONAL_ACCESS_TOKEN || github.token }}
          fetch-depth: 0
      - name: Checkout repo only
        uses: actions/checkout@v3
        if: github.event_name == 'pull_request' && github.event.pull_request.head.repo.full_name != 'Budibase/budibase'
        with:
          fetch-depth: 0

      - name: Use Node.js 18.x
        uses: actions/setup-node@v3
        with:
          node-version: 18.x
          cache: "yarn"
      - run: yarn --frozen-lockfile
      - name: Test worker
        run: |
          if ${{ env.USE_NX_AFFECTED }}; then
            yarn test --scope=@budibase/worker --since=${{ env.NX_BASE_BRANCH }}
          else
            yarn test --scope=@budibase/worker
          fi

      - uses: codecov/codecov-action@v3
        with:
          token: ${{ secrets.CODECOV_TOKEN || github.token }} # not required for public repos
          name: codecov-umbrella
          verbose: true

  test-server:
    runs-on: ubuntu-latest
    steps:
      - name: Checkout repo and submodules
        uses: actions/checkout@v3
        if: github.event_name != 'pull_request' || github.event.pull_request.head.repo.full_name == 'Budibase/budibase'
        with:
          submodules: true
          token: ${{ secrets.PERSONAL_ACCESS_TOKEN || github.token }}
          fetch-depth: 0
      - name: Checkout repo only
        uses: actions/checkout@v3
        if: github.event_name == 'pull_request' && github.event.pull_request.head.repo.full_name != 'Budibase/budibase'
        with:
          fetch-depth: 0

      - name: Use Node.js 18.x
        uses: actions/setup-node@v3
        with:
          node-version: 18.x
          cache: "yarn"
      - run: yarn --frozen-lockfile
      - name: Test server
        run: |
          if ${{ env.USE_NX_AFFECTED }}; then
            yarn test --scope=@budibase/server --since=${{ env.NX_BASE_BRANCH }}
          else
            yarn test --scope=@budibase/server
          fi

      - uses: codecov/codecov-action@v3
        with:
          token: ${{ secrets.CODECOV_TOKEN || github.token }} # not required for public repos
          name: codecov-umbrella
          verbose: true

  test-pro:
    runs-on: ubuntu-latest
    if: github.event_name != 'pull_request' || github.event.pull_request.head.repo.full_name == 'Budibase/budibase'
    steps:
      - name: Checkout repo and submodules
        uses: actions/checkout@v3
        with:
          submodules: true
          token: ${{ secrets.PERSONAL_ACCESS_TOKEN || github.token }}
          fetch-depth: 0

      - name: Use Node.js 18.x
        uses: actions/setup-node@v3
        with:
          node-version: 18.x
          cache: "yarn"
      - run: yarn --frozen-lockfile
      - name: Test
        run: |
          if ${{ env.USE_NX_AFFECTED }}; then
            yarn test --scope=@budibase/pro --since=${{ env.NX_BASE_BRANCH }}
          else
            yarn test --scope=@budibase/pro
          fi

  integration-test:
    runs-on: ubuntu-latest
    steps:
      - name: Checkout repo and submodules
        uses: actions/checkout@v3
        if: github.event_name != 'pull_request' || github.event.pull_request.head.repo.full_name == 'Budibase/budibase'
        with:
          submodules: true
          token: ${{ secrets.PERSONAL_ACCESS_TOKEN || github.token }}
      - name: Checkout repo only
        uses: actions/checkout@v3
        if: github.event_name == 'pull_request' && github.event.pull_request.head.repo.full_name != 'Budibase/budibase'

      - name: Use Node.js 18.x
        uses: actions/setup-node@v3
        with:
          node-version: 18.x
          cache: "yarn"
      - run: yarn --frozen-lockfile
      - name: Build packages
        run: yarn build --scope @budibase/server --scope @budibase/worker --scope @budibase/client --scope @budibase/backend-core
      - name: Run tests
        run: |
          cd qa-core
          yarn setup
          yarn serve:test:self:ci
        env:
          BB_ADMIN_USER_EMAIL: admin
          BB_ADMIN_USER_PASSWORD: admin

  check-pro-submodule:
    runs-on: ubuntu-latest
    if: github.event_name != 'pull_request' || github.event.pull_request.head.repo.full_name == 'Budibase/budibase'
    steps:
      - name: Checkout repo and submodules
        uses: actions/checkout@v3
        with:
          submodules: true
          token: ${{ secrets.PERSONAL_ACCESS_TOKEN || github.token }}
          fetch-depth: 0

      - name: Check pro commit
        id: get_pro_commits
        run: |
          cd packages/pro
          pro_commit=$(git rev-parse HEAD)

          branch="${{ github.base_ref || github.ref_name  }}"
          echo "Running on branch '$branch' (base_ref=${{ github.base_ref }}, ref_name=${{ github.head_ref }})"

<<<<<<< HEAD
          if [[ $branch == "master" ]]; then
            base_commit=$(git rev-parse origin/master)
          elif [[ $branch == "develop" ]]; then
            base_commit=$(git rev-parse origin/develop)
          fi
=======
          base_commit=$(git rev-parse origin/master)
>>>>>>> 309f8292

          if [[ ! -z $base_commit ]]; then
            echo "target_branch=$branch"
            echo "target_branch=$branch" >> "$GITHUB_OUTPUT"
            echo "pro_commit=$pro_commit"
            echo "pro_commit=$pro_commit" >> "$GITHUB_OUTPUT"
            echo "base_commit=$base_commit"
            echo "base_commit=$base_commit" >> "$GITHUB_OUTPUT"
          else
            echo "Nothing to do - branch to branch merge."
          fi

      - name: Check submodule merged to base branch
        if: ${{ steps.get_pro_commits.outputs.base_commit != '' }}
        uses: actions/github-script@v4
        with:
          github-token: ${{ secrets.GITHUB_TOKEN }}
          script: |
            const submoduleCommit = '${{ steps.get_pro_commits.outputs.pro_commit }}';
            const baseCommit = '${{ steps.get_pro_commits.outputs.base_commit }}';

            if (submoduleCommit !== baseCommit) {
              console.error('Submodule commit does not match the latest commit on the "${{ steps.get_pro_commits.outputs.target_branch }}" branch.');
              console.error('Refer to the pro repo to merge your changes: https://github.com/Budibase/budibase-pro/blob/develop/docs/getting_started.md')
              process.exit(1);
            } else {
              console.log('All good, the submodule had been merged and setup correctly!')
            }<|MERGE_RESOLUTION|>--- conflicted
+++ resolved
@@ -10,10 +10,6 @@
   push:
     branches:
       - master
-<<<<<<< HEAD
-      - develop
-=======
->>>>>>> 309f8292
   pull_request:
   workflow_dispatch:
 
@@ -265,15 +261,7 @@
           branch="${{ github.base_ref || github.ref_name  }}"
           echo "Running on branch '$branch' (base_ref=${{ github.base_ref }}, ref_name=${{ github.head_ref }})"
 
-<<<<<<< HEAD
-          if [[ $branch == "master" ]]; then
-            base_commit=$(git rev-parse origin/master)
-          elif [[ $branch == "develop" ]]; then
-            base_commit=$(git rev-parse origin/develop)
-          fi
-=======
           base_commit=$(git rev-parse origin/master)
->>>>>>> 309f8292
 
           if [[ ! -z $base_commit ]]; then
             echo "target_branch=$branch"
